--- conflicted
+++ resolved
@@ -14,6 +14,7 @@
 import os
 from pathlib import Path
 from typing import List, Union
+
 import numpy as np
 import pandas as pd
 from tqdm import tqdm
@@ -817,11 +818,7 @@
                         cfg,
                         shuffle,
                         trainFraction,
-<<<<<<< HEAD
-                        trainingsiterations=trainingsiterations,
-=======
-                        training_iterations,
->>>>>>> 9e9d6778
+                        trainingsiterations=training_iterations,
                         modelprefix=modelprefix,
                     )
                     print(
