--- conflicted
+++ resolved
@@ -20,7 +20,6 @@
 import numpy as np
 import os
 import subprocess
-<<<<<<< HEAD
 import warnings
 import platform
 
@@ -29,10 +28,6 @@
 else:
     default_codec = "h264"
 
-=======
-import warnings                        
-                            
->>>>>>> c43e9523
 
 class VideoReader:
     def __init__(self, video_path):
@@ -364,7 +359,7 @@
     vid.check_integrity_robust()
 
 def imread(image_path, mode="skimage"):
-    ''' Read image either with skimage or cv2. 
+    ''' Read image either with skimage or cv2.
     Returns frame in uint with 3 color channels. '''
     if mode == "skimage":
         image = io.imread(image_path)
@@ -374,7 +369,7 @@
             image = skimage.color.rgba2rgb(image)
 
         return img_as_ubyte(image)
-    
+
     elif mode=="cv2":
         return cv2.imread(image_path, cv2.IMREAD_UNCHANGED)[..., ::-1]  # ~10% faster than using cv2.cvtColor
 
