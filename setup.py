--- conflicted
+++ resolved
@@ -56,11 +56,7 @@
         "tensorpack==0.9.8",
         "tqdm",
         "moviepy<=1.0.1",
-<<<<<<< HEAD
         "Pillow>=7.1"
-=======
-        "bayesian-optimization",
->>>>>>> f7497a52
     ],
     extras_require={"gui": ["wxpython<4.1"]},
     scripts=["deeplabcut/pose_estimation_tensorflow/models/pretrained/download.sh"],
