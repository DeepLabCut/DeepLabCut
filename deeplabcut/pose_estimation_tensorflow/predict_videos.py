"""
DeepLabCut Toolbox
https://github.com/AlexEMG/DeepLabCut
A Mathis, alexander.mathis@bethgelab.org
T Nath, nath@rowland.harvard.edu
M Mathis, mackenzie@post.harvard.edu

"""

####################################################
# Dependencies
####################################################

import os.path
from deeplabcut.pose_estimation_tensorflow.nnet import predict
from deeplabcut.pose_estimation_tensorflow.config import load_config
from deeplabcut.pose_estimation_tensorflow.dataset.pose_dataset import data_to_input

from random import sample
import time
import pandas as pd
import numpy as np
import os
import argparse
from pathlib import Path
from tqdm import tqdm
import tensorflow as tf
from deeplabcut.utils import auxiliaryfunctions
import cv2
from skimage.util import img_as_ubyte

####################################################
# Loading data, and defining model folder
####################################################

def analyze_videos(config,videos,shuffle=1,trainingsetindex=0,videotype='avi',gputouse=None,save_as_csv=False, destfolder=None):
    """
    Makes prediction based on a trained network. The index of the trained network is specified by parameters in the config file (in particular the variable `snapshotindex`)

    Parameters
    ----------
    config : string
        Full path of the config.yaml file.
    videos : list of string
        List of full paths to videos or directories of videos (of a specific extension) for analysis.
    shuffle : int, optional
        Shuffle index of the training dataset used for training the network (default 1).
    trainingsetindex : int, optional
        Which TrainingsetFraction to use (default 1).
        Note that TrainingFraction is a list in config.yaml.
    videotype : string, optional
       Extension of videos for directories in the `videos` parameter (default ".avi").
       Only videos of this extension are analyzed within the directories.
    gputouse : int or None, optional
        Number of your GPU (default None).
        nvidia-smi can be used to view the GPU number.
        See: https://nvidia.custhelp.com/app/answers/detail/a_id/3751/~/useful-nvidia-smi-queries
    save_as_csv : bool, optional
        Whether to save the predictions in a .csv file (default False).

    destfolder: string, optional
        Specifies the destination folder for analysis data (default is the path of the video)

    Examples
    --------
    If you want to analyze only 1 video:

    >>> deeplabcut.analyze_videos('/analysis/project/reaching-task/config.yaml',['/analysis/project/videos/reachingvideo1.avi'])

    If you want to analyze all videos of type avi in a folder:

    >>> deeplabcut.analyze_videos('/analysis/project/reaching-task/config.yaml',['/analysis/project/videos'],videotype='.avi')

    If you want to analyze multiple videos:

    >>> deeplabcut.analyze_videos('/analysis/project/reaching-task/config.yaml',['/analysis/project/videos/reachingvideo1.avi','/analysis/project/videos/reachingvideo2.avi'])

    If you want to analyze multiple videos with shuffle = 2:

    >>> deeplabcut.analyze_videos('/analysis/project/reaching-task/config.yaml',['/analysis/project/videos/reachingvideo1.avi','/analysis/project/videos/reachingvideo2.avi'], shuffle=2)

    If you want to analyze multiple videos with shuffle = 2 and save results as an additional csv file too:

    >>> deeplabcut.analyze_videos('/analysis/project/reaching-task/config.yaml',['/analysis/project/videos/reachingvideo1.avi','/analysis/project/videos/reachingvideo2.avi'], shuffle=2,save_as_csv=True)

    """
    if 'TF_CUDNN_USE_AUTOTUNE' in os.environ:
        del os.environ['TF_CUDNN_USE_AUTOTUNE'] #was potentially set during training

    tf.reset_default_graph()
    start_path=os.getcwd() #record cwd to return to this directory in the end

    cfg = auxiliaryfunctions.read_config(config)
    trainFraction = cfg['TrainingFraction'][trainingsetindex]
    modelfolder=os.path.join(cfg["project_path"],str(auxiliaryfunctions.GetModelFolder(trainFraction,shuffle,cfg)))
    path_test_config = Path(modelfolder) / 'test' / 'pose_cfg.yaml'
    try:
        dlc_cfg = load_config(str(path_test_config))
    except FileNotFoundError:
        raise FileNotFoundError("It seems the model for shuffle %s and trainFraction %s does not exist."%(shuffle,trainFraction))

    # Check which snapshots are available and sort them by # iterations
    try:
      Snapshots = np.array([fn.split('.')[0]for fn in os.listdir(os.path.join(modelfolder , 'train'))if "index" in fn])
    except FileNotFoundError:
      raise FileNotFoundError("Snapshots not found! It seems the dataset for shuffle %s has not been trained/does not exist.\n Please train it before using it to analyze videos.\n Use the function 'train_network' to train the network for shuffle %s."%(shuffle,shuffle))

    if cfg['snapshotindex'] == 'all':
        print("Snapshotindex is set to 'all' in the config.yaml file. Running video analysis with all snapshots is very costly! Use the function 'evaluate_network' to choose the best the snapshot. For now, changing snapshot index to -1!")
        snapshotindex = -1
    else:
        snapshotindex=cfg['snapshotindex']

    increasing_indices = np.argsort([int(m.split('-')[1]) for m in Snapshots])
    Snapshots = Snapshots[increasing_indices]

    print("Using %s" % Snapshots[snapshotindex], "for model", modelfolder)

    ##################################################
    # Load and setup CNN part detector
    ##################################################

    # Check if data already was generated:
    dlc_cfg['init_weights'] = os.path.join(modelfolder , 'train', Snapshots[snapshotindex])
    trainingsiterations = (dlc_cfg['init_weights'].split(os.sep)[-1]).split('-')[-1]

    #update batchsize (based on parameters in config.yaml)
    dlc_cfg['batch_size']=cfg['batch_size']
    # Name for scorer:
    DLCscorer = auxiliaryfunctions.GetScorerName(cfg,shuffle,trainFraction,trainingsiterations=trainingsiterations)
    sess, inputs, outputs = predict.setup_pose_prediction(dlc_cfg)
    pdindex = pd.MultiIndex.from_product([[DLCscorer], dlc_cfg['all_joints_names'], ['x', 'y', 'likelihood']],names=['scorer', 'bodyparts', 'coords'])

    if gputouse is not None: #gpu selectinon
            os.environ['CUDA_VISIBLE_DEVICES'] = str(gputouse)

    ##################################################
    # Datafolder
    ##################################################
    #checks if input is a directory
    if [os.path.isdir(i) for i in videos] == [True]:#os.path.isdir(video)==True:
        """
        Analyzes all the videos in the directory.
        """
        print("Analyzing all the videos in the directory")
        videofolder= videos[0]
        os.chdir(videofolder)
        videolist=[fn for fn in os.listdir(os.curdir) if (videotype in fn) and ('_labeled.mp4' not in fn)] #exclude labeled-videos!
        Videos = sample(videolist,len(videolist)) # this is useful so multiple nets can be used to analzye simultanously
    else:
        if isinstance(videos,str):
            if os.path.isfile(videos): # #or just one direct path!
                Videos=[videos]
            else:
                Videos=[]
        else:
            Videos=[v for v in videos if os.path.isfile(v)]

    if len(Videos)>0:
        #looping over videos
        for video in Videos:
<<<<<<< HEAD
            AnalzyeVideo(video,DLCscorer,cfg,dlc_cfg,sess,inputs, outputs,pdindex,save_as_csv)

=======
            AnalyzeVideo(video,DLCscorer,cfg,dlc_cfg,sess,inputs, outputs,pdindex,save_as_csv, destfolder)
    
>>>>>>> 976d1f8e
    os.chdir(str(start_path))
    print("The videos are analyzed. Now your research can truly start! \n You can create labeled videos with 'create_labeled_video'.")
    print("If the tracking is not satisfactory for some videos, consider expanding the training set. You can use the function 'extract_outlier_frames' to extract any outlier frames!")

def GetPoseF(cfg,dlc_cfg, sess, inputs, outputs,cap,nframes,batchsize):
    ''' Batchwise prediction of pose '''

    PredicteData = np.zeros((nframes, 3 * len(dlc_cfg['all_joints_names'])))
    batch_ind = 0 # keeps track of which image within a batch should be written to
    batch_num = 0 # keeps track of which batch you are at
    ny,nx=int(cap.get(4)),int(cap.get(3))
    if cfg['cropping']:
        print("Cropping based on the x1 = %s x2 = %s y1 = %s y2 = %s. You can adjust the cropping coordinates in the config.yaml file." %(cfg['x1'], cfg['x2'],cfg['y1'], cfg['y2']))
        nx=cfg['x2']-cfg['x1']
        ny=cfg['y2']-cfg['y1']
        if nx>0 and ny>0:
            pass
        else:
            raise Exception('Please check the order of cropping parameter!')
        if cfg['x1']>=0 and cfg['x2']<int(cap.get(3)+1) and cfg['y1']>=0 and cfg['y2']<int(cap.get(4)+1):
            pass #good cropping box
        else:
            raise Exception('Please check the boundary of cropping!')

    frames = np.empty((batchsize, ny, nx, 3), dtype='ubyte') # this keeps all frames in a batch
    pbar=tqdm(total=nframes)
    counter=0
    step=max(10,int(nframes/100))
    while(cap.isOpened()):
            if counter%step==0:
                pbar.update(step)
            ret, frame = cap.read()
            if ret:
                frame=cv2.cvtColor(frame, cv2.COLOR_BGR2RGB)
                if cfg['cropping']:
                    frames[batch_ind] = img_as_ubyte(frame[cfg['y1']:cfg['y2'],cfg['x1']:cfg['x2']])
                else:
                    frames[batch_ind] = img_as_ubyte(frame)

                if batch_ind==batchsize-1:
                    pose = predict.getposeNP(frames,dlc_cfg, sess, inputs, outputs)
                    PredicteData[batch_num*batchsize:(batch_num+1)*batchsize, :] = pose
                    batch_ind = 0
                    batch_num += 1
                else:
                   batch_ind+=1
            else:
                nframes = counter
                print("Detected frames: ", nframes)
                if batch_ind>0:
                    pose = predict.getposeNP(frames, dlc_cfg, sess, inputs, outputs) #process the whole batch (some frames might be from previous batch!)
                    PredicteData[batch_num*batchsize:batch_num*batchsize+batch_ind, :] = pose[:batch_ind,:]
                break
            counter+=1

    return PredicteData,nframes

def GetPoseS(cfg,dlc_cfg, sess, inputs, outputs,cap,nframes):
    ''' Non batch wise pose estimation for video cap.'''
    if cfg['cropping']:
        print("Cropping based on the x1 = %s x2 = %s y1 = %s y2 = %s. You can adjust the cropping coordinates in the config.yaml file." %(cfg['x1'], cfg['x2'],cfg['y1'], cfg['y2']))
        nx=cfg['x2']-cfg['x1']
        ny=cfg['y2']-cfg['y1']
        if nx>0 and ny>0:
            pass
        else:
            raise Exception('Please check the order of cropping parameter!')
        if cfg['x1']>=0 and cfg['x2']<int(cap.get(3)+1) and cfg['y1']>=0 and cfg['y2']<int(cap.get(4)+1):
            pass #good cropping box
        else:
            raise Exception('Please check the boundary of cropping!')

    PredicteData = np.zeros((nframes, 3 * len(dlc_cfg['all_joints_names'])))
    pbar=tqdm(total=nframes)
    counter=0
    step=max(10,int(nframes/100))
    while(cap.isOpened()):
            if counter%step==0:
                pbar.update(step)

            ret, frame = cap.read()
            if ret:
                frame=cv2.cvtColor(frame, cv2.COLOR_BGR2RGB)
                if cfg['cropping']:
                    frame= img_as_ubyte(frame[cfg['y1']:cfg['y2'],cfg['x1']:cfg['x2']])
                else:
                    frame = img_as_ubyte(frame)
                pose = predict.getpose(frame, dlc_cfg, sess, inputs, outputs)
                PredicteData[counter, :] = pose.flatten()  # NOTE: thereby cfg['all_joints_names'] should be same order as bodyparts!
            else:
                nframes=counter
                break
            counter+=1

    pbar.close()
    return PredicteData,nframes


def AnalyzeVideo(video,DLCscorer,cfg,dlc_cfg,sess,inputs, outputs,pdindex,save_as_csv, destfolder=None):
    ''' Helper function for analyzing a video '''
    print("Starting to analyze % ", video)
    vname = Path(video).stem
    if destfolder is None:
        destfolder = str(Path(video).parents[0])
    dataname = os.path.join(destfolder,vname + DLCscorer + '.h5')
    try:
        # Attempt to load data...
        pd.read_hdf(dataname)
        print("Video already analyzed!", dataname)
    except FileNotFoundError:
        print("Loading ", video)
        cap=cv2.VideoCapture(video)

        fps = cap.get(5) #https://docs.opencv.org/2.4/modules/highgui/doc/reading_and_writing_images_and_video.html#videocapture-get
        nframes = int(cap.get(7))
        duration=nframes*1./fps
        size=(int(cap.get(4)),int(cap.get(3)))

        ny,nx=size
        print("Duration of video [s]: ", round(duration,2), ", recorded with ", round(fps,2),"fps!")
        print("Overall # of frames: ", nframes," found with (before cropping) frame dimensions: ", nx,ny)
        start = time.time()

        print("Starting to extract posture")
        if int(dlc_cfg["batch_size"])>1:
            PredicteData,nframes=GetPoseF(cfg,dlc_cfg, sess, inputs, outputs,cap,nframes,int(dlc_cfg["batch_size"]))
        else:
            PredicteData,nframes=GetPoseS(cfg,dlc_cfg, sess, inputs, outputs,cap,nframes)

        stop = time.time()

        if cfg['cropping']==True:
            coords=[cfg['x1'],cfg['x2'],cfg['y1'],cfg['y2']]
        else:
            coords=[0, nx, 0, ny]

        dictionary = {
            "start": start,
            "stop": stop,
            "run_duration": stop - start,
            "Scorer": DLCscorer,
            "config file": dlc_cfg,
            "fps": fps,
            "batch_size": dlc_cfg["batch_size"],
            "frame_dimensions": (ny, nx),
            "nframes": nframes,
            "cropping": cfg['cropping'],
            "cropping_parameters": coords
        }
        metadata = {'data': dictionary}

        print("Saving results in %s..." %(Path(video).parents[0]))
        auxiliaryfunctions.SaveData(PredicteData[:nframes,:], metadata, dataname, pdindex, range(nframes),save_as_csv)

def GetPosesofFrames(cfg,dlc_cfg, sess, inputs, outputs,directory,framelist,nframes,batchsize):
    ''' Batchwise prediction of pose  for framelist in directory'''
    from skimage import io
    print("Starting to extract posture")
    im=io.imread(os.path.join(directory,framelist[0]),mode='RGB')
    ny,nx,nc=np.shape(im)
    print("Overall # of frames: ", nframes," found with (before cropping) frame dimensions: ", nx,ny)

    PredicteData = np.zeros((nframes, 3 * len(dlc_cfg['all_joints_names'])))
    batch_ind = 0 # keeps track of which image within a batch should be written to
    batch_num = 0 # keeps track of which batch you are at

    if cfg['cropping']:
        print("Cropping based on the x1 = %s x2 = %s y1 = %s y2 = %s. You can adjust the cropping coordinates in the config.yaml file." %(cfg['x1'], cfg['x2'],cfg['y1'], cfg['y2']))
        nx,ny=cfg['x2']-cfg['x1'],cfg['y2']-cfg['y1']
        if nx>0 and ny>0:
            pass
        else:
            raise Exception('Please check the order of cropping parameter!')
        if cfg['x1']>=0 and cfg['x2']<int(np.shape(im)[1]) and cfg['y1']>=0 and cfg['y2']<int(np.shape(im)[0]):
            pass #good cropping box
        else:
            raise Exception('Please check the boundary of cropping!')

    pbar=tqdm(total=nframes)
    counter=0
    step=max(10,int(nframes/100))

    if batchsize==1:
        for counter,framename in enumerate(framelist):
                frame=io.imread(os.path.join(directory,framename),mode='RGB')
                if counter%step==0:
                    pbar.update(step)

                if cfg['cropping']:
                    frame= img_as_ubyte(frame[cfg['y1']:cfg['y2'],cfg['x1']:cfg['x2'],:])
                else:
                    frame = img_as_ubyte(frame)

                pose = predict.getpose(frame, dlc_cfg, sess, inputs, outputs)
                PredicteData[counter, :] = pose.flatten()
    else:
        frames = np.empty((batchsize, ny, nx, 3), dtype='ubyte') # this keeps all the frames of a batch
        for counter,framename in enumerate(framelist):
                frame=io.imread(os.path.join(directory,framename),mode='RGB')
                if counter%step==0:
                    pbar.update(step)

                if cfg['cropping']:
                    frames[batch_ind] = img_as_ubyte(frame[cfg['y1']:cfg['y2'],cfg['x1']:cfg['x2'],:])
                else:
                    frames[batch_ind] = img_as_ubyte(frame)

                if batch_ind==batchsize-1:
                    pose = predict.getposeNP(frames,dlc_cfg, sess, inputs, outputs)
                    PredicteData[batch_num*batchsize:(batch_num+1)*batchsize, :] = pose
                    batch_ind = 0
                    batch_num += 1
                else:
                   batch_ind+=1

        if batch_ind>0: #take care of the last frames (the batch that might have been processed)
            pose = predict.getposeNP(frames, dlc_cfg, sess, inputs, outputs) #process the whole batch (some frames might be from previous batch!)
            PredicteData[batch_num*batchsize:batch_num*batchsize+batch_ind, :] = pose[:batch_ind,:]

    pbar.close()
    return PredicteData,nframes,nx,ny


def analyze_time_lapse_frames(config,directory,frametype='.png',shuffle=1,trainingsetindex=0,gputouse=None,save_as_csv=False):
    """
    Analyze all images (of type = frametype) in a folder and store the output in one file.

    You can crop the frames (before analysis), by changing 'cropping'=True and setting 'x1','x2','y1','y2' in the config file.

    Output: The labels are stored as a MultiIndex Pandas Array, which contains the name of the network, body part name, (x, y) label position
    in pixels, and the likelihood for each frame per body part. These arrays are stored in an efficient Hierarchical Data Format (HDF)
    in the same directory, where the video is stored. However, if the flag save_as_csv is set to True, the data can also be exported in
    comma-separated values format (.csv), which in turn can be imported in many programs, such as MATLAB, R, Prism, etc.

    Parameters
    ----------
    config : string
        Full path of the config.yaml file as a string.
    directory : string
        Full path to directory containing the frames that shall be analyzed.
    frametype : string, optional
        File extension of the frames to analyze (default '.png').
    shuffle : int, optional
        Shuffle index of the training dataset used for training the network (default 1).
    trainingsetindex : int, optional
        Which TrainingsetFraction to use (default 0).
        Note that TrainingFraction is a list in config.yaml.
     gputouse : int or None, optional
        Number of your GPU (default None).
        nvidia-smi can be used to view the GPU number.
        See: https://nvidia.custhelp.com/app/answers/detail/a_id/3751/~/useful-nvidia-smi-queries
    save_as_csv : bool, optional
        Whether to save the predictions in a .csv file (default False).

    Examples
    --------
    If you want to analyze all frames in /analysis/project/timelapseexperiment1:

    >>> deeplabcut.analyze_time_lapse_frames('/analysis/project/reaching-task/config.yaml','/analysis/project/timelapseexperiment1')

    If you want to analyze all frames in /analysis/project/timelapseexperiment1:

    >>> deeplabcut.analyze_time_lapse_frames('/analysis/project/reaching-task/config.yaml','/analysis/project/timelapseexperiment1', frametype='.bmp')

    Note: for test purposes one can extract all frames from a video with ffmeg, e.g. ffmpeg -i testvideo.avi thumb%04d.png
    """

    if 'TF_CUDNN_USE_AUTOTUNE' in os.environ:
        del os.environ['TF_CUDNN_USE_AUTOTUNE'] #was potentially set during training

    tf.reset_default_graph()
    start_path=os.getcwd() #record cwd to return to this directory in the end

    cfg = auxiliaryfunctions.read_config(config)
    trainFraction = cfg['TrainingFraction'][trainingsetindex]
    modelfolder=os.path.join(cfg["project_path"],str(auxiliaryfunctions.GetModelFolder(trainFraction,shuffle,cfg)))
    path_test_config = Path(modelfolder) / 'test' / 'pose_cfg.yaml'
    try:
        dlc_cfg = load_config(str(path_test_config))
    except FileNotFoundError:
        raise FileNotFoundError("It seems the model for shuffle %s and trainFraction %s does not exist."%(shuffle,trainFraction))

    # Check which snapshots are available and sort them by # iterations
    try:
      Snapshots = np.array([fn.split('.')[0]for fn in os.listdir(os.path.join(modelfolder , 'train'))if "index" in fn])
    except FileNotFoundError:
      raise FileNotFoundError("Snapshots not found! It seems the dataset for shuffle %s has not been trained/does not exist.\n Please train it before using it to analyze videos.\n Use the function 'train_network' to train the network for shuffle %s."%(shuffle,shuffle))

    if cfg['snapshotindex'] == 'all':
        print("Snapshotindex is set to 'all' in the config.yaml file. Running video analysis with all snapshots is very costly! Use the function 'evaluate_network' to choose the best the snapshot. For now, changing snapshot index to -1!")
        snapshotindex = -1
    else:
        snapshotindex=cfg['snapshotindex']

    increasing_indices = np.argsort([int(m.split('-')[1]) for m in Snapshots])
    Snapshots = Snapshots[increasing_indices]

    print("Using %s" % Snapshots[snapshotindex], "for model", modelfolder)

    ##################################################
    # Load and setup CNN part detector
    ##################################################

    # Check if data already was generated:
    dlc_cfg['init_weights'] = os.path.join(modelfolder , 'train', Snapshots[snapshotindex])
    trainingsiterations = (dlc_cfg['init_weights'].split(os.sep)[-1]).split('-')[-1]

    #update batchsize (based on parameters in config.yaml)
    dlc_cfg['batch_size']=cfg['batch_size']

    # Name for scorer:
    DLCscorer = auxiliaryfunctions.GetScorerName(cfg,shuffle,trainFraction,trainingsiterations=trainingsiterations)
    sess, inputs, outputs = predict.setup_pose_prediction(dlc_cfg)
    pdindex = pd.MultiIndex.from_product([[DLCscorer], dlc_cfg['all_joints_names'], ['x', 'y', 'likelihood']],names=['scorer', 'bodyparts', 'coords'])

    if gputouse is not None: #gpu selectinon
            os.environ['CUDA_VISIBLE_DEVICES'] = str(gputouse)

    ##################################################
    # Loading the images
    ##################################################
    #checks if input is a directory
    if os.path.isdir(directory)==True:
        """
        Analyzes all the frames in the directory.
        """
        print("Analyzing all frames in the directory: ", directory)
        os.chdir(directory)
        framelist=np.sort([fn for fn in os.listdir(os.curdir) if (frametype in fn)])

        vname = Path(directory).stem
        dataname = os.path.join(directory,vname + DLCscorer + '.h5')
        try:
            # Attempt to load data...
            pd.read_hdf(dataname)
            print("Frames already analyzed!", dataname)
        except FileNotFoundError:
            nframes = len(framelist)
            if nframes>1:
                start = time.time()

                PredicteData,nframes,nx,ny=GetPosesofFrames(cfg,dlc_cfg, sess, inputs, outputs,directory,framelist,nframes,dlc_cfg['batch_size'])
                stop = time.time()

                if cfg['cropping']==True:
                    coords=[cfg['x1'],cfg['x2'],cfg['y1'],cfg['y2']]
                else:
                    coords=[0, nx, 0, ny]

                dictionary = {
                    "start": start,
                    "stop": stop,
                    "run_duration": stop - start,
                    "Scorer": DLCscorer,
                    "config file": dlc_cfg,
                    "batch_size": dlc_cfg["batch_size"],
                    "frame_dimensions": (ny, nx),
                    "nframes": nframes,
                    "cropping": cfg['cropping'],
                    "cropping_parameters": coords
                }
                metadata = {'data': dictionary}

                print("Saving results in %s..." %(directory))

                auxiliaryfunctions.SaveData(PredicteData[:nframes,:], metadata, dataname, pdindex, framelist,save_as_csv)
                print("The folder was analyzed. Now your research can truly start!")
                print("If the tracking is not satisfactory for some frome, consider expanding the training set.")
            else:
                print("No frames were found. Consider changing the path or the frametype.")

    os.chdir(str(start_path))


if __name__ == '__main__':
    parser = argparse.ArgumentParser()
    parser.add_argument('video')
    parser.add_argument('config')
    cli_args = parser.parse_args()<|MERGE_RESOLUTION|>--- conflicted
+++ resolved
@@ -159,13 +159,8 @@
     if len(Videos)>0:
         #looping over videos
         for video in Videos:
-<<<<<<< HEAD
-            AnalzyeVideo(video,DLCscorer,cfg,dlc_cfg,sess,inputs, outputs,pdindex,save_as_csv)
-
-=======
             AnalyzeVideo(video,DLCscorer,cfg,dlc_cfg,sess,inputs, outputs,pdindex,save_as_csv, destfolder)
     
->>>>>>> 976d1f8e
     os.chdir(str(start_path))
     print("The videos are analyzed. Now your research can truly start! \n You can create labeled videos with 'create_labeled_video'.")
     print("If the tracking is not satisfactory for some videos, consider expanding the training set. You can use the function 'extract_outlier_frames' to extract any outlier frames!")
