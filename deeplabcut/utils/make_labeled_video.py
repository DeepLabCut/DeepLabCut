--- conflicted
+++ resolved
@@ -791,14 +791,9 @@
         videooutname1 = os.path.join(vname + DLCscorer + "_labeled.mp4")
         videooutname2 = os.path.join(vname + DLCscorerlegacy + "_labeled.mp4")
 
-<<<<<<< HEAD
-
-    if os.path.isfile(videooutname1) or os.path.isfile(videooutname2):
-=======
     if (
         os.path.isfile(videooutname1) or os.path.isfile(videooutname2)
     ) and not overwrite:
->>>>>>> 259db76a
         print("Labeled video {} already created.".format(vname))
         return True
     else:
