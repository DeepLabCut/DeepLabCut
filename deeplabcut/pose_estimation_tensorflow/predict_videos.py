"""
DeepLabCut2.0 Toolbox (deeplabcut.org)
© A. & M. Mathis Labs
https://github.com/AlexEMG/DeepLabCut

Please see AUTHORS for contributors.
https://github.com/AlexEMG/DeepLabCut/blob/master/AUTHORS
Licensed under GNU Lesser General Public License v3.0
"""

####################################################
# Dependencies
####################################################

import os.path
from deeplabcut.pose_estimation_tensorflow.nnet import predict
from deeplabcut.pose_estimation_tensorflow.config import load_config
from deeplabcut.pose_estimation_tensorflow.dataset.pose_dataset import data_to_input
import time
import pandas as pd
import numpy as np
import os
import argparse
from pathlib import Path
from tqdm import tqdm
import tensorflow as tf
from deeplabcut.utils import auxiliaryfunctions
import cv2
from skimage.util import img_as_ubyte

####################################################
# Loading data, and defining model folder
####################################################

def analyze_videos(config,videos,videotype='avi',shuffle=1,trainingsetindex=0,gputouse=None,save_as_csv=False, destfolder=None,cropping=None):
    """
    Makes prediction based on a trained network. The index of the trained network is specified by parameters in the config file (in particular the variable 'snapshotindex')

    You can crop the video (before analysis), by changing 'cropping'=True and setting 'x1','x2','y1','y2' in the config file. The same cropping parameters will then be used for creating the video.
    Note: you can also pass cropping = [x1,x2,y1,y2] coordinates directly, that then will be used for all videos. You can of course loop over videos & pass specific coordinates for each case.

    Output: The labels are stored as MultiIndex Pandas Array, which contains the name of the network, body part name, (x, y) label position \n
            in pixels, and the likelihood for each frame per body part. These arrays are stored in an efficient Hierarchical Data Format (HDF) \n
            in the same directory, where the video is stored. However, if the flag save_as_csv is set to True, the data can also be exported in \n
            comma-separated values format (.csv), which in turn can be imported in many programs, such as MATLAB, R, Prism, etc.

    Parameters
    ----------
    config : string
        Full path of the config.yaml file as a string.

    videos : list
        A list of strings containing the full paths to videos for analysis or a path to the directory, where all the videos with same extension are stored.

    videotype: string, optional
        Checks for the extension of the video in case the input to the video is a directory.\n Only videos with this extension are analyzed. The default is ``.avi``

    shuffle: int, optional
        An integer specifying the shuffle index of the training dataset used for training the network. The default is 1.

    trainingsetindex: int, optional
        Integer specifying which TrainingsetFraction to use. By default the first (note that TrainingFraction is a list in config.yaml).

    gputouse: int, optional. Natural number indicating the number of your GPU (see number in nvidia-smi). If you do not have a GPU put None.
    See: https://nvidia.custhelp.com/app/answers/detail/a_id/3751/~/useful-nvidia-smi-queries

    save_as_csv: bool, optional
        Saves the predictions in a .csv file. The default is ``False``; if provided it must be either ``True`` or ``False``

    destfolder: string, optional
        Specifies the destination folder for analysis data (default is the path of the video). Note that for subsequent analysis this
        folder also needs to be passed.

    Examples
    --------

    Windows example for analyzing 1 video
    >>> deeplabcut.analyze_videos('C:\\myproject\\reaching-task\\config.yaml',['C:\\yourusername\\rig-95\\Videos\\reachingvideo1.avi'])
    --------

    If you want to analyze only 1 video
    >>> deeplabcut.analyze_videos('/analysis/project/reaching-task/config.yaml',['/analysis/project/videos/reachingvideo1.avi'])
    --------

    If you want to analyze all videos of type avi in a folder:
    >>> deeplabcut.analyze_videos('/analysis/project/reaching-task/config.yaml',['/analysis/project/videos'],videotype='.avi')
    --------

    If you want to analyze multiple videos
    >>> deeplabcut.analyze_videos('/analysis/project/reaching-task/config.yaml',['/analysis/project/videos/reachingvideo1.avi','/analysis/project/videos/reachingvideo2.avi'])
    --------

    If you want to analyze multiple videos with shuffle = 2
    >>> deeplabcut.analyze_videos('/analysis/project/reaching-task/config.yaml',['/analysis/project/videos/reachingvideo1.avi','/analysis/project/videos/reachingvideo2.avi'], shuffle=2)

    --------
    If you want to analyze multiple videos with shuffle = 2 and save results as an additional csv file too
    >>> deeplabcut.analyze_videos('/analysis/project/reaching-task/config.yaml',['/analysis/project/videos/reachingvideo1.avi','/analysis/project/videos/reachingvideo2.avi'], shuffle=2,save_as_csv=True)
    --------

    """
    if 'TF_CUDNN_USE_AUTOTUNE' in os.environ:
        del os.environ['TF_CUDNN_USE_AUTOTUNE'] #was potentially set during training

    if gputouse is not None: #gpu selection
            os.environ['CUDA_VISIBLE_DEVICES'] = str(gputouse)

    vers = (tf.__version__).split('.')
    if int(vers[0])==1 and int(vers[1])>12:
        TF=tf.compat.v1
    else:
        TF=tf

    TF.reset_default_graph()
    start_path=os.getcwd() #record cwd to return to this directory in the end

    cfg = auxiliaryfunctions.read_config(config)

    if cropping is not None:
        cfg['cropping']=True
        cfg['x1'],cfg['x2'],cfg['y1'],cfg['y2']=cropping
        print("Overwriting cropping parameters:", cropping)
        print("These are used for all videos, but won't be save to the cfg file.")

    trainFraction = cfg['TrainingFraction'][trainingsetindex]

    modelfolder=os.path.join(cfg["project_path"],str(auxiliaryfunctions.GetModelFolder(trainFraction,shuffle,cfg)))
    path_test_config = Path(modelfolder) / 'test' / 'pose_cfg.yaml'
    try:
        dlc_cfg = load_config(str(path_test_config))
    except FileNotFoundError:
        raise FileNotFoundError("It seems the model for shuffle %s and trainFraction %s does not exist."%(shuffle,trainFraction))

    # Check which snapshots are available and sort them by # iterations
    try:
      Snapshots = np.array([fn.split('.')[0]for fn in os.listdir(os.path.join(modelfolder , 'train'))if "index" in fn])
    except FileNotFoundError:
      raise FileNotFoundError("Snapshots not found! It seems the dataset for shuffle %s has not been trained/does not exist.\n Please train it before using it to analyze videos.\n Use the function 'train_network' to train the network for shuffle %s."%(shuffle,shuffle))

    if cfg['snapshotindex'] == 'all':
        print("Snapshotindex is set to 'all' in the config.yaml file. Running video analysis with all snapshots is very costly! Use the function 'evaluate_network' to choose the best the snapshot. For now, changing snapshot index to -1!")
        snapshotindex = -1
    else:
        snapshotindex=cfg['snapshotindex']

    increasing_indices = np.argsort([int(m.split('-')[1]) for m in Snapshots])
    Snapshots = Snapshots[increasing_indices]

    print("Using %s" % Snapshots[snapshotindex], "for model", modelfolder)

    ##################################################
    # Load and setup CNN part detector
    ##################################################

    # Check if data already was generated:
    dlc_cfg['init_weights'] = os.path.join(modelfolder , 'train', Snapshots[snapshotindex])
    trainingsiterations = (dlc_cfg['init_weights'].split(os.sep)[-1]).split('-')[-1]

    #update batchsize (based on parameters in config.yaml)
    dlc_cfg['batch_size']=cfg['batch_size']

    # update number of outputs
    dlc_cfg['num_outputs'] = cfg.get('num_outputs', 1)

    print('num_outputs = ', dlc_cfg['num_outputs'])
    
    # Name for scorer:
    DLCscorer = auxiliaryfunctions.GetScorerName(cfg,shuffle,trainFraction,trainingsiterations=trainingsiterations)

    sess, inputs, outputs = predict.setup_pose_prediction(dlc_cfg)
    
    xyz_labs_orig = ['x', 'y', 'likelihood']
    suffix = [str(s+1) for s in range(dlc_cfg['num_outputs'])]
    suffix[0] = '' # first one has empty suffix for backwards compatibility
    xyz_labs = [x+s for s in suffix for x in xyz_labs_orig]

    pdindex = pd.MultiIndex.from_product([[DLCscorer],
                                          dlc_cfg['all_joints_names'],
                                          xyz_labs],
                                         names=['scorer', 'bodyparts', 'coords'])

    ##################################################
    # Datafolder
    ##################################################
    Videos=auxiliaryfunctions.Getlistofvideos(videos,videotype)

    if len(Videos)>0:
        #looping over videos
        for video in Videos:
            AnalyzeVideo(video,DLCscorer,trainFraction,cfg,dlc_cfg,sess,inputs, outputs,pdindex,save_as_csv, destfolder)

        os.chdir(str(start_path))
        print("The videos are analyzed. Now your research can truly start! \n You can create labeled videos with 'create_labeled_video'.")
        print("If the tracking is not satisfactory for some videos, consider expanding the training set. You can use the function 'extract_outlier_frames' to extract any outlier frames!")
    else:
        print("No video was found in the path/ or single video with path:", videos)
        print("Perhaps the videotype is distinct from the videos in the path, I was looking for:",videotype)

    return DLCscorer

    
def GetPoseF(cfg,dlc_cfg, sess, inputs, outputs,cap,nframes,batchsize):
    ''' Batchwise prediction of pose '''

<<<<<<< HEAD
    PredicteData = np.zeros((nframes, dlc_cfg['num_outputs'] * 3 * len(dlc_cfg['all_joints_names'])))
=======
    PredicteData = np.zeros((nframes, 3 * len(dlc_cfg['all_joints_names'])))
>>>>>>> acd1dfb5
    batch_ind = 0 # keeps track of which image within a batch should be written to
    batch_num = 0 # keeps track of which batch you are at
    ny,nx=int(cap.get(4)),int(cap.get(3))
    if cfg['cropping']:
        print("Cropping based on the x1 = %s x2 = %s y1 = %s y2 = %s. You can adjust the cropping coordinates in the config.yaml file." %(cfg['x1'], cfg['x2'],cfg['y1'], cfg['y2']))
        nx=cfg['x2']-cfg['x1']
        ny=cfg['y2']-cfg['y1']
        if nx>0 and ny>0:
            pass
        else:
            raise Exception('Please check the order of cropping parameter!')
        if cfg['x1']>=0 and cfg['x2']<int(cap.get(3)+1) and cfg['y1']>=0 and cfg['y2']<int(cap.get(4)+1):
            pass #good cropping box
        else:
            raise Exception('Please check the boundary of cropping!')

    frames = np.empty((batchsize, ny, nx, 3), dtype='ubyte') # this keeps all frames in a batch
    pbar=tqdm(total=nframes)
    counter=0
    step=max(10,int(nframes/100))
    while(cap.isOpened()):
            if counter%step==0:
                pbar.update(step)
            ret, frame = cap.read()
            if ret:
                frame=cv2.cvtColor(frame, cv2.COLOR_BGR2RGB)
                if cfg['cropping']:
                    frames[batch_ind] = img_as_ubyte(frame[cfg['y1']:cfg['y2'],cfg['x1']:cfg['x2']])
                else:
                    frames[batch_ind] = img_as_ubyte(frame)

                if batch_ind==batchsize-1:
                    pose = predict.getposeNP(frames, dlc_cfg, sess, inputs, outputs)
                    PredicteData[batch_num*batchsize:(batch_num+1)*batchsize, :] = pose
                    batch_ind = 0
                    batch_num += 1
                else:
                   batch_ind+=1
            else:
                nframes = counter
                print("Detected frames: ", nframes)
                if batch_ind>0:
                    pose = predict.getposeNP(frames, dlc_cfg, sess, inputs, outputs) #process the whole batch (some frames might be from previous batch!)
                    PredicteData[batch_num*batchsize:batch_num*batchsize+batch_ind, :] = pose[:batch_ind,:]
                break
            counter+=1

    pbar.close()
    return PredicteData,nframes


def GetPoseS(cfg,dlc_cfg, sess, inputs, outputs,cap,nframes):
    ''' Non batch wise pose estimation for video cap.'''
    if cfg['cropping']:
        print("Cropping based on the x1 = %s x2 = %s y1 = %s y2 = %s. You can adjust the cropping coordinates in the config.yaml file." %(cfg['x1'], cfg['x2'],cfg['y1'], cfg['y2']))
        nx=cfg['x2']-cfg['x1']
        ny=cfg['y2']-cfg['y1']
        if nx>0 and ny>0:
            pass
        else:
            raise Exception('Please check the order of cropping parameter!')
        if cfg['x1']>=0 and cfg['x2']<int(cap.get(3)+1) and cfg['y1']>=0 and cfg['y2']<int(cap.get(4)+1):
            pass #good cropping box
        else:
            raise Exception('Please check the boundary of cropping!')
<<<<<<< HEAD
    
    PredicteData = np.zeros((nframes, dlc_cfg['num_outputs'] * 3 * len(dlc_cfg['all_joints_names'])))
=======

    PredicteData = np.zeros((nframes, 3 * len(dlc_cfg['all_joints_names'])))
>>>>>>> acd1dfb5
    pbar=tqdm(total=nframes)
    counter=0
    step=max(10,int(nframes/100))
    while(cap.isOpened()):
            if counter%step==0:
                pbar.update(step)

            ret, frame = cap.read()
            if ret:
                frame=cv2.cvtColor(frame, cv2.COLOR_BGR2RGB)
                if cfg['cropping']:
                    frame= img_as_ubyte(frame[cfg['y1']:cfg['y2'],cfg['x1']:cfg['x2']])
                else:
                    frame = img_as_ubyte(frame)
                pose = predict.getpose(frame, dlc_cfg, sess, inputs, outputs)
                PredicteData[counter, :] = pose.flatten()  # NOTE: thereby cfg['all_joints_names'] should be same order as bodyparts!
            else:
                nframes=counter
                break
            counter+=1

    pbar.close()
    return PredicteData,nframes


def AnalyzeVideo(video,DLCscorer,trainFraction,cfg,dlc_cfg,sess,inputs, outputs,pdindex,save_as_csv, destfolder=None):
    ''' Helper function for analyzing a video '''
    print("Starting to analyze % ", video)
    vname = Path(video).stem
    if destfolder is None:
        destfolder = str(Path(video).parents[0])
    dataname = os.path.join(destfolder,vname + DLCscorer + '.h5')
    try:
        # Attempt to load data...
        pd.read_hdf(dataname)
        print("Video already analyzed!", dataname)
    except FileNotFoundError:
        print("Loading ", video)
        cap=cv2.VideoCapture(video)

        fps = cap.get(5) #https://docs.opencv.org/2.4/modules/highgui/doc/reading_and_writing_images_and_video.html#videocapture-get
        nframes = int(cap.get(7))
        duration=nframes*1./fps
        size=(int(cap.get(4)),int(cap.get(3)))

        ny,nx=size
        print("Duration of video [s]: ", round(duration,2), ", recorded with ", round(fps,2),"fps!")
        print("Overall # of frames: ", nframes," found with (before cropping) frame dimensions: ", nx,ny)
        start = time.time()

        print("Starting to extract posture")
        if int(dlc_cfg["batch_size"])>1:
            PredicteData,nframes=GetPoseF(cfg,dlc_cfg, sess, inputs, outputs,cap,nframes,int(dlc_cfg["batch_size"]))
        else:
            PredicteData,nframes=GetPoseS(cfg,dlc_cfg, sess, inputs, outputs,cap,nframes)

        stop = time.time()

        if cfg['cropping']==True:
            coords=[cfg['x1'],cfg['x2'],cfg['y1'],cfg['y2']]
        else:
            coords=[0, nx, 0, ny]

        dictionary = {
            "start": start,
            "stop": stop,
            "run_duration": stop - start,
            "Scorer": DLCscorer,
            "DLC-model-config file": dlc_cfg,
            "fps": fps,
            "batch_size": dlc_cfg["batch_size"],
            "num_outputs": dlc_cfg["num_outputs"],
            "frame_dimensions": (ny, nx),
            "nframes": nframes,
            "iteration (active-learning)": cfg["iteration"],
            "training set fraction": trainFraction,
            "cropping": cfg['cropping'],
            "cropping_parameters": coords
        }
        metadata = {'data': dictionary}

        print("Saving results in %s..." %(Path(video).parents[0]))
        auxiliaryfunctions.SaveData(PredicteData[:nframes,:], metadata, dataname, pdindex, range(nframes),save_as_csv)

def GetPosesofFrames(cfg,dlc_cfg, sess, inputs, outputs,directory,framelist,nframes,batchsize,rgb):
    ''' Batchwise prediction of pose  for framelist in directory'''
    from skimage import io
    print("Starting to extract posture")
    if rgb:
        im=io.imread(os.path.join(directory,framelist[0]),mode='RGB')
    else:
        im=io.imread(os.path.join(directory,framelist[0]))

    ny,nx,nc=np.shape(im)
    print("Overall # of frames: ", nframes," found with (before cropping) frame dimensions: ", nx,ny)

    PredicteData = np.zeros((nframes, dlc_cfg['num_outputs'] * 3 * len(dlc_cfg['all_joints_names'])))
    batch_ind = 0 # keeps track of which image within a batch should be written to
    batch_num = 0 # keeps track of which batch you are at

    if cfg['cropping']:
        print("Cropping based on the x1 = %s x2 = %s y1 = %s y2 = %s. You can adjust the cropping coordinates in the config.yaml file." %(cfg['x1'], cfg['x2'],cfg['y1'], cfg['y2']))
        nx,ny=cfg['x2']-cfg['x1'],cfg['y2']-cfg['y1']
        if nx>0 and ny>0:
            pass
        else:
            raise Exception('Please check the order of cropping parameter!')
        if cfg['x1']>=0 and cfg['x2']<int(np.shape(im)[1]) and cfg['y1']>=0 and cfg['y2']<int(np.shape(im)[0]):
            pass #good cropping box
        else:
            raise Exception('Please check the boundary of cropping!')

    pbar=tqdm(total=nframes)
    counter=0
    step=max(10,int(nframes/100))

    if batchsize==1:
        for counter,framename in enumerate(framelist):
                #frame=io.imread(os.path.join(directory,framename),mode='RGB')
                if rgb:
                    im=io.imread(os.path.join(directory,framename),mode='RGB')
                else:
                    im=io.imread(os.path.join(directory,framename))

                if counter%step==0:
                    pbar.update(step)

                if cfg['cropping']:
                    frame= img_as_ubyte(im[cfg['y1']:cfg['y2'],cfg['x1']:cfg['x2'],:])
                else:
                    frame = img_as_ubyte(im)

                pose = predict.getpose(frame, dlc_cfg, sess, inputs, outputs)
                PredicteData[counter, :] = pose.flatten()
    else:
        frames = np.empty((batchsize, ny, nx, 3), dtype='ubyte') # this keeps all the frames of a batch
        for counter,framename in enumerate(framelist):
                if rgb:
                    im=io.imread(os.path.join(directory,framename),mode='RGB')
                else:
                    im=io.imread(os.path.join(directory,framename))

                if counter%step==0:
                    pbar.update(step)

                if cfg['cropping']:
                    frames[batch_ind] = img_as_ubyte(im[cfg['y1']:cfg['y2'],cfg['x1']:cfg['x2'],:])
                else:
                    frames[batch_ind] = img_as_ubyte(im)

                if batch_ind==batchsize-1:
                    pose = predict.getposeNP(frames,dlc_cfg, sess, inputs, outputs)
                    PredicteData[batch_num*batchsize:(batch_num+1)*batchsize, :] = pose
                    batch_ind = 0
                    batch_num += 1
                else:
                   batch_ind+=1

        if batch_ind>0: #take care of the last frames (the batch that might have been processed)
            pose = predict.getposeNP(frames, dlc_cfg, sess, inputs, outputs) #process the whole batch (some frames might be from previous batch!)
            PredicteData[batch_num*batchsize:batch_num*batchsize+batch_ind, :] = pose[:batch_ind,:]

    pbar.close()
    return PredicteData,nframes,nx,ny


def analyze_time_lapse_frames(config,directory,frametype='.png',shuffle=1,trainingsetindex=0,gputouse=None,save_as_csv=False,rgb=True):
    """
    Analyzed all images (of type = frametype) in a folder and stores the output in one file.

    You can crop the frames (before analysis), by changing 'cropping'=True and setting 'x1','x2','y1','y2' in the config file.

    Output: The labels are stored as MultiIndex Pandas Array, which contains the name of the network, body part name, (x, y) label position \n
            in pixels, and the likelihood for each frame per body part. These arrays are stored in an efficient Hierarchical Data Format (HDF) \n
            in the same directory, where the video is stored. However, if the flag save_as_csv is set to True, the data can also be exported in \n
            comma-separated values format (.csv), which in turn can be imported in many programs, such as MATLAB, R, Prism, etc.

    Parameters
    ----------
    config : string
        Full path of the config.yaml file as a string.

    directory: string
        Full path to directory containing the frames that shall be analyzed

    frametype: string, optional
        Checks for the file extension of the frames. Only images with this extension are analyzed. The default is ``.png``

    shuffle: int, optional
        An integer specifying the shuffle index of the training dataset used for training the network. The default is 1.

    trainingsetindex: int, optional
        Integer specifying which TrainingsetFraction to use. By default the first (note that TrainingFraction is a list in config.yaml).

    gputouse: int, optional. Natural number indicating the number of your GPU (see number in nvidia-smi). If you do not have a GPU put None.
    See: https://nvidia.custhelp.com/app/answers/detail/a_id/3751/~/useful-nvidia-smi-queries

    save_as_csv: bool, optional
        Saves the predictions in a .csv file. The default is ``False``; if provided it must be either ``True`` or ``False``

    rbg: bool, optional.
        Whether to load image as rgb; Note e.g. some tiffs do not alow that option in io.imread, then just set this to false.

    Examples
    --------
    If you want to analyze all frames in /analysis/project/timelapseexperiment1
    >>> deeplabcut.analyze_videos('/analysis/project/reaching-task/config.yaml','/analysis/project/timelapseexperiment1')
    --------

    If you want to analyze all frames in /analysis/project/timelapseexperiment1
    >>> deeplabcut.analyze_videos('/analysis/project/reaching-task/config.yaml','/analysis/project/timelapseexperiment1', frametype='.bmp')
    --------

    Note: for test purposes one can extract all frames from a video with ffmeg, e.g. ffmpeg -i testvideo.avi thumb%04d.png
    """
    if 'TF_CUDNN_USE_AUTOTUNE' in os.environ:
        del os.environ['TF_CUDNN_USE_AUTOTUNE'] #was potentially set during training

    TF.reset_default_graph()
    start_path=os.getcwd() #record cwd to return to this directory in the end

    cfg = auxiliaryfunctions.read_config(config)
    trainFraction = cfg['TrainingFraction'][trainingsetindex]
    modelfolder=os.path.join(cfg["project_path"],str(auxiliaryfunctions.GetModelFolder(trainFraction,shuffle,cfg)))
    path_test_config = Path(modelfolder) / 'test' / 'pose_cfg.yaml'
    try:
        dlc_cfg = load_config(str(path_test_config))
    except FileNotFoundError:
        raise FileNotFoundError("It seems the model for shuffle %s and trainFraction %s does not exist."%(shuffle,trainFraction))

    # Check which snapshots are available and sort them by # iterations
    try:
      Snapshots = np.array([fn.split('.')[0]for fn in os.listdir(os.path.join(modelfolder , 'train'))if "index" in fn])
    except FileNotFoundError:
      raise FileNotFoundError("Snapshots not found! It seems the dataset for shuffle %s has not been trained/does not exist.\n Please train it before using it to analyze videos.\n Use the function 'train_network' to train the network for shuffle %s."%(shuffle,shuffle))

    if cfg['snapshotindex'] == 'all':
        print("Snapshotindex is set to 'all' in the config.yaml file. Running video analysis with all snapshots is very costly! Use the function 'evaluate_network' to choose the best the snapshot. For now, changing snapshot index to -1!")
        snapshotindex = -1
    else:
        snapshotindex=cfg['snapshotindex']

    increasing_indices = np.argsort([int(m.split('-')[1]) for m in Snapshots])
    Snapshots = Snapshots[increasing_indices]

    print("Using %s" % Snapshots[snapshotindex], "for model", modelfolder)

    ##################################################
    # Load and setup CNN part detector
    ##################################################

    # Check if data already was generated:
    dlc_cfg['init_weights'] = os.path.join(modelfolder , 'train', Snapshots[snapshotindex])
    trainingsiterations = (dlc_cfg['init_weights'].split(os.sep)[-1]).split('-')[-1]

    #update batchsize (based on parameters in config.yaml)
<<<<<<< HEAD
    dlc_cfg['batch_size'] = cfg['batch_size'] 

    # update number of outputs
    dlc_cfg['num_outputs'] = cfg.get('num_outputs', 1)
    
=======
    dlc_cfg['batch_size']=cfg['batch_size']

>>>>>>> acd1dfb5
    # Name for scorer:
    DLCscorer = auxiliaryfunctions.GetScorerName(cfg,shuffle,trainFraction,trainingsiterations=trainingsiterations)
    sess, inputs, outputs = predict.setup_pose_prediction(dlc_cfg)

    xyz_labs_orig = ['x', 'y', 'likelihood']
    suffix = [str(s+1) for s in range(dlc_cfg['num_outputs'])]
    suffix[0] = '' # first one has empty suffix for backwards compatibility
    xyz_labs = [x+s for s in suffix for x in xyz_labs_orig]

    pdindex = pd.MultiIndex.from_product([[DLCscorer],
                                          dlc_cfg['all_joints_names'],
                                          xyz_labs],
                                         names=['scorer', 'bodyparts', 'coords'])

    if gputouse is not None: #gpu selectinon
            os.environ['CUDA_VISIBLE_DEVICES'] = str(gputouse)

    ##################################################
    # Loading the images
    ##################################################
    #checks if input is a directory
    if os.path.isdir(directory)==True:
        """
        Analyzes all the frames in the directory.
        """
        print("Analyzing all frames in the directory: ", directory)
        os.chdir(directory)
        framelist=np.sort([fn for fn in os.listdir(os.curdir) if (frametype in fn)])

        vname = Path(directory).stem
        dataname = os.path.join(directory,vname + DLCscorer + '.h5')
        try:
            # Attempt to load data...
            pd.read_hdf(dataname)
            print("Frames already analyzed!", dataname)
        except FileNotFoundError:
            nframes = len(framelist)
            if nframes>1:
                start = time.time()

                PredicteData,nframes,nx,ny=GetPosesofFrames(cfg,dlc_cfg, sess, inputs, outputs,directory,framelist,nframes,dlc_cfg['batch_size'],rgb)
                stop = time.time()

                if cfg['cropping']==True:
                    coords=[cfg['x1'],cfg['x2'],cfg['y1'],cfg['y2']]
                else:
                    coords=[0, nx, 0, ny]

                dictionary = {
                    "start": start,
                    "stop": stop,
                    "run_duration": stop - start,
                    "Scorer": DLCscorer,
                    "config file": dlc_cfg,
                    "batch_size": dlc_cfg["batch_size"],
                    "num_outputs": dlc_cfg["num_outputs"],
                    "frame_dimensions": (ny, nx),
                    "nframes": nframes,
                    "cropping": cfg['cropping'],
                    "cropping_parameters": coords
                }
                metadata = {'data': dictionary}

                print("Saving results in %s..." %(directory))

                auxiliaryfunctions.SaveData(PredicteData[:nframes,:], metadata, dataname, pdindex, framelist,save_as_csv)
                print("The folder was analyzed. Now your research can truly start!")
                print("If the tracking is not satisfactory for some frome, consider expanding the training set.")
            else:
                print("No frames were found. Consider changing the path or the frametype.")

    os.chdir(str(start_path))


if __name__ == '__main__':
    parser = argparse.ArgumentParser()
    parser.add_argument('video')
    parser.add_argument('config')
    cli_args = parser.parse_args()<|MERGE_RESOLUTION|>--- conflicted
+++ resolved
@@ -202,11 +202,7 @@
 def GetPoseF(cfg,dlc_cfg, sess, inputs, outputs,cap,nframes,batchsize):
     ''' Batchwise prediction of pose '''
 
-<<<<<<< HEAD
     PredicteData = np.zeros((nframes, dlc_cfg['num_outputs'] * 3 * len(dlc_cfg['all_joints_names'])))
-=======
-    PredicteData = np.zeros((nframes, 3 * len(dlc_cfg['all_joints_names'])))
->>>>>>> acd1dfb5
     batch_ind = 0 # keeps track of which image within a batch should be written to
     batch_num = 0 # keeps track of which batch you are at
     ny,nx=int(cap.get(4)),int(cap.get(3))
@@ -272,13 +268,9 @@
             pass #good cropping box
         else:
             raise Exception('Please check the boundary of cropping!')
-<<<<<<< HEAD
     
     PredicteData = np.zeros((nframes, dlc_cfg['num_outputs'] * 3 * len(dlc_cfg['all_joints_names'])))
-=======
-
-    PredicteData = np.zeros((nframes, 3 * len(dlc_cfg['all_joints_names'])))
->>>>>>> acd1dfb5
+
     pbar=tqdm(total=nframes)
     counter=0
     step=max(10,int(nframes/100))
@@ -535,16 +527,11 @@
     trainingsiterations = (dlc_cfg['init_weights'].split(os.sep)[-1]).split('-')[-1]
 
     #update batchsize (based on parameters in config.yaml)
-<<<<<<< HEAD
     dlc_cfg['batch_size'] = cfg['batch_size'] 
 
     # update number of outputs
     dlc_cfg['num_outputs'] = cfg.get('num_outputs', 1)
     
-=======
-    dlc_cfg['batch_size']=cfg['batch_size']
-
->>>>>>> acd1dfb5
     # Name for scorer:
     DLCscorer = auxiliaryfunctions.GetScorerName(cfg,shuffle,trainFraction,trainingsiterations=trainingsiterations)
     sess, inputs, outputs = predict.setup_pose_prediction(dlc_cfg)
