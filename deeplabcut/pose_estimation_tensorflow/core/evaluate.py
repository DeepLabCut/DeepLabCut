--- conflicted
+++ resolved
@@ -861,15 +861,9 @@
                 ##################################################
                 # Compute predictions over images
                 ##################################################
-<<<<<<< HEAD
                 for snapshot_name in snapshot_names:
-                    dlc_cfg["init_weights"] = os.path.join(
+                    test_pose_cfg["init_weights"] = os.path.join(
                         str(modelfolder), "train", snapshot_name
-=======
-                for snapindex in snapindices:
-                    test_pose_cfg["init_weights"] = os.path.join(
-                        str(modelfolder), "train", Snapshots[snapindex]
->>>>>>> 8ce23777
                     )  # setting weights to corresponding snapshot.
                     trainingsiterations = (
                         test_pose_cfg["init_weights"].split(os.sep)[-1]
