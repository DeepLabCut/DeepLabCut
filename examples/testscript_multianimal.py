--- conflicted
+++ resolved
@@ -1,10 +1,7 @@
 import os
 
-<<<<<<< HEAD
 os.environ["DLClight"] = "True"
-=======
-os.environ['DLClight'] = 'True'
->>>>>>> a6346ab7
+
 
 import deeplabcut
 import numpy as np
