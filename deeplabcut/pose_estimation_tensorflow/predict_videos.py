--- conflicted
+++ resolved
@@ -1476,21 +1476,6 @@
                         _single[imindex] = single_detection
                     tracklets["single"].update(_single)
 
-<<<<<<< HEAD
-                keep = set(multi_bpts).difference(ignore_bodyparts or [])
-                keep_inds = sorted(multi_bpts.index(bpt) for bpt in keep)
-                for index, imname in tqdm(enumerate(imnames)):
-                    assemblies = ass.assemblies.get(index)
-                    if assemblies is None:
-                        continue
-                    animals = np.stack([ass.data for ass in assemblies])
-                    if not identity_only:
-                        if track_method == "box":
-                            bboxes = trackingutils.calc_bboxes_from_keypoints(
-                                animals[:, keep_inds], inferencecfg["boundingboxslack"],
-                            )  # TODO: get cropping parameters and utilize!
-                            trackers = mot_tracker.update(bboxes)
-=======
                 if inferencecfg["topktoretain"] == 1:
                     tracklets[0] = {}
                     for index, imname in tqdm(enumerate(imnames)):
@@ -1509,13 +1494,12 @@
                         if not identity_only:
                             if track_method == "box":
                                 bboxes = trackingutils.calc_bboxes_from_keypoints(
-                                    animals[:, keep_inds], inferencecfg["boundingboxslack"], offset=0
+                                    animals[:, keep_inds], inferencecfg["boundingboxslack"],
                                 )  # TODO: get cropping parameters and utilize!
                                 trackers = mot_tracker.update(bboxes)
                             else:
                                 xy = animals[:, keep_inds, :2]
                                 trackers = mot_tracker.track(xy)
->>>>>>> b56691c6
                         else:
                             # Optimal identity assignment based on soft voting
                             mat = np.zeros((len(assemblies), inferencecfg["topktoretain"]))
