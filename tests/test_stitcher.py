--- conflicted
+++ resolved
@@ -33,12 +33,8 @@
 def test_tracklet_wrong_inputs(fake_tracklet):
     with pytest.raises(ValueError):
         _ = Tracklet(fake_tracklet.data[..., :2], fake_tracklet.inds)
-<<<<<<< HEAD
     with pytest.raises(ValueError):
         _ = Tracklet(fake_tracklet.data[:TRACKLET_LEN - 2], fake_tracklet.inds)
-=======
-        _ = Tracklet(fake_tracklet.data[: TRACKLET_LEN - 2], fake_tracklet.inds)
->>>>>>> f7497a52
 
 
 def test_tracklet_monotonic_indices(fake_tracklet):
@@ -126,12 +122,11 @@
     assert fake_stitcher.compute_max_gap() == 1
     fake_stitcher.build_graph(max_gap=1)
     fake_stitcher.stitch(add_back_residuals=True)
-<<<<<<< HEAD
-    output_name = tmpdir_factory.mktemp('data').join('fake.h5')
+    output_name = tmpdir_factory.mktemp("data").join("fake.h5")
     fake_stitcher.write_tracks(output_name)
 
     # Break the graph to test stitching failure
-    fake_stitcher.G.remove_edge('source', '0in')
+    fake_stitcher.G.remove_edge("source", "0in")
     with pytest.warns(UserWarning):
         fake_stitcher.stitch(add_back_residuals=True)
 
@@ -178,8 +173,4 @@
     assert all(len(track) == 2330 for track in stitcher.tracks)
 
     output_name = tmpdir_factory.mktemp('data').join('fake.h5')
-    stitcher.write_tracks(output_name, ['mickey', 'minnie', 'bianca'])
-=======
-    output_name = tmpdir_factory.mktemp("data").join("fake.h5")
-    fake_stitcher.write_tracks(output_name)
->>>>>>> f7497a52
+    stitcher.write_tracks(output_name, ['mickey', 'minnie', 'bianca'])