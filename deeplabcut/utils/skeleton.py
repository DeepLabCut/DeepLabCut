--- conflicted
+++ resolved
@@ -1,4 +1,4 @@
-<<<<<<< HEAD
+
 """
 DeepLabCut2.2 Toolbox (deeplabcut.org)
 © A. & M. Mathis Labs
@@ -8,10 +8,9 @@
 https://github.com/AlexEMG/DeepLabCut/blob/master/AUTHORS
 Licensed under GNU Lesser General Public License v3.0
 """
-=======
+
 import os
 import warnings
->>>>>>> 21e5d6e3
 
 import matplotlib.colors as mcolors
 import matplotlib.pyplot as plt
