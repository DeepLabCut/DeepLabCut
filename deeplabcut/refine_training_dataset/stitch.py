--- conflicted
+++ resolved
@@ -8,16 +8,14 @@
 import scipy.linalg.interpolative as sli
 import warnings
 from collections import defaultdict
-<<<<<<< HEAD
+
 from deeplabcut.pose_tracking_pytorch import inference
 import glob
 import deeplabcut
 from deeplabcut.utils.auxfun_videos import VideoWriter
 from functools import partial
-=======
 from deeplabcut.pose_estimation_tensorflow.lib.trackingutils import calc_iou
 from deeplabcut.utils import auxiliaryfunctions, auxfun_multianimal
->>>>>>> 4acae39f
 from itertools import combinations, cycle
 from networkx.algorithms.flow import preflow_push
 from pathlib import Path
@@ -1091,14 +1089,11 @@
         print("No video(s) found. Please check your path!")
         return
 
-<<<<<<< HEAD
-    cfg = deeplabcut.utils.read_config(config_path)
-=======
+
     cfg = auxiliaryfunctions.read_config(config_path)
     track_method = auxfun_multianimal.get_track_method(cfg, track_method=track_method)
 
 
->>>>>>> 4acae39f
     animal_names = cfg["individuals"]
     if n_tracks is None:
         n_tracks = len(animal_names)
@@ -1169,15 +1164,11 @@
                     w = 0.01 if t1.identity == t2.identity else 1
                     return w * stitcher.calculate_edge_weight(t1, t2)
 
-<<<<<<< HEAD
             if transformer_checkpoint:
                 stitcher.build_graph(max_gap=max_gap, weight_func=partial(trans_weight_func,nframe = nframe, feature_dict = feature_dict))
             else:
                 stitcher.build_graph(max_gap=max_gap, weight_func=weight_func)
 
-=======
-            stitcher.build_graph(max_gap=max_gap, weight_func=weight_func)
->>>>>>> 4acae39f
             stitcher.stitch()
             if transformer_checkpoint:
                 stitcher.write_tracks(output_name = output_name, animal_names = animal_names, suffix = 'trans')
