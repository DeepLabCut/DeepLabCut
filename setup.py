--- conflicted
+++ resolved
@@ -39,38 +39,10 @@
     long_description=long_description,
     long_description_content_type="text/markdown",
     url="https://github.com/DeepLabCut/DeepLabCut",
-<<<<<<< HEAD
     install_requires=required,
     extras_require={
         "gui": ["wxpython<4.1"]
     },
-=======
-    install_requires=[
-        "ipython",
-        "filterpy",
-        "ruamel.yaml>=0.15.0",
-        "imgaug>=0.4.0",
-        "numba",
-        "matplotlib",
-        "networkx",
-        "numpy",
-        "opencv-python-headless",
-        "pandas>=1.0.1",
-        "scikit-image>=0.17,<=0.18.1",
-        "scikit-learn",
-        "scipy>=1.4",
-        "statsmodels>=0.11",
-        "tables",
-        "tensorflow>=2.0",
-        "tensorpack",
-        "tf_slim",
-        "tqdm",
-        "moviepy",
-        "pyyaml",
-        "Pillow>=7.1",
-    ],
-    extras_require={"gui": ["wxpython<4.1"]},
->>>>>>> 50489743
     scripts=["deeplabcut/pose_estimation_tensorflow/models/pretrained/download.sh"],
     packages=setuptools.find_packages(),
     data_files=[
