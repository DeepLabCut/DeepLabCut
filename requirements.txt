ipython
filterpy
h5py
ruamel.yaml>=0.15.0
<<<<<<< HEAD
intel-openmp ; platform_machine == "x86_64"
imgaug ; platform_machine == "x86_64"
numba==0.51.1 ; platform_machine == "x86_64"
numba ; platform_machine == "ppc64le"
matplotlib>=3.1.*
networkx
numpy~=1.17.3 ; platform_machine == "x86_64"
numpy ; platform_machine == "ppc64le"
opencv-python-headless~=3.4.9.33 ; platform_machine == "x86_64"
=======
intel-openmp
imgaug==0.4.0
jupyter-book>=0.7.0b
numba
matplotlib
networkx
numpy
opencv-python-headless
>>>>>>> 50489743
pandas>=1.0.1
patsy
pyyaml
setuptools
scikit-image>=0.17,<=0.18.1
scikit-learn
scipy>=1.4
six
statsmodels>=0.11
tensorflow>=2.0
tables
tensorpack
tf_slim
tqdm
moviepy
Pillow>=7.1<|MERGE_RESOLUTION|>--- conflicted
+++ resolved
@@ -2,26 +2,15 @@
 filterpy
 h5py
 ruamel.yaml>=0.15.0
-<<<<<<< HEAD
 intel-openmp ; platform_machine == "x86_64"
-imgaug ; platform_machine == "x86_64"
-numba==0.51.1 ; platform_machine == "x86_64"
-numba ; platform_machine == "ppc64le"
-matplotlib>=3.1.*
-networkx
-numpy~=1.17.3 ; platform_machine == "x86_64"
-numpy ; platform_machine == "ppc64le"
-opencv-python-headless~=3.4.9.33 ; platform_machine == "x86_64"
-=======
-intel-openmp
-imgaug==0.4.0
+imgaug==0.4.0 ; platform_machine == "x86_64"
 jupyter-book>=0.7.0b
 numba
 matplotlib
 networkx
 numpy
-opencv-python-headless
->>>>>>> 50489743
+opencv-python-headless ; platform_machine == "x86_64"
+opencv ; platform_machine == "ppc64le"
 pandas>=1.0.1
 patsy
 pyyaml
