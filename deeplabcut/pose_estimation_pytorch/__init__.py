#
# DeepLabCut Toolbox (deeplabcut.org)
# © A. & M.W. Mathis Labs
# https://github.com/DeepLabCut/DeepLabCut
#
# Please see AUTHORS for contributors.
# https://github.com/DeepLabCut/DeepLabCut/blob/main/AUTHORS
#
# Licensed under GNU Lesser General Public License v3.0
#
import deeplabcut.pose_estimation_pytorch.config as config
from deeplabcut.pose_estimation_pytorch.apis import (
    analyze_image_folder,
    analyze_images,
    analyze_videos,
    build_predictions_dataframe,
    create_labeled_images,
    convert_detections2tracklets,
    evaluate,
    evaluate_network,
    extract_maps,
    extract_save_all_maps,
    get_detector_inference_runner,
    get_pose_inference_runner,
    predict,
    superanimal_analyze_images,
    train_network,
    video_inference,
    VideoIterator,
    visualize_predictions,
)
from deeplabcut.pose_estimation_pytorch.config import (
    available_detectors,
    available_models,
)
from deeplabcut.pose_estimation_pytorch.data import (
    build_transforms,
    COCOLoader,
    COLLATE_FUNCTIONS,
    DLCLoader,
    Loader,
    PoseDataset,
    PoseDatasetParameters,
)
<<<<<<< HEAD
from deeplabcut.pose_estimation_pytorch.runners import (
    build_inference_runner,
    build_training_runner,
    DetectorInferenceRunner,
    DetectorTrainingRunner,
    InferenceRunner,
    PoseInferenceRunner,
    PoseTrainingRunner,
    TorchSnapshotManager,
    TrainingRunner,
)
=======
from deeplabcut.pose_estimation_pytorch.data.dlcloader import DLCLoader
from deeplabcut.pose_estimation_pytorch.runners.base import (
    get_load_weights_only,
    set_load_weights_only,
)
from deeplabcut.pose_estimation_pytorch.runners.snapshots import TorchSnapshotManager
>>>>>>> 1d6ce0d4
from deeplabcut.pose_estimation_pytorch.task import Task
from deeplabcut.pose_estimation_pytorch.utils import fix_seeds<|MERGE_RESOLUTION|>--- conflicted
+++ resolved
@@ -42,25 +42,18 @@
     PoseDataset,
     PoseDatasetParameters,
 )
-<<<<<<< HEAD
 from deeplabcut.pose_estimation_pytorch.runners import (
     build_inference_runner,
     build_training_runner,
     DetectorInferenceRunner,
     DetectorTrainingRunner,
+    get_load_weights_only,
     InferenceRunner,
     PoseInferenceRunner,
     PoseTrainingRunner,
+    set_load_weights_only,
     TorchSnapshotManager,
     TrainingRunner,
 )
-=======
-from deeplabcut.pose_estimation_pytorch.data.dlcloader import DLCLoader
-from deeplabcut.pose_estimation_pytorch.runners.base import (
-    get_load_weights_only,
-    set_load_weights_only,
-)
-from deeplabcut.pose_estimation_pytorch.runners.snapshots import TorchSnapshotManager
->>>>>>> 1d6ce0d4
 from deeplabcut.pose_estimation_pytorch.task import Task
 from deeplabcut.pose_estimation_pytorch.utils import fix_seeds