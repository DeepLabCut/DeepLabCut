--- conflicted
+++ resolved
@@ -213,23 +213,12 @@
     n_decimals=3,
     extra_dict = None
 ):
-<<<<<<< HEAD
-
-    if extra_dict:
-        features = sess.run(extra_dict['features'],
-                            feed_dict = {inputs:images_batch}
-                            )
-        keypoint_embedding = sess.run(extra_dict['keypoint_embedding'],
-                                      feed_dict = {inputs:images_batch}
-                                      )
         
-
     scmaps, locrefs, pafs, peaks = sess.run(
         outputs, feed_dict={inputs: images_batch}
     )        
-=======
+
     scmaps, locrefs, *pafs, peaks = sess.run(outputs, feed_dict={inputs: images_batch})
->>>>>>> 4acae39f
     if ~np.any(peaks):
         return []
 
