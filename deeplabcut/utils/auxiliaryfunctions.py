"""
DeepLabCut2.0 Toolbox (deeplabcut.org)
© A. & M. Mathis Labs
https://github.com/AlexEMG/DeepLabCut
Please see AUTHORS for contributors.

https://github.com/AlexEMG/DeepLabCut/blob/master/AUTHORS
Licensed under GNU Lesser General Public License v3.0
"""
import os
import pickle
import warnings
from pathlib import Path
import numpy as np
import pandas as pd
import ruamel.yaml.representer
import yaml
from ruamel.yaml import YAML


def create_config_template(multianimal=False):
    """
    Creates a template for config.yaml file. This specific order is preserved while saving as yaml file.
    """
    if multianimal:
        yaml_str = """\
    # Project definitions (do not edit)
        Task:
        scorer:
        date:
        multianimalproject:
        identity:
        \n
    # Project path (change when moving around)
        project_path:
        \n
    # Annotation data set configuration (and individual video cropping parameters)
        video_sets:
        individuals:
        uniquebodyparts:
        multianimalbodyparts:
        skeleton:
        bodyparts:
        start:
        stop:
        numframes2pick:
        \n
    # Plotting configuration
        skeleton_color:
        pcutoff:
        dotsize:
        alphavalue:
        colormap:
        \n
    # Training,Evaluation and Analysis configuration
        TrainingFraction:
        iteration:
        default_net_type:
        default_augmenter:
        snapshotindex:
        batch_size:
        \n
    # Cropping Parameters (for analysis and outlier frame detection)
        cropping:
        croppedtraining:
    #if cropping is true for analysis, then set the values here:
        x1:
        x2:
        y1:
        y2:
        \n
    # Refinement configuration (parameters from annotation dataset configuration also relevant in this stage)
        corner2move2:
        move2corner:
        """
    else:
        yaml_str = """\
    # Project definitions (do not edit)
        Task:
        scorer:
        date:
        multianimalproject:
        identity:
        \n
    # Project path (change when moving around)
        project_path:
        \n
    # Annotation data set configuration (and individual video cropping parameters)
        video_sets:
        bodyparts:
        start:
        stop:
        numframes2pick:
        \n
    # Plotting configuration
        skeleton:
        skeleton_color:
        pcutoff:
        dotsize:
        alphavalue:
        colormap:
        \n
    # Training,Evaluation and Analysis configuration
        TrainingFraction:
        iteration:
        default_net_type:
        default_augmenter:
        snapshotindex:
        batch_size:
        \n
    # Cropping Parameters (for analysis and outlier frame detection)
        cropping:
        croppedtraining:
    #if cropping is true for analysis, then set the values here:
        x1:
        x2:
        y1:
        y2:
        \n
    # Refinement configuration (parameters from annotation dataset configuration also relevant in this stage)
        corner2move2:
        move2corner:
        """

    ruamelFile = YAML()
    cfg_file = ruamelFile.load(yaml_str)
    return cfg_file, ruamelFile


def create_config_template_3d():
    """
    Creates a template for config.yaml file for 3d project. This specific order is preserved while saving as yaml file.
    """
    yaml_str = """\
# Project definitions (do not edit)
    Task:
    scorer:
    date:
    \n
# Project path (change when moving around)
    project_path:
    \n
# Plotting configuration
    skeleton: # Note that the pairs must be defined, as you want them linked!
    skeleton_color:
    pcutoff:
    colormap:
    dotsize:
    alphaValue:
    markerType:
    markerColor:
    \n
# Number of cameras, camera names, path of the config files, shuffle index and trainingsetindex used to analyze videos:
    num_cameras:
    camera_names:
    scorername_3d: # Enter the scorer name for the 3D output
    """
    ruamelFile_3d = YAML()
    cfg_file_3d = ruamelFile_3d.load(yaml_str)
    return cfg_file_3d, ruamelFile_3d


def read_config(configname):
    """
    Reads structured config file defining a project.
    """
    ruamelFile = YAML()
    path = Path(configname)
    if os.path.exists(path):
        try:
            with open(path, "r") as f:
                cfg = ruamelFile.load(f)
                curr_dir = os.path.dirname(configname)
                if cfg["project_path"] != curr_dir:
                    cfg["project_path"] = curr_dir
                    write_config(configname, cfg)
        except Exception as err:
            if len(err.args) > 2:
                if (
                    err.args[2]
                    == "could not determine a constructor for the tag '!!python/tuple'"
                ):
                    with open(path, "r") as ymlfile:
                        cfg = yaml.load(ymlfile, Loader=yaml.SafeLoader)
                        write_config(configname, cfg)
                else:
                    raise

    else:
        raise FileNotFoundError(
            "Config file is not found. Please make sure that the file exists and/or that you passed the path of the config file correctly!"
        )
    return cfg


def write_config(configname, cfg):
    """
    Write structured config file.
    """
    with open(configname, "w") as cf:
        cfg_file, ruamelFile = create_config_template(
            cfg.get("multianimalproject", False)
        )
        for key in cfg.keys():
            cfg_file[key] = cfg[key]

        # Adding default value for variable skeleton and skeleton_color for backward compatibility.
        if not "skeleton" in cfg.keys():
            cfg_file["skeleton"] = []
            cfg_file["skeleton_color"] = "black"
        ruamelFile.dump(cfg_file, cf)


def edit_config(configname, edits, output_name=""):
    """
    Convenience function to edit and save a config file from a dictionary.

    Parameters
    ----------
    configname : string
        String containing the full path of the config file in the project.
    edits : dict
        Key–value pairs to edit in config
    output_name : string, optional (default='')
        Overwrite the original config.yaml by default.
        If passed in though, new filename of the edited config.

    Examples
    --------
    config_path = 'my_stellar_lab/dlc/config.yaml'

    edits = {'numframes2pick': 5,
             'trainingFraction': [0.5, 0.8],
             'skeleton': [['a', 'b'], ['b', 'c']]}

    deeplabcut.auxiliaryfunctions.edit_config(config_path, edits)
    """
    cfg = read_plainconfig(configname)
    for key, value in edits.items():
        cfg[key] = value
    if not output_name:
        output_name = configname
    try:
        write_plainconfig(output_name, cfg)
    except ruamel.yaml.representer.RepresenterError:
        warnings.warn("Some edits could not be written. "
                      "The configuration file will be left unchanged.")
        for key in edits:
            cfg.pop(key)
        write_plainconfig(output_name, cfg)
    return cfg


def write_config_3d(configname, cfg):
    """
    Write structured 3D config file.
    """
    with open(configname, "w") as cf:
        cfg_file, ruamelFile = create_config_template_3d()
        for key in cfg.keys():
            cfg_file[key] = cfg[key]
        ruamelFile.dump(cfg_file, cf)


def write_config_3d_template(projconfigfile, cfg_file_3d, ruamelFile_3d):
    with open(projconfigfile, "w") as cf:
        ruamelFile_3d.dump(cfg_file_3d, cf)


def read_plainconfig(configname):
    if not os.path.exists(configname):
        raise FileNotFoundError(
            f"Config {configname} is not found. Please make sure that the file exists."
        )
    with open(configname) as file:
        return YAML().load(file)


def write_plainconfig(configname, cfg):
    with open(configname, "w") as file:
        YAML().dump(cfg, file)


def attempttomakefolder(foldername, recursive=False):
    """ Attempts to create a folder with specified name. Does nothing if it already exists. """
    try:
        os.path.isdir(foldername)
    except TypeError:  # https://www.python.org/dev/peps/pep-0519/
        foldername = os.fspath(
            foldername
        )  # https://github.com/AlexEMG/DeepLabCut/issues/105 (windows)

    if os.path.isdir(foldername):
        print(foldername, " already exists!")
    else:
        if recursive:
            os.makedirs(foldername)
        else:
            os.mkdir(foldername)


def read_pickle(filename):
    """ Read the pickle file """
    with open(filename, "rb") as handle:
        return pickle.load(handle)


def write_pickle(filename, data):
    """ Write the pickle file """
    with open(filename, "wb") as handle:
        pickle.dump(data, handle, protocol=pickle.HIGHEST_PROTOCOL)


def Getlistofvideos(videos, videotype):
    """ Returns list of videos of videotype "videotype" in
    folder videos or for list of videos.

    NOTE: excludes keyword videos of the form:

    *_labeled.videotype
    *_full.videotype

    """
    if [os.path.isdir(i) for i in videos] == [True]:  # checks if input is a directory
        """
        Returns all the videos in the directory.
        """
        from random import sample

        print("Analyzing all the videos in the directory...")
        videofolder = videos[0]

        os.chdir(videofolder)
        videolist = [
            os.path.join(videofolder, fn)
            for fn in os.listdir(os.curdir)
            if os.path.isfile(fn)
            and fn.endswith(videotype)
            and "_labeled." not in fn
            and "_full." not in fn
        ]  # exclude labeled (also for multianimal projects) videos!

        Videos = sample(
            videolist, len(videolist)
        )  # this is useful so multiple nets can be used to analzye simultanously

    else:
        if isinstance(videos, str):
            if (
                os.path.isfile(videos)
                and "_labeled." not in videos
                and "_full." not in videos
            ):  # #or just one direct path!
                Videos = [videos]
            else:
                Videos = []
        else:
            Videos = [
                v
                for v in videos
                if os.path.isfile(v) and "_labeled." not in v and "_full." not in v
            ]
    return Videos


def SaveData(PredicteData, metadata, dataname, pdindex, imagenames, save_as_csv):
    """ Save predicted data as h5 file and metadata as pickle file; created by predict_videos.py """
    DataMachine = pd.DataFrame(PredicteData, columns=pdindex, index=imagenames)
    if save_as_csv:
        print("Saving csv poses!")
        DataMachine.to_csv(dataname.split(".h5")[0] + ".csv")
    DataMachine.to_hdf(dataname, "df_with_missing", format="table", mode="w")
    with open(dataname.split(".h5")[0] + "_meta.pickle", "wb") as f:
        # Pickle the 'data' dictionary using the highest protocol available.
        pickle.dump(metadata, f, pickle.HIGHEST_PROTOCOL)


def SaveMetadata(metadatafilename, data, trainIndices, testIndices, trainFraction):
    with open(metadatafilename, "wb") as f:
        # Pickle the 'labeled-data' dictionary using the highest protocol available.
        pickle.dump(
            [data, trainIndices, testIndices, trainFraction], f, pickle.HIGHEST_PROTOCOL
        )


def LoadMetadata(metadatafile):
    with open(metadatafile, "rb") as f:
        [
            trainingdata_details,
            trainIndices,
            testIndices,
            testFraction_data,
        ] = pickle.load(f)
        return trainingdata_details, trainIndices, testIndices, testFraction_data


def get_immediate_subdirectories(a_dir):
    """ Get list of immediate subdirectories """
    return [
        name for name in os.listdir(a_dir) if os.path.isdir(os.path.join(a_dir, name))
    ]


def grab_files_in_folder(folder, ext="", relative=True):
    """Return the paths of files with extension *ext* present in *folder*."""
    for file in os.listdir(folder):
        if file.endswith(ext):
            yield file if relative else os.path.join(folder, file)


def GetVideoList(filename, videopath, videtype):
    """ Get list of videos in a path (if filetype == all), otherwise just a specific file."""
    videos = list(grab_files_in_folder(videopath, videtype))
    if filename == "all":
        return videos
    else:
        if filename in videos:
            videos = [filename]
        else:
            videos = []
            print("Video not found!", filename)
    return videos


## Various functions to get filenames, foldernames etc. based on configuration parameters.
def GetTrainingSetFolder(cfg):
    """ Training Set folder for config file based on parameters """
    Task = cfg["Task"]
    date = cfg["date"]
    iterate = "iteration-" + str(cfg["iteration"])
    return Path(
        os.path.join("training-datasets", iterate, "UnaugmentedDataSet_" + Task + date)
    )


def GetDataandMetaDataFilenames(trainingsetfolder, trainFraction, shuffle, cfg):
    # Filename for metadata and data relative to project path for corresponding parameters
    metadatafn = os.path.join(
        str(trainingsetfolder),
        "Documentation_data-"
        + cfg["Task"]
        + "_"
        + str(int(trainFraction * 100))
        + "shuffle"
        + str(shuffle)
        + ".pickle",
    )
    datafn = os.path.join(
        str(trainingsetfolder),
        cfg["Task"]
        + "_"
        + cfg["scorer"]
        + str(int(100 * trainFraction))
        + "shuffle"
        + str(shuffle)
        + ".mat",
    )
    return datafn, metadatafn


def GetModelFolder(trainFraction, shuffle, cfg, modelprefix=""):
    Task = cfg["Task"]
    date = cfg["date"]
    iterate = "iteration-" + str(cfg["iteration"])
    return Path(
        modelprefix,
        "dlc-models/"
        + iterate
        + "/"
        + Task
        + date
        + "-trainset"
        + str(int(trainFraction * 100))
        + "shuffle"
        + str(shuffle),
    )


def GetEvaluationFolder(trainFraction, shuffle, cfg, modelprefix=""):
    Task = cfg["Task"]
    date = cfg["date"]
    iterate = "iteration-" + str(cfg["iteration"])
    if "eval_prefix" in cfg:
        eval_prefix = cfg["eval_prefix"] + "/"
    else:
        eval_prefix = "evaluation-results" + "/"
    return Path(
        modelprefix,
        eval_prefix
        + iterate
        + "/"
        + Task
        + date
        + "-trainset"
        + str(int(trainFraction * 100))
        + "shuffle"
        + str(shuffle),
    )


def get_deeplabcut_path():
    """ Get path of where deeplabcut is currently running """
    import importlib.util

    return os.path.split(importlib.util.find_spec("deeplabcut").origin)[0]


def IntersectionofBodyPartsandOnesGivenbyUser(cfg, comparisonbodyparts):
    """ Returns all body parts when comparisonbodyparts=='all', otherwise all bpts that are in the intersection of comparisonbodyparts and the actual bodyparts """
    allbpts = cfg["bodyparts"]
    if "MULTI" in allbpts:
        allbpts = cfg["multianimalbodyparts"] + cfg["uniquebodyparts"]
    if comparisonbodyparts == "all":
        return allbpts
    else:  # take only items in list that are actually bodyparts...
        cpbpts = []
        # Ensure same order as in config.yaml
        for bp in allbpts:
            if bp in comparisonbodyparts:
                cpbpts.append(bp)
        return cpbpts


def get_labeled_data_folder(cfg, video):
    videoname = os.path.splitext(os.path.basename(video))[0]
    return os.path.join(cfg["project_path"], "labeled-data", videoname)


def form_data_containers(df, bodyparts):
    mask = df.columns.get_level_values("bodyparts").isin(bodyparts)
    df_masked = df.loc[:, mask]
    df_likelihood = df_masked.xs("likelihood", level=-1, axis=1).values.T
    df_x = df_masked.xs("x", level=-1, axis=1).values.T
    df_y = df_masked.xs("y", level=-1, axis=1).values.T
    return df_x, df_y, df_likelihood


def GetScorerName(
    cfg, shuffle, trainFraction, trainingsiterations="unknown", modelprefix=""
):
    """ Extract the scorer/network name for a particular shuffle, training fraction, etc.
        Returns tuple of DLCscorer, DLCscorerlegacy (old naming convention)
    """

    Task = cfg["Task"]
    date = cfg["date"]

    if trainingsiterations == "unknown":
        snapshotindex = cfg["snapshotindex"]
        if cfg["snapshotindex"] == "all":
            print(
                "Changing snapshotindext to the last one -- plotting, videomaking, etc. should not be performed for all indices. For more selectivity enter the ordinal number of the snapshot you want (ie. 4 for the fifth) in the config file."
            )
            snapshotindex = -1
        else:
            snapshotindex = cfg["snapshotindex"]

        modelfolder = os.path.join(
            cfg["project_path"],
            str(GetModelFolder(trainFraction, shuffle, cfg, modelprefix=modelprefix)),
            "train",
        )
        Snapshots = np.array(
            [fn.split(".")[0] for fn in os.listdir(modelfolder) if "index" in fn]
        )
        increasing_indices = np.argsort([int(m.split("-")[1]) for m in Snapshots])
        Snapshots = Snapshots[increasing_indices]
        SNP = Snapshots[snapshotindex]
        trainingsiterations = (SNP.split(os.sep)[-1]).split("-")[-1]

    dlc_cfg = read_plainconfig(
        os.path.join(
            cfg["project_path"],
            str(GetModelFolder(trainFraction, shuffle, cfg, modelprefix=modelprefix)),
            "train",
            "pose_cfg.yaml",
        )
    )
    if (
        "resnet" in dlc_cfg["net_type"]
    ):  # ABBREVIATE NETWORK NAMES -- esp. for mobilenet!
        netname = dlc_cfg["net_type"].replace("_", "")
    elif "mobilenet" in dlc_cfg["net_type"]:  # mobilenet >> mobnet_100; mobnet_35 etc.
        netname = "mobnet_" + str(int(float(dlc_cfg["net_type"].split("_")[-1]) * 100))
    elif "efficientnet" in dlc_cfg["net_type"]:
        netname = "effnet_" + dlc_cfg["net_type"].split("-")[1]

    scorer = (
        "DLC_"
        + netname
        + "_"
        + Task
        + str(date)
        + "shuffle"
        + str(shuffle)
        + "_"
        + str(trainingsiterations)
    )
    # legacy scorername until DLC 2.1. (cfg['resnet'] is deprecated / which is why we get the resnet_xyz name from dlc_cfg!
    # scorer_legacy = 'DeepCut' + "_resnet" + str(cfg['resnet']) + "_" + Task + str(date) + 'shuffle' + str(shuffle) + '_' + str(trainingsiterations)
    scorer_legacy = (
        "DeepCut_"
        + netname
        + "_"
        + Task
        + str(date)
        + "shuffle"
        + str(shuffle)
        + "_"
        + str(trainingsiterations)
    )
    return scorer, scorer_legacy


def CheckifPostProcessing(folder, vname, DLCscorer, DLCscorerlegacy, suffix="filtered"):
    """ Checks if filtered/bone lengths were already calculated. If not, figures
    out if data was already analyzed (either with legacy scorer name or new one!) """
    outdataname = os.path.join(folder, vname + DLCscorer + suffix + ".h5")
    sourcedataname = os.path.join(folder, vname + DLCscorer + ".h5")
    if os.path.isfile(outdataname):  # was data already processed?
        if suffix == "filtered":
            print("Video already filtered...", outdataname)
        elif suffix == "_skeleton":
            print("Skeleton in video already processed...", outdataname)

        return False, outdataname, sourcedataname, DLCscorer
    else:
        odn = os.path.join(folder, vname + DLCscorerlegacy + suffix + ".h5")
        if os.path.isfile(odn):  # was it processed by DLC <2.1 project?
            if suffix == "filtered":
                print("Video already filtered...(with DLC<2.1)!", odn)
            elif suffix == "_skeleton":
                print("Skeleton in video already processed... (with DLC<2.1)!", odn)
            return False, odn, odn, DLCscorerlegacy
        else:
            sdn = os.path.join(folder, vname + DLCscorerlegacy + ".h5")
            tracks = sourcedataname.replace(".h5", "tracks.h5")
            if os.path.isfile(sourcedataname):  # Was the video already analyzed?
                return True, outdataname, sourcedataname, DLCscorer
            elif os.path.isfile(sdn):  # was it analyzed with DLC<2.1?
                return True, odn, sdn, DLCscorerlegacy
            elif os.path.isfile(tracks):  # May be a MA project with tracklets
                return True, tracks.replace(".h5", f"{suffix}.h5"), tracks, DLCscorer
            else:
                print("Video not analyzed -- Run analyze_videos first.")
                return False, outdataname, sourcedataname, DLCscorer


def CheckifNotAnalyzed(destfolder, vname, DLCscorer, DLCscorerlegacy, flag="video"):
    h5files = list(grab_files_in_folder(destfolder, "h5", relative=False))
    if not len(h5files):
        dataname = os.path.join(destfolder, vname + DLCscorer + ".h5")
        return True, dataname, DLCscorer

    # Iterate over data files and stop as soon as one matching the scorer is found
    for h5file in h5files:
        if vname + DLCscorer in Path(h5file).stem:
            if flag == "video":
                print("Video already analyzed!", h5file)
            elif flag == "framestack":
                print("Frames already analyzed!", h5file)
            return False, h5file, DLCscorer
        elif vname + DLCscorerlegacy in Path(h5file).stem:
            if flag == "video":
                print("Video already analyzed!", h5file)
            elif flag == "framestack":
                print("Frames already analyzed!", h5file)
            return False, h5file, DLCscorerlegacy

    # If there was no match...
    dataname = os.path.join(destfolder, vname + DLCscorer + ".h5")
    return True, dataname, DLCscorer


def CheckifNotEvaluated(folder, DLCscorer, DLCscorerlegacy, snapshot):
    dataname = os.path.join(folder, DLCscorer + "-" + str(snapshot) + ".h5")
    if os.path.isfile(dataname):
        print("This net has already been evaluated!")
        return False, dataname, DLCscorer
    else:
        dn = os.path.join(folder, DLCscorerlegacy + "-" + str(snapshot) + ".h5")
        if os.path.isfile(dn):
            print("This net has already been evaluated (with DLC<2.1)!")
            return False, dn, DLCscorerlegacy
        else:
            return True, dataname, DLCscorer


def find_video_metadata(folder, videoname, scorer):
    """ For backward compatibility, let us search the substring 'meta' """
    scorer_legacy = scorer.replace("DLC", "DeepCut")
    meta = [
        file
        for file in grab_files_in_folder(folder, "pickle")
        if "meta" in file
        and (
            file.startswith(videoname + scorer)
            or file.startswith(videoname + scorer_legacy)
        )
    ]
    if not len(meta):
        raise FileNotFoundError(
            f"No metadata found in {folder} "
            f"for video {videoname} and scorer {scorer}."
        )
    return os.path.join(folder, meta[0])


def load_video_metadata(folder, videoname, scorer):
    return read_pickle(find_video_metadata(folder, videoname, scorer))


def find_analyzed_data(folder, videoname, scorer, filtered=False, track_method=""):
    """Find potential data files from the hints given to the function."""
    scorer_legacy = scorer.replace("DLC", "DeepCut")
    suffix = "_filtered" if filtered else ""
    if track_method == "skeleton":
        tracker = "_sk"
    elif track_method == "box":
        tracker = "_bx"
<<<<<<< HEAD
    elif track_method == 'ellipse':
=======
    elif track_method == "ellipse":
>>>>>>> f7497a52
        tracker = "_el"
    else:
        tracker = ""

    candidates = []
    for file in grab_files_in_folder(folder, "h5"):
        if all(
            (
                (
                    file.startswith(videoname + scorer)
                    or file.startswith(videoname + scorer_legacy)
                ),
                "skeleton" not in file,
                (tracker in file if tracker else not ("_sk" in file or "_bx" in file)),
                (filtered and "filtered" in file)
                or (not filtered and "filtered" not in file),
            )
        ):
            candidates.append(file)
    if not len(candidates):
        msg = (
            f'No {"un" if not filtered else ""}filtered data file found in {folder} '
            f"for video {videoname} and scorer {scorer}"
        )
        if track_method:
            msg += f" and {track_method} tracker"
        msg += "."
        raise FileNotFoundError(msg)

    n_candidates = len(candidates)
    if n_candidates > 1:  # This should not be happening anyway...
        print(
            f"{n_candidates} possible data files were found: {candidates}.\n"
            f"Picking the first by default..."
        )
    filepath = os.path.join(folder, candidates[0])
    scorer = scorer if scorer in filepath else scorer_legacy
    return filepath, scorer, suffix


def load_analyzed_data(folder, videoname, scorer, filtered=False, track_method=""):
    filepath, scorer, suffix = find_analyzed_data(
        folder, videoname, scorer, filtered, track_method
    )
    df = pd.read_hdf(filepath)
    return df, filepath, scorer, suffix


def load_detection_data(video, scorer, track_method):
    folder = os.path.dirname(video)
    videoname = os.path.splitext(os.path.basename(video))[0]
    if track_method == "skeleton":
        tracker = "sk"
    elif track_method == "box":
        tracker = "bx"
<<<<<<< HEAD
    elif track_method == 'ellipse':
        tracker = 'el'
=======
    elif track_method == "ellipse":
        tracker = "el"
>>>>>>> f7497a52
    else:
        raise ValueError(f"Unrecognized track_method={track_method}")

    filepath = os.path.splitext(video)[0] + scorer + f"_{tracker}.pickle"
    if not os.path.isfile(filepath):
        raise FileNotFoundError(
            f"No detection data found in {folder} for video {videoname}, "
            f"scorer {scorer}, and tracker {track_method}"
        )
    return read_pickle(filepath)<|MERGE_RESOLUTION|>--- conflicted
+++ resolved
@@ -718,11 +718,7 @@
         tracker = "_sk"
     elif track_method == "box":
         tracker = "_bx"
-<<<<<<< HEAD
-    elif track_method == 'ellipse':
-=======
     elif track_method == "ellipse":
->>>>>>> f7497a52
         tracker = "_el"
     else:
         tracker = ""
@@ -778,13 +774,8 @@
         tracker = "sk"
     elif track_method == "box":
         tracker = "bx"
-<<<<<<< HEAD
-    elif track_method == 'ellipse':
-        tracker = 'el'
-=======
     elif track_method == "ellipse":
         tracker = "el"
->>>>>>> f7497a52
     else:
         raise ValueError(f"Unrecognized track_method={track_method}")
 
