'''
Adapted from original predict.py by Eldar Insafutdinov's implementation of [DeeperCut](https://github.com/eldar/pose-tensorflow)

Source: DeeperCut by Eldar Insafutdinov
https://github.com/eldar/pose-tensorflow

To do faster inference on videos (with numpy based code; introduced in Oct 2018)
"On the inference speed and video-compression robustness of DeepLabCut"
Alexander Mathis & Richard Warren
doi: https://doi.org/10.1101/457242
See https://www.biorxiv.org/content/early/2018/10/30/457242

To do even faster inference on videos (with TensorFlow based code; introduced in Oct 2019)
Pretraining boosts out-of-domain robustness for pose estimation
by Alexander Mathis, Mert Yüksekgönül, Byron Rogers, Matthias Bethge, Mackenzie W. Mathis
https://arxiv.org/abs/1909.11229
'''

import numpy as np
import tensorflow as tf
<<<<<<< HEAD

=======
vers = (tf.__version__).split('.')
if int(vers[0])==1 and int(vers[1])>12:
    TF=tf.compat.v1
else:
    TF=tf
>>>>>>> de356518
from deeplabcut.pose_estimation_tensorflow.nnet.net_factory import pose_net


def setup_pose_prediction(cfg):
<<<<<<< HEAD
    tf.reset_default_graph()
    inputs = tf.placeholder(tf.float32, shape=[cfg.batch_size, None, None, 3])
=======
    TF.reset_default_graph()
    inputs = TF.placeholder(tf.float32, shape=[cfg.batch_size   , None, None, 3])
>>>>>>> de356518
    net_heads = pose_net(cfg).test(inputs)
    outputs = [net_heads['part_prob']]
    if cfg.location_refinement:
        outputs.append(net_heads['locref'])

    restorer = TF.train.Saver()
    sess = TF.Session()
    sess.run(TF.global_variables_initializer())
    sess.run(TF.local_variables_initializer())

    # Restore variables from disk.
    restorer.restore(sess, cfg.init_weights)

    return sess, inputs, outputs

<<<<<<< HEAD

=======
>>>>>>> de356518
def extract_cnn_output(outputs_np, cfg):
    ''' extract locref + scmap from network '''
    scmap = outputs_np[0]
    scmap = np.squeeze(scmap)
    locref = None
    if cfg.location_refinement:
        locref = np.squeeze(outputs_np[1])
        shape = locref.shape
        locref = np.reshape(locref, (shape[0], shape[1], -1, 2))
        locref *= cfg.locref_stdev
    if len(scmap.shape) == 2:  # for single body part! or live mode ?
        scmap = np.expand_dims(scmap, axis=2)
    return scmap, locref


def argmax_pose_predict(scmap, offmat, stride):
    """Combine scoremat and offsets to the final pose."""
    num_joints = scmap.shape[2]
    pose = []
    for joint_idx in range(num_joints):
        maxloc = np.unravel_index(np.argmax(scmap[:, :, joint_idx]),
                                  scmap[:, :, joint_idx].shape)
        offset = np.array(offmat[maxloc][joint_idx])[::-1]
        pos_f8 = (np.array(maxloc).astype('float') * stride + 0.5 * stride +
                  offset)
        pose.append(np.hstack((pos_f8[::-1],
                               [scmap[maxloc][joint_idx]])))
    return np.array(pose)

<<<<<<< HEAD

# modified by: Tabet Ehsainieh
def getpose(image, cfg, sess, inputs, outputs, outall=False, live=False):
    '''  Extract pose  '''
    im = np.expand_dims(image, axis=0).astype(float)
    outputs_np = sess.run(outputs, feed_dict={inputs: im})
    scmap, locref = extract_cnn_output(outputs_np, cfg)
    #  real time tracking mode
    if live:
        return scmap, locref
        # if scmap.shape[2] == 1:
        #     return scmap, locref
        # else:
        #     raise Exception("looks like your chosen configuration meant for different purpose "
        #                     "... existing live tracking mode")
    pose = argmax_pose_predict(scmap, locref, cfg.stride)
=======
def multi_pose_predict(scmap, locref, stride, num_outputs):
    Y, X = get_top_values(scmap[None], num_outputs)
    Y, X = Y[:, 0], X[:, 0]
    num_joints = scmap.shape[2]
    DZ=np.zeros((num_outputs,num_joints,3))
    for m in range(num_outputs):
        for k in range(num_joints):
            x = X[m, k]
            y = Y[m, k]
            DZ[m,k,:2]=locref[y,x,k,:]
            DZ[m,k,2]=scmap[y,x,k]

    X = X.astype('float32')*stride + .5*stride + DZ[:,:,0]
    Y = Y.astype('float32')*stride + .5*stride + DZ[:,:,1]
    P = DZ[:, :, 2]

    pose = np.empty((num_joints, num_outputs*3), dtype='float32')
    pose[:,0::3] = X.T
    pose[:,1::3] = Y.T
    pose[:,2::3] = P.T

    return pose

def getpose(image, cfg, sess, inputs, outputs, outall=False):
    ''' Extract pose '''
    im=np.expand_dims(image, axis=0).astype(float)
    outputs_np = sess.run(outputs, feed_dict={inputs: im})
    scmap, locref = extract_cnn_output(outputs_np, cfg)
    num_outputs = cfg.get('num_outputs', 1)
    if num_outputs > 1:
        pose = multi_pose_predict(scmap, locref, cfg.stride, num_outputs)
    else:
        pose = argmax_pose_predict(scmap, locref, cfg.stride)
>>>>>>> de356518
    if outall:
        return scmap, locref, pose
    else:
        return pose


# Functions below implement are for batch sizes > 1
def extract_cnn_outputmulti(outputs_np, cfg):
    ''' extract locref + scmap from network
    Dimensions: image batch x imagedim1 x imagedim2 x bodypart'''
    scmap = outputs_np[0]
    locref = None
    if cfg.location_refinement:
        locref = outputs_np[1]
        shape = locref.shape
        locref = np.reshape(locref, (shape[0], shape[1], shape[2], -1, 2))
        locref *= cfg.locref_stdev
    if len(scmap.shape) == 2:  # for single body part!
        scmap = np.expand_dims(scmap, axis=2)
    return scmap, locref


def get_top_values(scmap, n_top=5):
    batchsize,ny,nx,num_joints = scmap.shape
    scmap_flat = scmap.reshape(batchsize,nx*ny,num_joints)
    if n_top == 1:
        scmap_top = np.argmax(scmap_flat, axis=1)[None]
    else:
        scmap_top = np.argpartition(scmap_flat, -n_top, axis=1)[:, -n_top:]
        for ix in range(batchsize):
            vals = scmap_flat[ix, scmap_top[ix], np.arange(num_joints)]
            arg = np.argsort(-vals, axis=0)
            scmap_top[ix] = scmap_top[ix, arg, np.arange(num_joints)]
        scmap_top = scmap_top.swapaxes(0,1)

    Y, X = np.unravel_index(scmap_top, (ny, nx))
    return Y, X

def getposeNP(image, cfg, sess, inputs, outputs, outall=False):
    ''' Adapted from DeeperCut, performs numpy-based faster inference on batches.
        Introduced in https://www.biorxiv.org/content/10.1101/457242v1 '''

    num_outputs = cfg.get('num_outputs', 1)
    outputs_np = sess.run(outputs, feed_dict={inputs: image})

<<<<<<< HEAD
    scmap, locref = extract_cnn_outputmulti(outputs_np, cfg)  # processes image batch.
    batchsize, ny, nx, num_joints = scmap.shape

    # Combine scoremat and offsets to the final pose.
    LOCREF = locref.reshape(batchsize, nx * ny, num_joints, 2)
    MAXLOC = np.argmax(scmap.reshape(batchsize, nx * ny, num_joints), axis=1)
    Y, X = np.unravel_index(MAXLOC, dims=(ny, nx))
    DZ = np.zeros((batchsize, num_joints, 3))
    for l in range(batchsize):
        for k in range(num_joints):
            DZ[l, k, :2] = LOCREF[l, MAXLOC[l, k], k, :]
            DZ[l, k, 2] = scmap[l, Y[l, k], X[l, k], k]

    X = X.astype('float32') * cfg.stride + .5 * cfg.stride + DZ[:, :, 0]
    Y = Y.astype('float32') * cfg.stride + .5 * cfg.stride + DZ[:, :, 1]
    pose = np.empty((cfg['batch_size'], cfg['num_joints'] * 3), dtype=X.dtype)
    pose[:, 0::3] = X
    pose[:, 1::3] = Y
    pose[:, 2::3] = DZ[:, :, 2]  # P
    if outall:
        return scmap, locref, pose
    else:
        return pose
=======
    scmap, locref = extract_cnn_outputmulti(outputs_np, cfg) #processes image batch.
    batchsize,ny,nx,num_joints = scmap.shape

    Y,X = get_top_values(scmap, n_top=num_outputs)

    #Combine scoremat and offsets to the final pose.
    DZ=np.zeros((num_outputs,batchsize,num_joints,3))
    for m in range(num_outputs):
        for l in range(batchsize):
            for k in range(num_joints):
                x = X[m, l, k]
                y = Y[m, l, k]
                DZ[m,l,k,:2]=locref[l,y,x,k,:]
                DZ[m,l,k,2]=scmap[l,y,x,k]

    X = X.astype('float32')*cfg.stride + .5*cfg.stride + DZ[:,:,:,0]
    Y = Y.astype('float32')*cfg.stride + .5*cfg.stride + DZ[:,:,:,1]
    P = DZ[:,:,:,2]

    Xs = X.swapaxes(0,2).swapaxes(0,1)
    Ys = Y.swapaxes(0,2).swapaxes(0,1)
    Ps = P.swapaxes(0,2).swapaxes(0,1)

    pose = np.empty((cfg['batch_size'], num_outputs*cfg['num_joints']*3), dtype=X.dtype)
    pose[:,0::3] = Xs.reshape(batchsize, -1)
    pose[:,1::3] = Ys.reshape(batchsize, -1)
    pose[:,2::3] = Ps.reshape(batchsize, -1)

    if outall:
        return scmap, locref, pose
    else:
        return pose

### Code for TF inference on GPU
def setup_GPUpose_prediction(cfg):
    tf.reset_default_graph()
    inputs = tf.placeholder(tf.float32, shape=[cfg.batch_size   , None, None, 3])
    net_heads = pose_net(cfg).inference(inputs)
    outputs = [net_heads['pose']]

    restorer = tf.train.Saver()
    sess = tf.Session()

    sess.run(tf.global_variables_initializer())
    sess.run(tf.local_variables_initializer())

    # Restore variables from disk.
    restorer.restore(sess, cfg.init_weights)

    return sess, inputs, outputs

def extract_GPUprediction(outputs, cfg):
    return outputs[0]
>>>>>>> de356518
<|MERGE_RESOLUTION|>--- conflicted
+++ resolved
@@ -18,26 +18,18 @@
 
 import numpy as np
 import tensorflow as tf
-<<<<<<< HEAD
-
-=======
+
 vers = (tf.__version__).split('.')
 if int(vers[0])==1 and int(vers[1])>12:
     TF=tf.compat.v1
 else:
     TF=tf
->>>>>>> de356518
 from deeplabcut.pose_estimation_tensorflow.nnet.net_factory import pose_net
 
 
 def setup_pose_prediction(cfg):
-<<<<<<< HEAD
-    tf.reset_default_graph()
-    inputs = tf.placeholder(tf.float32, shape=[cfg.batch_size, None, None, 3])
-=======
     TF.reset_default_graph()
     inputs = TF.placeholder(tf.float32, shape=[cfg.batch_size   , None, None, 3])
->>>>>>> de356518
     net_heads = pose_net(cfg).test(inputs)
     outputs = [net_heads['part_prob']]
     if cfg.location_refinement:
@@ -53,10 +45,6 @@
 
     return sess, inputs, outputs
 
-<<<<<<< HEAD
-
-=======
->>>>>>> de356518
 def extract_cnn_output(outputs_np, cfg):
     ''' extract locref + scmap from network '''
     scmap = outputs_np[0]
@@ -86,7 +74,6 @@
                                [scmap[maxloc][joint_idx]])))
     return np.array(pose)
 
-<<<<<<< HEAD
 
 # modified by: Tabet Ehsainieh
 def getpose(image, cfg, sess, inputs, outputs, outall=False, live=False):
@@ -103,7 +90,7 @@
         #     raise Exception("looks like your chosen configuration meant for different purpose "
         #                     "... existing live tracking mode")
     pose = argmax_pose_predict(scmap, locref, cfg.stride)
-=======
+
 def multi_pose_predict(scmap, locref, stride, num_outputs):
     Y, X = get_top_values(scmap[None], num_outputs)
     Y, X = Y[:, 0], X[:, 0]
@@ -137,7 +124,6 @@
         pose = multi_pose_predict(scmap, locref, cfg.stride, num_outputs)
     else:
         pose = argmax_pose_predict(scmap, locref, cfg.stride)
->>>>>>> de356518
     if outall:
         return scmap, locref, pose
     else:
@@ -183,7 +169,6 @@
     num_outputs = cfg.get('num_outputs', 1)
     outputs_np = sess.run(outputs, feed_dict={inputs: image})
 
-<<<<<<< HEAD
     scmap, locref = extract_cnn_outputmulti(outputs_np, cfg)  # processes image batch.
     batchsize, ny, nx, num_joints = scmap.shape
 
@@ -203,11 +188,6 @@
     pose[:, 0::3] = X
     pose[:, 1::3] = Y
     pose[:, 2::3] = DZ[:, :, 2]  # P
-    if outall:
-        return scmap, locref, pose
-    else:
-        return pose
-=======
     scmap, locref = extract_cnn_outputmulti(outputs_np, cfg) #processes image batch.
     batchsize,ny,nx,num_joints = scmap.shape
 
@@ -260,5 +240,4 @@
     return sess, inputs, outputs
 
 def extract_GPUprediction(outputs, cfg):
-    return outputs[0]
->>>>>>> de356518
+    return outputs[0]