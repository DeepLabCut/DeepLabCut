--- conflicted
+++ resolved
@@ -174,13 +174,7 @@
         self.hbox3.Add(self.userfeedback, 10, wx.EXPAND | wx.TOP | wx.BOTTOM, 5)
 
         if config_file.get("multianimalproject", False):
-<<<<<<< HEAD
             print("more networks are available soon for maDLC, but currently this uses DLC-ResNet50 only")
-=======
-            print(
-                "more networks are available soon for maDLC, but currenlty this uses DLC-ResNet50 only"
-            )
->>>>>>> f7497a52
             self.model_comparison_choice = "No"
         else:
             self.model_comparison_choice = wx.RadioBox(
