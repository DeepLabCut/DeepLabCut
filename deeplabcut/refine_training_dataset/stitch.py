import matplotlib.pyplot as plt
import networkx as nx
import numpy as np
import os
import pandas as pd
import pickle
import re
import scipy.linalg.interpolative as sli
import warnings
from collections import defaultdict
<<<<<<< HEAD
=======
from deeplabcut.pose_estimation_tensorflow.lib.trackingutils import calc_iou
>>>>>>> 208a06dc
from deeplabcut.utils import auxiliaryfunctions
from itertools import combinations, cycle
from networkx.algorithms.flow import preflow_push
from pathlib import Path
from scipy.linalg import hankel
from scipy.spatial.distance import directed_hausdorff
from scipy.stats import mode
from tqdm import trange


class Tracklet:
    def __init__(self, data, inds):
        """
        Create a Tracklet object.

        Parameters
        ----------
        data : ndarray
            3D array of shape (nframes, nbodyparts, 3 or 4), where the last
            dimension is for x, y, likelihood and, optionally, identity.
        inds : array-like
            Corresponding time frame indices.
        """
        if data.ndim != 3 or data.shape[-1] not in (3, 4):
            raise ValueError("Data must of shape (nframes, nbodyparts, 3 or 4)")

        if data.shape[0] != len(inds):
            raise ValueError(
                "Data and corresponding indices must have the same length."
            )

        self.data = data.astype(np.float64)
        self.inds = np.array(inds)
        monotonically_increasing = all(a < b for a, b in zip(inds, inds[1:]))
        if not monotonically_increasing:
            idx = np.argsort(inds, kind="mergesort")  # For stable sort with duplicates
            self.inds = self.inds[idx]
            self.data = self.data[idx]
        self._centroid = None

    def __len__(self):
        return self.inds.size

    def __add__(self, other):
        """Join this tracklet to another one."""
        data = np.concatenate((self.data, other.data))
        inds = np.concatenate((self.inds, other.inds))
        return Tracklet(data, inds)

    def __radd__(self, other):
        if other == 0:
            return self
        return self.__add__(other)

    def __sub__(self, other):
        mask = np.isin(self.inds, other.inds, assume_unique=True)
        if mask.all():
            return None
        return Tracklet(self.data[~mask], self.inds[~mask])

    def __lt__(self, other):
        """Test whether this tracklet precedes the other one."""
        return self.end < other.start

    def __gt__(self, other):
        """Test whether this tracklet follows the other one."""
        return self.start > other.end

    def __contains__(self, other_tracklet):
        """Test whether tracklets temporally overlap."""
        return np.isin(self.inds, other_tracklet.inds, assume_unique=True).any()

    def __repr__(self):
        return (
            f"Tracklet of length {len(self)} from {self.start} to {self.end} "
            f"with reliability {self.likelihood:.3f}"
        )

    @property
    def xy(self):
        """Return the x and y coordinates."""
        return self.data[..., :2]

    @property
    def centroid(self):
        """
        Return the instantaneous 2D position of the Tracklet centroid.
        For Tracklets longer than 10 frames, the centroid is automatically
        smoothed using an exponential moving average.
        The result is cached for efficiency.
        """
        if self._centroid is None:
            self._update_centroid()
        return self._centroid

    def _update_centroid(self):
        like = self.data[..., 2:3]
        self._centroid = np.nansum(self.xy * like, axis=1) / np.nansum(like, axis=1)

    @property
    def likelihood(self):
        """Return the average likelihood of all Tracklet detections."""
        return np.nanmean(self.data[..., 2])

    @property
    def identity(self):
        """Return the average predicted identity of all Tracklet detections."""
        try:
            return mode(self.data[..., 3], axis=None, nan_policy="omit")[0][0]
        except IndexError:
            return -1

    @property
    def start(self):
        """Return the time at which the tracklet starts."""
        return self.inds[0]

    @property
    def end(self):
        """Return the time at which the tracklet ends."""
        return self.inds[-1]

    @property
    def flat_data(self):
        return self.data[..., :3].reshape((len(self)), -1)

    def get_data_at(self, ind):
        return self.data[np.searchsorted(self.inds, ind)]

    def set_data_at(self, ind, data):
        self.data[np.searchsorted(self.inds, ind)] = data

    def del_data_at(self, ind):
        idx = np.searchsorted(self.inds, ind)
        self.inds = np.delete(self.inds, idx)
        self.data = np.delete(self.data, idx, axis=0)
        self._update_centroid()

    def interpolate(self, max_gap=1):
        if max_gap < 1:
            raise ValueError("Gap should be a strictly positive integer.")

        gaps = np.diff(self.inds) - 1
        valid_gaps = (0 < gaps) & (gaps <= max_gap)
        fills = []
        for i in np.flatnonzero(valid_gaps):
            s, e = self.inds[[i, i + 1]]
            data1, data2 = self.data[[i, i + 1]]
            diff = (data2 - data1) / (e - s)
            diff[np.isnan(diff)] = 0
            interp = diff[..., np.newaxis] * np.arange(1, e - s)
            data = data1 + np.rollaxis(interp, axis=2)
            data[..., 2] = 0.5  # Chance detections
            if data.shape[1] == 4:
                data[:, 3] = self.identity
            fills.append(Tracklet(data, np.arange(s + 1, e)))
        if not fills:
            return self
        return self + sum(fills)

    def contains_duplicates(self, return_indices=False):
        """
        Evaluate whether the Tracklet contains duplicate time indices.
        If `return_indices`, also return the indices of the duplicates.
        """
        has_duplicates = len(set(self.inds)) != len(self.inds)
        if not return_indices:
            return has_duplicates
        return has_duplicates, np.flatnonzero(np.diff(self.inds) == 0)

    def calc_velocity(self, where="head", norm=True):
        """
        Calculate the linear velocity of either the `head`
        or `tail` of the Tracklet, computed over the last or first
        three frames, respectively. If `norm`, return the absolute
        speed rather than a 2D vector.
        """
        if where == "tail":
            vel = (
                np.diff(self.centroid[:3], axis=0)
                / np.diff(self.inds[:3])[:, np.newaxis]
            )
        elif where == "head":
            vel = (
                np.diff(self.centroid[-3:], axis=0)
                / np.diff(self.inds[-3:])[:, np.newaxis]
            )
        else:
            raise ValueError(f"Unknown where={where}")
        if norm:
            return np.sqrt(np.sum(vel ** 2, axis=1)).mean()
        return vel.mean(axis=0)

    @property
    def maximal_velocity(self):
        vel = np.diff(self.centroid, axis=0) / np.diff(self.inds)[:, np.newaxis]
        return np.sqrt(np.max(np.sum(vel ** 2, axis=1)))

    def calc_rate_of_turn(self, where="head"):
        """
        Calculate the rate of turn (or angular velocity) of
        either the `head` or `tail` of the Tracklet, computed over
        the last or first three frames, respectively.
        """
        if where == "tail":
            v = np.diff(self.centroid[:3], axis=0)
        else:
            v = np.diff(self.centroid[-3:], axis=0)
        theta = np.arctan2(v[:, 1], v[:, 0])
        return (theta[1] - theta[0]) / (self.inds[1] - self.inds[0])

    @property
    def is_continuous(self):
        """Test whether there are gaps in the time indices."""
        return self.end - self.start + 1 == len(self)

    def immediately_follows(self, other_tracklet, max_gap=1):
        """
        Test whether this Tracklet follows another within
        a tolerance of`max_gap` frames.
        """
        return 0 < self.start - other_tracklet.end <= max_gap

    def distance_to(self, other_tracklet):
        """
        Calculate the Euclidean distance between this Tracklet and another.
        If the Tracklets overlap in time, this is the mean distance over
        those frames. Otherwise, it is the distance between the head/tail
        of one to the tail/head of the other.
        """
        if self in other_tracklet:
            dist = (
                self.centroid[np.isin(self.inds, other_tracklet.inds)]
                - other_tracklet.centroid[np.isin(other_tracklet.inds, self.inds)]
            )
            return np.sqrt(np.sum(dist ** 2, axis=1)).mean()
        elif self < other_tracklet:
            return np.sqrt(
                np.sum((self.centroid[-1] - other_tracklet.centroid[0]) ** 2)
            )
        else:
            return np.sqrt(
                np.sum((self.centroid[0] - other_tracklet.centroid[-1]) ** 2)
            )

    def motion_affinity_with(self, other_tracklet):
        """
        Evaluate the motion affinity of this Tracklet' with another one.
        This evaluates whether the Tracklets could realistically be reached
        by one another, knowing the time separating them and their velocities.
        Return 0 if the Tracklets overlap.
        """
        time_gap = self.time_gap_to(other_tracklet)
        if time_gap > 0:
            if self < other_tracklet:
                d1 = self.centroid[-1] + time_gap * self.calc_velocity(norm=False)
                d2 = other_tracklet.centroid[
                    0
                ] - time_gap * other_tracklet.calc_velocity("tail", False)
                delta1 = other_tracklet.centroid[0] - d1
                delta2 = self.centroid[-1] - d2
            else:
                d1 = other_tracklet.centroid[
                    -1
                ] + time_gap * other_tracklet.calc_velocity(norm=False)
                d2 = self.centroid[0] - time_gap * self.calc_velocity("tail", False)
                delta1 = self.centroid[0] - d1
                delta2 = other_tracklet.centroid[-1] - d2
            return (np.sqrt(np.sum(delta1 ** 2)) + np.sqrt(np.sum(delta2 ** 2))) / 2
        return 0

    def time_gap_to(self, other_tracklet):
        """Return the time gap separating this Tracklet to another."""
        if self in other_tracklet:
            t = 0
        elif self < other_tracklet:
            t = other_tracklet.start - self.end
        else:
            t = self.start - other_tracklet.end
        return t

    def shape_dissimilarity_with(self, other_tracklet):
        """Calculate the dissimilarity in shape between this Tracklet and another."""
        if self in other_tracklet:
            dist = np.inf
        elif self < other_tracklet:
            dist = self.undirected_hausdorff(self.xy[-1], other_tracklet.xy[0])
        else:
            dist = self.undirected_hausdorff(self.xy[0], other_tracklet.xy[-1])
        return dist

    def box_overlap_with(self, other_tracklet):
        """Calculate the overlap between each Tracklet's bounding box."""
        if self in other_tracklet:
            overlap = 0
        else:
            if self < other_tracklet:
                bbox1 = self.calc_bbox(-1)
                bbox2 = other_tracklet.calc_bbox(0)
            else:
                bbox1 = self.calc_bbox(0)
                bbox2 = other_tracklet.calc_bbox(-1)
            overlap = calc_iou(bbox1, bbox2)
        return overlap

    @staticmethod
    def undirected_hausdorff(u, v):
        return max(directed_hausdorff(u, v)[0], directed_hausdorff(v, u)[0])

    def calc_bbox(self, ind):
        xy = self.xy[ind]
        bbox = np.empty(4)
        bbox[:2] = np.nanmin(xy, axis=0)
        bbox[2:] = np.nanmax(xy, axis=0)
        return bbox

    @staticmethod
    def hankelize(xy):
        ncols = int(np.ceil(len(xy) * 2 / 3))
        nrows = len(xy) - ncols + 1
        mat = np.empty((2 * nrows, ncols))
        mat[::2] = hankel(xy[:nrows, 0], xy[-ncols:, 0])
        mat[1::2] = hankel(xy[:nrows, 1], xy[-ncols:, 1])
        return mat

    def to_hankelet(self):
        # See Li et al., 2012. Cross-view Activity Recognition using Hankelets.
        # As proposed in the paper, the Hankel matrix can either be formed from
        # the tracklet's centroid or its normalized velocity.
        # vel = np.diff(self.centroid, axis=0)
        # vel /= np.linalg.norm(vel, axis=1, keepdims=True)
        # return self.hankelize(vel)
        return self.hankelize(self.centroid)

    def dynamic_dissimilarity_with(self, other_tracklet):
        """
        Compute a dissimilarity score between Hankelets.
        This metric efficiently captures the degree of alignment of
        the subspaces spanned by the columns of both matrices.

        See Li et al., 2012.
            Cross-view Activity Recognition using Hankelets.
        """
        hk1 = self.to_hankelet()
        hk1 /= np.linalg.norm(hk1)
        hk2 = other_tracklet.to_hankelet()
        hk2 /= np.linalg.norm(hk2)
        min_shape = min(hk1.shape + hk2.shape)
        temp1 = (hk1 @ hk1.T)[:min_shape, :min_shape]
        temp2 = (hk2 @ hk2.T)[:min_shape, :min_shape]
        return 2 - np.linalg.norm(temp1 + temp2)

    def dynamic_similarity_with(self, other_tracklet, tol=0.01):
        """
        Evaluate the complexity of the tracklets' underlying dynamics
        from the rank of their Hankel matrices, and assess whether
        they originate from the same track. The idea is that if two
        tracklets are part of the same track, they can be approximated
        by a low order regressor. Conversely, tracklets belonging to
        different tracks will require a higher order regressor.

        See Dicle et al., 2013.
            The Way They Move: Tracking Multiple Targets with Similar Appearance.
        """
        # TODO Add missing data imputation
        joint_tracklet = self + other_tracklet
        joint_rank = joint_tracklet.estimate_rank(tol)
        rank1 = self.estimate_rank(tol)
        rank2 = other_tracklet.estimate_rank(tol)
        return (rank1 + rank2) / joint_rank - 1

    def estimate_rank(self, tol):
        """
        Estimate the (low) rank of a noisy matrix via
        hard thresholding of singular values.

        See Gavish & Donoho, 2013.
            The optimal hard threshold for singular values is 4/sqrt(3)
        """
        mat = self.to_hankelet()
        # nrows, ncols = mat.shape
        # beta = nrows / ncols
        # omega = 0.56 * beta ** 3 - 0.95 * beta ** 2 + 1.82 * beta + 1.43
        _, s, _ = sli.svd(mat, min(10, min(mat.shape)))
        # return np.argmin(s > omega * np.median(s))
        eigen = s ** 2
        diff = np.abs(np.diff(eigen / eigen[0]))
        return np.argmin(diff > tol)

    def plot(self, centroid_only=True, color=None, ax=None, interactive=False):
        if ax is None:
            fig, ax = plt.subplots()
        centroid = np.full((self.end + 1, 2), np.nan)
        centroid[self.inds] = self.centroid
        lines = ax.plot(centroid, c=color, lw=2, picker=interactive)
        if not centroid_only:
            xy = np.full((self.end + 1, self.xy.shape[1], 2), np.nan)
            xy[self.inds] = self.xy
            ax.plot(xy[..., 0], c=color, lw=1)
            ax.plot(xy[..., 1], c=color, lw=1)
        return lines


class TrackletStitcher:
    def __init__(
        self,
        tracklets,
        n_tracks,
        min_length=10,
        split_tracklets=True,
        prestitch_residuals=True,
    ):
        if n_tracks < 1:
            raise ValueError("There must at least be one track to reconstruct.")

        if min_length < 3:
            raise ValueError("A tracklet must have a minimal length of 3.")

        self.min_length = min_length
        self.filename = ""
        self.header = None
        self.single = None
        self.n_tracks = n_tracks
        self.G = None
        self.paths = None
        self.tracks = None

        self.tracklets = []
        self.residuals = []
        for unpure_tracklet in tracklets:
            tracklet = self.purify_tracklet(unpure_tracklet)
            if tracklet is None:
                continue
            if not tracklet.is_continuous and split_tracklets:
                idx = np.flatnonzero(np.diff(tracklet.inds) != 1) + 1
                tracklet = self.split_tracklet(tracklet, tracklet.inds[idx])
            if not isinstance(tracklet, list):
                tracklet = [tracklet]
            for t in tracklet:
                if len(t) >= min_length:
                    self.tracklets.append(t)
                elif len(t) < min_length:
                    self.residuals.append(t)

        if not len(self.tracklets):
            raise IOError("Tracklets are empty.")

        if prestitch_residuals:
            self._prestitch_residuals(5)  # Hard-coded but found to work very well
        self.tracklets = sorted(self.tracklets, key=lambda t: t.start)
        self._first_frame = self.tracklets[0].start
        self._last_frame = max(self.tracklets, key=lambda t: t.end).end

        # Note that if tracklets are very short, some may actually be part of the same track
        # and thus incorrectly reflect separate track endpoints...
        self._first_tracklets = sorted(self, key=lambda t: t.start)[: self.n_tracks]
        self._last_tracklets = sorted(self, key=lambda t: t.end)[-self.n_tracks :]

        # Map each Tracklet to an entry and output nodes and vice versa,
        # which is convenient once the tracklets are stitched.
        self._mapping = {
            tracklet: {"in": f"{i}in", "out": f"{i}out"}
            for i, tracklet in enumerate(self)
        }
        self._mapping_inv = {
            label: k for k, v in self._mapping.items() for label in v.values()
        }

    def __getitem__(self, item):
        return self.tracklets[item]

    def __len__(self):
        return len(self.tracklets)

    @classmethod
    def from_pickle(
        cls,
        pickle_file,
        n_tracks,
        min_length=10,
        split_tracklets=True,
        prestitch_residuals=True,
    ):
        with open(pickle_file, "rb") as file:
            tracklets = pickle.load(file)
        class_ = cls.from_dict_of_dict(
            tracklets, n_tracks, min_length, split_tracklets, prestitch_residuals
        )
        class_.filename = pickle_file
        return class_

    @classmethod
    def from_dict_of_dict(
        cls,
        dict_of_dict,
        n_tracks,
        min_length=10,
        split_tracklets=True,
        prestitch_residuals=True,
    ):
        tracklets = []
        header = dict_of_dict.pop("header", None)
        single = None
        for k, dict_ in dict_of_dict.items():
            inds, data = zip(*[(cls.get_frame_ind(k), v) for k, v in dict_.items()])
            inds = np.asarray(inds)
            data = np.asarray(data)
            try:
                nrows, ncols = data.shape
                data = data.reshape((nrows, ncols // 3, 3))
            except ValueError:
                pass
            tracklet = Tracklet(data, inds)
            if k == "single":
                single = tracklet
            else:
                tracklets.append(Tracklet(data, inds))
        class_ = cls(
            tracklets, n_tracks, min_length, split_tracklets, prestitch_residuals
        )
        class_.header = header
        class_.single = single
        return class_

    @staticmethod
    def get_frame_ind(s):
        if isinstance(s, str):
            return int(re.findall(r"\d+", s)[0])
        return s

    @staticmethod
    def purify_tracklet(tracklet):
        valid = ~np.isnan(tracklet.xy).all(axis=(1, 2))
        if not np.any(valid):
            return None
        return Tracklet(tracklet.data[valid], tracklet.inds[valid])

    @staticmethod
    def split_tracklet(tracklet, inds):
        idx = sorted(set(np.searchsorted(tracklet.inds, inds)))
        inds_new = np.split(tracklet.inds, idx)
        data_new = np.split(tracklet.data, idx)
        return [Tracklet(data, inds) for data, inds in zip(data_new, inds_new)]

    @property
    def n_frames(self):
        return self._last_frame - self._first_frame + 1

    # TODO Avoid looping over all pairs of tracklets
    @staticmethod
    def compute_max_gap(tracklets):
        gap = defaultdict(list)
        for tracklet1, tracklet2 in combinations(tracklets, 2):
            gap[tracklet1].append(tracklet1.time_gap_to(tracklet2))
        max_gap = 0
        for vals in gap.values():
            for val in sorted(vals):
                if val > 0:
                    if val > max_gap:
                        max_gap = val
                    break
        return max_gap

    def build_graph(
        self, nodes=None, max_gap=None, weight_func=None,
    ):
        if nodes is None:
            nodes = self.tracklets
        nodes = sorted(nodes, key=lambda t: t.start)
        n_nodes = len(nodes)

        if not max_gap:
            max_gap = int(1.5 * self.compute_max_gap(nodes))

        self.G = nx.DiGraph()
        self.G.add_node("source", demand=-self.n_tracks)
        self.G.add_node("sink", demand=self.n_tracks)
        nodes_in, nodes_out = zip(
            *[v.values() for k, v in self._mapping.items() if k in nodes]
        )
        self.G.add_nodes_from(nodes_in, demand=1)
        self.G.add_nodes_from(nodes_out, demand=-1)
        self.G.add_edges_from(zip(nodes_in, nodes_out), capacity=1)
        self.G.add_edges_from(zip(["source"] * n_nodes, nodes_in), capacity=1)
        self.G.add_edges_from(zip(nodes_out, ["sink"] * n_nodes), capacity=1)
        if weight_func is None:
            weight_func = self.calculate_edge_weight
        for i in trange(n_nodes):
            node_i = nodes[i]
            end = node_i.end
            for j in range(i + 1, n_nodes):
                node_j = nodes[j]
                start = node_j.start
                gap = start - end
                if gap > max_gap:
                    break
                elif gap > 0:
                    # The algorithm works better with integer weights
                    w = int(100 * weight_func(node_i, node_j))
                    self.G.add_edge(
                        self._mapping[node_i]["out"],
                        self._mapping[node_j]["in"],
                        weight=w,
                        capacity=1,
                    )

    def _update_edge_weights(self, weight_func):
        if self.G is None:
            raise ValueError("Inexistent graph. Call `build_graph` first")

        for node1, node2, weight in self.G.edges.data("weight"):
            if weight is not None:
                w = weight_func(self._mapping_inv[node1], self._mapping_inv[node2])
                self.G.edges[(node1, node2)]["weight"] = w

    def stitch(self, add_back_residuals=True):
        if self.G is None:
            raise ValueError("Inexistent graph. Call `build_graph` first")

        try:
            _, self.flow = nx.capacity_scaling(self.G)
            self.paths = self.reconstruct_paths()
        except nx.exception.NetworkXUnfeasible:
            warnings.warn("No optimal solution found. Employing black magic...")
            # Let us prune the graph by removing all source and sink edges
            # but those connecting the `n_tracks` first and last tracklets.
            in_to_keep = [
                self._mapping[first_tracklet]["in"]
                for first_tracklet in self._first_tracklets
            ]
            out_to_keep = [
                self._mapping[last_tracklet]["out"]
                for last_tracklet in self._last_tracklets
            ]
            in_to_remove = set(
                node for _, node in self.G.out_edges("source")
            ).difference(in_to_keep)
            out_to_remove = set(node for node, _ in self.G.in_edges("sink")).difference(
                out_to_keep
            )
            self.G.remove_edges_from(zip(["source"] * len(in_to_remove), in_to_remove))
            self.G.remove_edges_from(zip(out_to_remove, ["sink"] * len(out_to_remove)))
            # Preflow push seems to work slightly better than shortest
            # augmentation path..., and is more computationally efficient.
            paths = []
            for path in nx.node_disjoint_paths(
                self.G, "source", "sink", preflow_push, self.n_tracks
            ):
                temp = set()
                for node in path[1:-1]:
                    self.G.remove_node(node)
                    temp.add(self._mapping_inv[node])
                paths.append(list(temp))
            incomplete_tracks = self.n_tracks - len(paths)
            remaining_nodes = set(
                self._mapping_inv[node]
                for node in self.G
                if node not in ("source", "sink")
            )
            if (
                incomplete_tracks == 1
            ):  # All remaining nodes must belong to the same track
                # Verify whether there are overlapping tracklets
                for t1, t2 in combinations(remaining_nodes, 2):
                    if t1 in t2:
                        # Pick the segment that minimizes "smoothness", computed here
                        # with the coefficient of variation of the differences.
                        if t1 in remaining_nodes:
                            remaining_nodes.remove(t1)
                        if t2 in remaining_nodes:
                            remaining_nodes.remove(t2)
                        track = sum(remaining_nodes)
                        hyp1 = track + t1
                        hyp2 = track + t2
                        dx1 = np.diff(hyp1.centroid, axis=0)
                        cv1 = dx1.std() / np.abs(dx1).mean()
                        dx2 = np.diff(hyp2.centroid, axis=0)
                        cv2 = dx2.std() / np.abs(dx2).mean()
                        if cv1 < cv2:
                            remaining_nodes.add(t1)
                            self.residuals.append(t2)
                        else:
                            remaining_nodes.add(t2)
                            self.residuals.append(t1)
                paths.append(list(remaining_nodes))
            elif incomplete_tracks > 1:
                # Rebuild a full graph from the remaining nodes without
                # temporal constraint on what tracklets can be stitched together.
                self.build_graph(list(remaining_nodes), max_gap=np.inf)
                self.G.nodes["source"]["demand"] = -incomplete_tracks
                self.G.nodes["sink"]["demand"] = incomplete_tracks
                _, self.flow = nx.capacity_scaling(self.G)
                paths += self.reconstruct_paths()
            self.paths = paths
            if len(self.paths) != self.n_tracks:
                warnings.warn(f"Only {len(self.paths)} tracks could be reconstructed.")

        finally:
            if self.paths is None:
                raise ValueError(
                    f"Could not reconstruct {self.n_tracks} tracks from the tracklets given."
                )

            self.tracks = np.asarray([sum(path) for path in self.paths if path])
            if add_back_residuals:
                _ = self._finalize_tracks()

    def _finalize_tracks(self):
        residuals = [res for res in sorted(self.residuals, key=len) if len(res) > 1]
        # Cycle through the residuals and incorporate back those
        # that only fit in a single tracklet.
        n_attemps = 0
        n_max = len(residuals)
        while n_attemps < n_max and residuals:
            for res in residuals[::-1]:
                easy_fit = [
                    i for i, track in enumerate(self.tracks) if res not in track
                ]
                if not easy_fit:
                    residuals.remove(res)
                    continue
                if len(easy_fit) == 1:
                    self.tracks[easy_fit[0]] += res
                    residuals.remove(res)
                    n_attemps = 0
                else:
                    n_attemps += 1

        # Greedily add the remaining residuals
        for res in residuals[::-1]:
            c1 = res.centroid[[0, -1]]
            easy_fit = [i for i, track in enumerate(self.tracks) if res not in track]
            dists = []
            for n, track in enumerate(self.tracks[easy_fit]):
                e = np.searchsorted(track.inds, res.end)
                s = e - 1
                try:
                    t = track.inds[[s, e]]
                except IndexError:
                    continue
                left_gap = res.start - t[0]
                right_gap = t[1] - res.end
                if not left_gap > 0 and right_gap > 0:
                    continue
                if left_gap <= 3:
                    dist = np.linalg.norm(track.centroid[s] - c1[0])
                elif right_gap <= 3:
                    dist = np.linalg.norm(track.centroid[e] - c1[1])
                else:
                    dist = np.linalg.norm(track.centroid[s] - c1[0]) + np.linalg.norm(
                        track.centroid[e] - c1[1]
                    )
                dists.append((n, dist))
            if not dists:
                continue
            if len(dists) == 1:
                ind = easy_fit[dists[0][0]]
            else:
                ind = sorted(dists, key=lambda x: x[1])[0][0]
            self.tracks[ind] += res
            residuals.remove(res)
        return residuals

    def _prestitch_residuals(self, max_gap=5):
        G = nx.DiGraph()
        residuals = sorted(self.residuals, key=lambda x: x.start)
        for i in range(len(residuals)):
            e = residuals[i].end
            for j in range(i + 1, len(residuals)):
                s = residuals[j].start
                gap = s - e
                if gap < 1:
                    continue
                if gap < max_gap:
                    w = 1 - residuals[i].box_overlap_with(residuals[j])
                    G.add_edge(i, j, weight=w)
                else:
                    break
        mini_tracks = []
        to_remove = []
        for comp in nx.connected_components(G.to_undirected()):
            sub_ = G.subgraph(comp)
            inds = nx.dag_longest_path(sub_)
            to_remove.extend(inds)
            mini_tracks.append(sum(residuals[ind] for ind in inds))
        for ind in sorted(to_remove, reverse=True):
            self.residuals.pop(ind)
        self.residuals.extend(mini_tracks)

    def concatenate_data(self):
        if self.tracks is None:
            raise ValueError("No tracks were found. Call `stitch` first")

        # Refresh temporal bounds
        self._first_frame = min(self.tracks, key=lambda t: t.start).start
        self._last_frame = max(self.tracks, key=lambda t: t.end).end
        data = []
        for track in self.tracks:
            flat_data = track.flat_data
            temp = np.full((self.n_frames, flat_data.shape[1]), np.nan)
            temp[track.inds - self._first_frame] = flat_data
            data.append(temp)
        return np.hstack(data)

    def format_df(self, animal_names=None):
        data = self.concatenate_data()
        if not animal_names or len(animal_names) != self.n_tracks:
            animal_names = [f"ind{i}" for i in range(1, self.n_tracks + 1)]
        coords = ["x", "y", "likelihood"]
        n_multi_bpts = data.shape[1] // (len(animal_names) * len(coords))
        n_unique_bpts = 0 if self.single is None else self.single.data.shape[1]

        if self.header is not None:
            scorer = self.header.get_level_values("scorer").unique().to_list()
            bpts = self.header.get_level_values("bodyparts").unique().to_list()
        else:
            scorer = ["scorer"]
            bpts = [f"bpt{i}" for i in range(1, n_multi_bpts + 1)]
            bpts += [f"bpt_unique{i}" for i in range(1, n_unique_bpts + 1)]

        columns = pd.MultiIndex.from_product(
            [scorer, animal_names, bpts[:n_multi_bpts], coords],
            names=["scorer", "individuals", "bodyparts", "coords"],
        )
        inds = range(self._first_frame, self._last_frame + 1)
        df = pd.DataFrame(data, columns=columns, index=inds)
        df = df.reindex(range(self._last_frame + 1))
        if self.single is not None:
            columns = pd.MultiIndex.from_product(
                [scorer, ["single"], bpts[-n_unique_bpts:], coords],
                names=["scorer", "individuals", "bodyparts", "coords"],
            )
            df2 = pd.DataFrame(
                self.single.flat_data, columns=columns, index=self.single.inds
            )
            df = df.join(df2, how="outer")
        return df

    def write_tracks(self, output_name="", animal_names=None):
        df = self.format_df(animal_names)
        if not output_name:
            output_name = self.filename.replace("pickle", "h5")
        df.to_hdf(output_name, "tracks", format="table", mode="w")

    @staticmethod
    def calculate_edge_weight(tracklet1, tracklet2):
        # Default to the distance cost function
        return tracklet1.distance_to(tracklet2)

    @property
    def weights(self):
        if self.G is None:
            raise ValueError("Inexistent graph. Call `build_graph` first")

        return nx.get_edge_attributes(self.G, "weight")

    def draw_graph(self, with_weights=False):
        if self.G is None:
            raise ValueError("Inexistent graph. Call `build_graph` first")

        pos = nx.spring_layout(self.G)
        nx.draw_networkx(self.G, pos)
        if with_weights:
            nx.draw_networkx_edge_labels(self.G, pos, edge_labels=self.weights)

    def plot_paths(self, colormap="Set2"):
        if self.paths is None:
            raise ValueError("No paths were found. Call `stitch` first")

        fig, ax = plt.subplots()
        ax.set_yticks([])
        for loc, spine in ax.spines.items():
            if loc != "bottom":
                spine.set_visible(False)
        for path in self.paths:
            length = len(path)
            colors = plt.get_cmap(colormap, length)(range(length))
            for tracklet, color in zip(path, colors):
                tracklet.plot(color=color, ax=ax)

    def plot_tracks(self, colormap="viridis"):
        if self.tracks is None:
            raise ValueError("No tracks were found. Call `stitch` first")

        fig, ax = plt.subplots()
        ax.set_yticks([])
        for loc, spine in ax.spines.items():
            if loc != "bottom":
                spine.set_visible(False)
        colors = plt.get_cmap(colormap, self.n_tracks)(range(self.n_tracks))
        for track, color in zip(self.tracks, colors):
            track.plot(color=color, ax=ax)

    def plot_tracklets(self, colormap="Paired"):
        fig, axes = plt.subplots(ncols=2, figsize=(14, 4))
        axes[0].set_yticks([])
        for loc, spine in axes[0].spines.items():
            if loc != "bottom":
                spine.set_visible(False)
        axes[1].axis("off")

        cmap = plt.get_cmap(colormap)
        colors = cycle(cmap.colors)
        line2tracklet = dict()
        tracklet2lines = dict()
        all_points = defaultdict(dict)
        for tracklet in self:
            color = next(colors)
            lines = tracklet.plot(ax=axes[0], color=color)
            tracklet2lines[tracklet] = lines
            for line in lines:
                line2tracklet[line] = tracklet
            for i, (x, y) in zip(tracklet.inds, tracklet.centroid):
                all_points[i][(x, y)] = color

    def reconstruct_paths(self):
        paths = []
        for node, flow in self.flow["source"].items():
            if flow == 1:
                path = self.reconstruct_path(node.replace("in", "out"))
                paths.append([self._mapping_inv[tracklet] for tracklet in path])
        return paths

    def reconstruct_path(self, source):
        path = [source]
        for node, flow in self.flow[source].items():
            if flow == 1:
                if node != "sink":
                    self.flow[source][node] -= 1
                    path.extend(self.reconstruct_path(node.replace("in", "out")))
                return path


def stitch_tracklets(
    config_path,
    videos,
    videotype="avi",
    shuffle=1,
    trainingsetindex=0,
    n_tracks=None,
    min_length=10,
    split_tracklets=True,
    prestitch_residuals=True,
    max_gap=None,
    weight_func=None,
    destfolder=None,
    modelprefix="",
    output_name="",
):
    """
    Stitch sparse tracklets into full tracks via a graph-based,
    minimum-cost flow optimization problem.

    Parameters
    ----------
    config_path : str
        Path to the main project config.yaml file.

    videos : list
        A list of strings containing the full paths to videos for analysis or a path to the directory, where all the videos with same extension are stored.

    videotype: string, optional
        Checks for the extension of the video in case the input to the video is a directory.\n Only videos with this extension are analyzed. The default is ``.avi``

    shuffle: int, optional
        An integer specifying the shuffle index of the training dataset used for training the network. The default is 1.

    trainingsetindex: int, optional
        Integer specifying which TrainingsetFraction to use. By default the first (note that TrainingFraction is a list in config.yaml).

    n_tracks : int, optional
        Number of tracks to reconstruct. By default, taken as the number
        of individuals defined in the config.yaml. Another number can be
        passed if the number of animals in the video is different from
        the number of animals the model was trained on.

    min_length : int, optional
        Tracklets less than `min_length` frames of length
        are considered to be residuals; i.e., they do not participate
        in building the graph and finding the solution to the
        optimization problem, but are rather added last after
        "almost-complete" tracks are formed. The higher the value,
        the lesser the computational cost, but the higher the chance of
        discarding relatively long and reliable tracklets that are
        essential to solving the stitching task.
        Default is 10, and must be 3 at least.

    split_tracklets : bool, optional
        By default, tracklets whose time indices are not consecutive integers
        are split in shorter tracklets whose time continuity is guaranteed.
        This is for example very powerful to get rid of tracking errors
        (e.g., identity switches) which are often signaled by a missing
        time frame at the moment they occur. Note though that for long
        occlusions where tracker re-identification capability can be trusted,
        setting `split_tracklets` to False is preferable.

    prestitch_residuals : bool, optional
        Residuals will by default be grouped together according to their
        temporal proximity prior to being added back to the tracks.
        This is done to improve robustness and simultaneously reduce complexity.

    max_gap : int, optional
        Maximal temporal gap to allow between a pair of tracklets.
        This is automatically determined by the TrackletStitcher by default.

    weight_func : callable, optional
        Function accepting two tracklets as arguments and returning a scalar
        that must be inversely proportional to the likelihood that the tracklets
        belong to the same track; i.e., the higher the confidence that the
        tracklets should be stitched together, the lower the returned value.

    destfolder: string, optional
        Specifies the destination folder for analysis data (default is the path of the video). Note that for subsequent analysis this
        folder also needs to be passed.

    output_name : str, optional
        Name of the output h5 file.
        By default, tracks are automatically stored into the same directory
        as the pickle file and with its name.

    Returns
    -------
    A TrackletStitcher object
    """
    vids = auxiliaryfunctions.Getlistofvideos(videos, videotype)
    if not vids:
        print("No video(s) found. Please check your path!")
        return

    cfg = auxiliaryfunctions.read_config(config_path)
<<<<<<< HEAD
    track_method = cfg.get("default_track_method", "ellipse")
=======
>>>>>>> 208a06dc
    animal_names = cfg["individuals"]
    if n_tracks is None:
        n_tracks = len(animal_names)

    DLCscorer, _ = auxiliaryfunctions.GetScorerName(
        cfg,
        shuffle,
        cfg["TrainingFraction"][trainingsetindex],
        modelprefix=modelprefix,
    )

    for video in vids:
        print("Processing... ", video)
        videofolder = str(Path(video).parents[0])
        dest = destfolder or videofolder
        auxiliaryfunctions.attempttomakefolder(dest)
        vname = Path(video).stem
        dataname = os.path.join(dest, vname + DLCscorer + ".h5")
        if track_method == "ellipse":
            method = "el"
        elif track_method == "box":
            method = "bx"
        else:
            method = "sk"
        pickle_file = dataname.split(".h5")[0] + f"_{method}.pickle"
        try:
            stitcher = TrackletStitcher.from_pickle(
                pickle_file, n_tracks, min_length, split_tracklets, prestitch_residuals
            )
            with_id = any(tracklet.identity != -1 for tracklet in stitcher)
            if with_id and weight_func is None:
                # Add in identity weighing before building the graph
                def weight_func(t1, t2):
                    w = 0.01 if t1.identity == t2.identity else 1
                    return w * stitcher.calculate_edge_weight(t1, t2)

            stitcher.build_graph(max_gap=max_gap, weight_func=weight_func)
            stitcher.stitch()
            stitcher.write_tracks(output_name, animal_names)
        except FileNotFoundError as e:
            print(e, "\nSkipping...")<|MERGE_RESOLUTION|>--- conflicted
+++ resolved
@@ -8,10 +8,7 @@
 import scipy.linalg.interpolative as sli
 import warnings
 from collections import defaultdict
-<<<<<<< HEAD
-=======
 from deeplabcut.pose_estimation_tensorflow.lib.trackingutils import calc_iou
->>>>>>> 208a06dc
 from deeplabcut.utils import auxiliaryfunctions
 from itertools import combinations, cycle
 from networkx.algorithms.flow import preflow_push
@@ -1042,10 +1039,7 @@
         return
 
     cfg = auxiliaryfunctions.read_config(config_path)
-<<<<<<< HEAD
     track_method = cfg.get("default_track_method", "ellipse")
-=======
->>>>>>> 208a06dc
     animal_names = cfg["individuals"]
     if n_tracks is None:
         n_tracks = len(animal_names)
