--- conflicted
+++ resolved
@@ -476,19 +476,18 @@
 deeplabcut.convert_detections2tracklets(..., identity_only=True)
 ```
 
+**Note:** If only one individual is to be assembled and tracked, assembly and tracking are skipped, and detections are treated as in single-animal projects; i.e., it is the keypoints with highest confidence that are kept and accumulated over frames to form a single, long tracklet. No action is required from users, this is done automatically.
+
 
 **Animal assembly and tracking quality** can be assessed via `deeplabcut.utils.make_labeled_video.create_video_from_pickled_tracks`. This function provides an additional diagnostic tool before moving on to refining tracklets.
 
-<<<<<<< HEAD
-
-**Note:** If only one individual is to be assembled and tracked, assembly and tracking are skipped, and detections are treated as in single-animal projects; i.e., it is the keypoints with highest confidence that are kept and accumulated over frames to form a single, long tracklet. No action is required from users, this is done automatically.
-=======
+
 If animal assemblies do not look pretty, an alternative to the outlier search described above is to pass the
 `_assemblies.pickle` to `find_outliers_in_raw_data` in place of the `_full.pickle`.
 This will focus the outlier search on unusual assemblies (i.e., animal skeletons that were oddly reconstructed). This may be a bit more sensitive with crowded scenes or frames where animals interact closely.
 Note though that at that stage it is likely preferable anyway to carry on with the remaining steps, and extract outliers
 from the final h5 file as was customary in single animal projects.
->>>>>>> ddbacd2d
+
 
 **Next, tracklets are stitched to form complete tracks with:
 
