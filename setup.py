#!/usr/bin/env python3
# -*- coding: utf-8 -*-
"""
DeepLabCut2.0-2.2 Toolbox (deeplabcut.org)
© A. & M. Mathis Labs
https://github.com/DeepLabCut/DeepLabCut
Please see AUTHORS for contributors.
https://github.com/DeepLabCut/DeepLabCut/blob/master/AUTHORS
Licensed under GNU Lesser General Public License v3.0
"""

import setuptools
import importlib
import platform

with open("README.md", "r") as fh:
    long_description = fh.read()

<<<<<<< HEAD
with open("requirements.txt", "r") as fr:
    required = fr.read().splitlines()

if platform.machine() == "ppc64le":
    conda_modules = ["cv2", "tensorflow", "imgaug"]
    err = "Missing requirement {}. Please install it using conda"
    for modname in conda_modules:
        try:
            importlib.import_module(modname)
        except ModuleNotFoundError as exc:
            raise ImportError(err.format(modname)) from exc
        except Exception as exc:
            raise exc
=======
>>>>>>> c43e9523

setuptools.setup(
    name="deeplabcut",
    version="2.2.0.6",
    author="A. & M. Mathis Labs",
    author_email="alexander@deeplabcut.org",
    description="Markerless pose-estimation of user-defined features with deep learning",
    long_description=long_description,
    long_description_content_type="text/markdown",
    url="https://github.com/DeepLabCut/DeepLabCut",
<<<<<<< HEAD
    install_requires=required,
    extras_require={
        "gui": ["wxpython<4.1"]
=======
    install_requires=[
        "ipython",
        "filterpy>=1.4.4",
        "ruamel.yaml>=0.15.0",
        "imgaug>=0.4.0",
        "numba>=0.54",
        "matplotlib>=3.3",
        "networkx>=2.6",
        "numpy>=1.18.5",
        "pandas>=1.0.1",
        "scikit-image>=0.17,<=0.18.1",
        "scikit-learn>=1.0",
        "scipy>=1.4",
        "statsmodels>=0.11,!=0.13.2",
        "tables>=3.7.0",
        "tensorflow>=2.0",
        "tensorpack>=0.11",
        "tf_slim>=1.1.0",
        "tqdm",
        "pyyaml",
        "Pillow>=7.1",
    ],
    extras_require={
        "gui": ["wxpython<4.1"],
        "openvino": ["openvino-dev==2022.1.0"],
>>>>>>> c43e9523
    },
    scripts=["deeplabcut/pose_estimation_tensorflow/models/pretrained/download.sh"],
    packages=setuptools.find_packages(),
    data_files=[
        (
            "deeplabcut",
            [
                "deeplabcut/pose_cfg.yaml",
                "deeplabcut/inference_cfg.yaml",
                "deeplabcut/pose_estimation_tensorflow/models/pretrained/pretrained_model_urls.yaml",
                "deeplabcut/gui/media/logo.png",
                "deeplabcut/gui/media/dlc_1-01.png",
            ],
        )
    ],
    include_package_data=True,
    classifiers=[
        "Programming Language :: Python :: 3",
        "License :: OSI Approved :: GNU Lesser General Public License v3 (LGPLv3)",
        "Operating System :: OS Independent",
    ],
    entry_points="""[console_scripts]
            dlc=dlc:main""",
)

# https://www.python.org/dev/peps/pep-0440/#compatible-release<|MERGE_RESOLUTION|>--- conflicted
+++ resolved
@@ -16,7 +16,6 @@
 with open("README.md", "r") as fh:
     long_description = fh.read()
 
-<<<<<<< HEAD
 with open("requirements.txt", "r") as fr:
     required = fr.read().splitlines()
 
@@ -30,8 +29,6 @@
             raise ImportError(err.format(modname)) from exc
         except Exception as exc:
             raise exc
-=======
->>>>>>> c43e9523
 
 setuptools.setup(
     name="deeplabcut",
@@ -42,37 +39,9 @@
     long_description=long_description,
     long_description_content_type="text/markdown",
     url="https://github.com/DeepLabCut/DeepLabCut",
-<<<<<<< HEAD
     install_requires=required,
     extras_require={
         "gui": ["wxpython<4.1"]
-=======
-    install_requires=[
-        "ipython",
-        "filterpy>=1.4.4",
-        "ruamel.yaml>=0.15.0",
-        "imgaug>=0.4.0",
-        "numba>=0.54",
-        "matplotlib>=3.3",
-        "networkx>=2.6",
-        "numpy>=1.18.5",
-        "pandas>=1.0.1",
-        "scikit-image>=0.17,<=0.18.1",
-        "scikit-learn>=1.0",
-        "scipy>=1.4",
-        "statsmodels>=0.11,!=0.13.2",
-        "tables>=3.7.0",
-        "tensorflow>=2.0",
-        "tensorpack>=0.11",
-        "tf_slim>=1.1.0",
-        "tqdm",
-        "pyyaml",
-        "Pillow>=7.1",
-    ],
-    extras_require={
-        "gui": ["wxpython<4.1"],
-        "openvino": ["openvino-dev==2022.1.0"],
->>>>>>> c43e9523
     },
     scripts=["deeplabcut/pose_estimation_tensorflow/models/pretrained/download.sh"],
     packages=setuptools.find_packages(),
