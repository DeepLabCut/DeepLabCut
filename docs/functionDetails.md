### DeepLabCut Project Manager GUI

As of 2.1+ you can also launch a GUI to aid in project creation and modify/run existing projects. 
Simply ``python -m deeplabcut`` or MacOS: ``pythonw -m deeplabcut``. The below functions are available to you in an easy-to-use graphical user interface. While most functionality is available, advanced users might want the additional flexibility that command line interface offers. Read more [here](/docs/PROJECT_GUI.md).

<p align="center">
<img src="https://images.squarespace-cdn.com/content/v1/57f6d51c9f74566f55ecf271/1572824438905-QY9XQKZ8LAJZG6BLPWOQ/ke17ZwdGBToddI8pDm48kIIa76w436aRzIF_cdFnEbEUqsxRUqqbr1mOJYKfIPR7LoDQ9mXPOjoJoqy81S2I8N_N4V1vUb5AoIIIbLZhVYxCRW4BPu10St3TBAUQYVKcLthF_aOEGVRewCT7qiippiAuU5PSJ9SSYal26FEts0MmqyMIhpMOn8vJAUvOV4MI/guilaunch.jpg?format=1000w" width="60%">
</p>

As a reminder, the core functions are described in our [Nature Protocols](https://www.nature.com/articles/s41596-019-0176-0) paper (published at the time of 2.0.6). Additional functions and features are continually added to the package. Thus, we recommend you read over the protocol and then please look to the following documentation and the doctrings. Thanks for using DeepLabCut!


### (A) Create a New Project
[DOCSTRING](https://github.com/AlexEMG/DeepLabCut/wiki/DOCSTRINGS#create_new_project) 

The function **create\_new\_project** creates a new project directory, required subdirectories, and a basic project configuration file. Each project is identified by the name of the project (e.g. Reaching), name of the experimenter (e.g. YourName), as well as the date at creation.

Thus, this function requires the user to input the enter the name of the project, the name of the experimenter, and the full path of the videos that are (initially) used to create the training dataset.  

Optional arguments specify the working directory, where the project directory will be created, and if the user wants to copy the videos (to the project directory). If the optional argument working\_directory is unspecified, the project directory is created in the current working directory, and if copy\_videos is unspecified symbolic links for the videos are created in the videos directory. Each symbolic link creates a reference to a video and thus eliminates the need to copy the entire video to the video directory (if the videos remain at the original location).

<<<<<<< HEAD

    deeplabcut.create_new_project('Name of the project','Name of the experimenter', ['Full path of video 1','Full path of video2','Full path of video3'], working_directory='Full path of the working directory',copy_videos=True/False, multianimal=True/False)
           
=======
```python
deeplabcut.create_new_project('Name of the project','Name of the experimenter', ['Full path of video 1','Full path of video2','Full path of video3'], working_directory =' Full path of the working directory',copy_videos = True/False, multianimal = True/False)
```           
>>>>>>> a28203b9
   NOTE: Windows users, you must input paths as: ``r'C:\Users\computername\Videos\reachingvideo1.avi' `` or

`` 'C:\\Users\\computername\\Videos\\reachingvideo1.avi'`` 

 (TIP: you can also place ``config_path`` in front of ``deeplabcut.create_new_project`` to create a variable that holds the path to the config.yaml file, i.e. ``config_path=deeplabcut.create_new_project(...)``)


This set of arguments will create a project directory with the name **Name of the project+name of the experimenter+date of creation of the project** in the **Working directory** and creates the symbolic links to videos in the **videos** directory. The project directory will have subdirectories: **dlc-models**, **labeled-data**, **training-datasets**, and **videos**.  All the outputs generated during the course of a project will be stored in one of these subdirectories, thus allowing each project to be curated in separation from other projects. The purpose of the subdirectories is as follows:

**dlc-models:** This directory contains the subdirectories *test* and *train*, each of which holds the meta information with regard to the parameters of the feature detectors in configuration file. The configuration files are YAML files, a common human-readable data serialization language. These files can be opened and edited with standard text editors. The subdirectory *train* will store checkpoints (called snapshots in TensorFlow) during training of the model. These snapshots allow the user to reload the trained model without re-training it, or to pick-up training from a particular saved checkpoint, in case the training was interrupted.

**labeled-data:** This directory will store the frames used to create the training dataset. Frames from different videos are stored in separate subdirectories. Each frame has a filename related to the temporal index within the corresponding video, which allows the user to trace every frame back to its origin.

**training-datasets:**  This directory will contain the training dataset used to train the network and metadata, which contains information about how the training dataset was created.  

**videos:** Directory of video links or videos. When **copy\_videos** is set to ``False``, this directory contains symbolic links to the videos. If it is set to ``True`` then the videos will be copied to this directory. The default is ``False``. Additionally, if the user wants to add new videos to the project at any stage, the function **add\_new\_videos** can be used. This will update the list of videos in the project's configuration file.

```python
deeplabcut.add_new_videos('Full path of the project configuration file*',['full path of video 4', 'full path of video 5'],copy_videos=True/False)
```

*Please note, *Full path of the project configuration file* will be referenced as ``config_path`` throughout this protocol.

The project directory also contains the main configuration file called *config.yaml*. The *config.yaml* file contains many important parameters of the project. A complete list of parameters including their description can be found in Box1.

The ``create_new_project`` step writes the following parameters to the configuration file: *Task*, *scorer*, *date*, *project\_path* as well as a list of videos *video\_sets*. The first three parameters should **not** be changed. The list of videos can be changed by adding new videos or manually removing videos.

<p align="center">
<img src="https://static1.squarespace.com/static/57f6d51c9f74566f55ecf271/t/5c40f4124d7a9c0b2ce651c1/1547760716298/Box1-01.png?format=1000w" width="90%">
</p>

### (B) Configure the Project

Next, open the **config.yaml** file, which was created during  **create\_new\_project**. You can edit this file in any text editor.  Familiarize yourself with the meaning of the parameters (Box 1). You can edit various parameters, in particular you must add the list of *bodyparts* (or points of interest) that you want to track.

**maDeepLabCut:** You need to edit the config.yaml file to **modify the following items** which specify the animal ID, body parts, and any unique labels. You should also define a 'skeleton' at this time in the config.yaml file: 

<<<<<<< HEAD
```
=======
```python
>>>>>>> a28203b9
cfg['individuals']=['bird1','bird2','bird3','birdx','single']
cfg['uniquebodyparts']=['montblanc']
cfg['multianimalbodyparts']=['wing','tip']
```

 ### (C) Data Selection (extract frames)
 [DOCSTRING](https://github.com/AlexEMG/DeepLabCut/wiki/DOCSTRINGS#extract_frames) 

**CRITICAL:** A good training dataset should consist of a sufficient number of frames that capture the
full breadth of the behavior. This implies to select the frames from different (behavioral) sessions, different lighting and different animals, if those vary substantially (to train an invariant, robust feature detector). Thus, a good training dataset should reflect the diversity of the behavior with respect to postures, luminance conditions, background conditions, animal identities,etc. of the data that will be analyzed. For the behaviors we have tested so far, a data set of 100−200 frames gave good results [Mathis et al, 2018]. However, depending on the required accuracy and the nature of the scene statistics, more or less frames might be necessary to create the training data set. As we show in Mathis et al, you will typically need to label ~50-200 frames for robust generalization. Ultimately, in order to scale up the analysis to large collections of videos with perhaps unexpected conditions, one can also refine the data set in an adaptive way (see refinement below).

The function `extract_frames` extracts frames from all the videos in the project configuration file in
order to create a training dataset. The extracted frames from all the videos are stored in a separate subdirectory
named after the video file’s name under the ‘labeled-data’. This function also has various parameters that might be
useful based on the user’s need.
```python
deeplabcut.extract_frames(config_path,mode = 'automatic/manual',algo = 'uniform/kmeans', userfeedback = False, crop = True/False)
```
**CRITICAL POINT:** It is advisable to keep the frame size small, as large frames increase the training and
inference time. The cropping parameters for each video can be provided in the config.yaml file (and see below).
When running the function extract_frames, if the parameter crop=True, then you will be asked to draw a box within the GUI (and this is written to the config.yaml file).

`userfeedback` allows the user to check which videos they wish to extract frames from. In this way, if you added more videos to the config.yaml file it does not, by default, extract frames (again) from every video. If you wish to disable this question, set `userfeedback = True`.

The provided function either selects frames from the videos in a randomly and temporally uniformly distributed
way (uniform), by clustering based on visual appearance (k-means), or by manual selection. Random
selection of frames works best for behaviors where the postures vary across the whole video. However, some behaviors
might be sparse, as in the case of reaching where the reach and pull are very fast and the mouse is not moving much
between trials (thus, we have the default set to True, as this is best for most use-cases we encounter). In such a case, the function that allows selecting frames based on k-means derived quantization would
be useful. If the user chooses to use k-means as a method to cluster the frames, then this function downsamples the
video and clusters the frames using k-means, where each frame is treated as a vector. Frames from different clusters
are then selected. This procedure makes sure that the frames look different. However, on large and long videos, this
code is slow due to computational complexity.

**CRITICAL POINT:** It is advisable to extract frames from a period of the video that contains interesting
behaviors, and not extract the frames across the whole video. This can be achieved by using the start and stop
parameters in the config.yaml file. Also, the user can change the number of frames to extract from each video using
the numframes2extract in the config.yaml file.

However, picking frames is highly dependent on the data and the behavior being studied. Therefore, it is hard to
provide all purpose code that extracts frames to create a good training dataset for every behavior and animal. If the user feels specific frames are lacking, they can extract hand selected frames of interest using the interactive GUI
provided along with the toolbox. This can be launched by using:
```python
deeplabcut.extract_frames(config_path,'manual')
```
The user can use the *Load Video* button to load one of the videos in the project configuration file, use the scroll
bar to navigate across the video and *Grab a Frame* (or a range of frames, as of version 2.0.5) to extract the frame(s). The user can also look at the extracted frames and e.g. delete frames (from the directory) that are too similar before re-loading the set and then manually annotating them.

<p align="center">
<img src="https://static1.squarespace.com/static/57f6d51c9f74566f55ecf271/t/5c71bfbc71c10b4a23d20567/1550958540700/cropMANUAL.gif?format=750w" width="70%">
</p>

### (D) Label Frames 
[DOCSTRING](https://github.com/AlexEMG/DeepLabCut/wiki/DOCSTRINGS#label_frames)

The toolbox provides a function **label_frames** which helps the user to easily label all the extracted frames using
an interactive graphical user interface (GUI). The user should have already named the body parts to label (points of
interest) in the project’s configuration file by providing a list. The following command invokes the labeling toolbox.
```python
deeplabcut.label_frames(config_path, multianimal = True/False)
```
The user needs to use the *Load Frames* button to select the directory which stores the extracted frames from one of
the videos. Subsequently, the user can use one of the radio buttons (top right) to select a body part to label. RIGHT click to add the label. Left click to drag the label, if needed. If you label a part accidentally, you can use the middle button on your mouse to delete! If you cannot see a body part in the frame, skip over the label! Please see the ``HELP`` button for more user instructions. This auto-advances once you labeled the first body part. You can also advance to the next frame by clicking on the RIGHT arrow on your keyboard (and go to a previous frame with LEFT arrow).
Each label will be plotted as a dot in a unique color (see Figure 4 for more details).

The user is free to move around the body part and once satisfied with its position, can select another radio button
(in the top right) to switch to the respective body part (it otherwise auto-advances). The user can skip a body part if it is not visible. Once all the visible body parts are labeled, then the user can use ‘Next Frame’ to load the following frame. The user needs to save the labels after all the frames from one of the videos are labeled by clicking the save button at the bottom right. Saving the labels will create a labeled dataset for each video in a hierarchical data file format (HDF) in the
subdirectory corresponding to the particular video in **labeled-data**. You can save at any intermediate step (even without closing the GUI, just hit save) and you return to labeling a dataset by reloading it! 

**CRITICAL POINT:** It is advisable to **consistently label similar spots** (e.g. on a wrist that is very large, try
to label the same location). In general, invisible or occluded points should not be labeled by the user. They can
simply be skipped by not applying the label anywhere on the frame.

OPTIONAL: In the event of adding more labels to the existing labeled dataset, the user need to append the new
labels to the bodyparts in the config.yaml file. Thereafter, the user can call the function **label_frames**. As of 2.0.5+: then a box will pop up and ask the user if they wish to display all parts, or only add in the new labels. Saving the labels after all the images are labelled will append the new labels to the existing labeled dataset.

**maDeepLabCut CRITICAL POINT:** For multi-animal labeling, unless you can tell apart the animals, you do not need to worry about the "ID" of each animal. For example: if you have a white and black mouse label the white mouse as animal 1, and black as animal 2 across all frames. If two black mice, then the label 1 or 2 can switch between frames - no need for you to try to indentify them. The point of multi-animal DLC is to train models that can first group the correct bodyparts to individuals, then associate those points in a given video to a specific individual, which then also uses temporal information to link across the video frames.

###  (E) Check Annotated Frames
[DOCSTRING](https://github.com/AlexEMG/DeepLabCut/wiki/DOCSTRINGS#check_labels)

OPTIONAL: Checking if the labels were created and stored correctly is beneficial for training, since labeling
is one of the most critical parts for creating the training dataset. The DeepLabCut toolbox provides a function
‘check_labels’ to do so. It is used as follows:
<<<<<<< HEAD

    deeplabcut.check_labels(config_path, visualizeindividuals=True/False)
    
=======
```python
deeplabcut.check_labels(config_path, visualizeindividuals = True/False)
 ```   
>>>>>>> a28203b9
**maDeepLabCut:** you can check and plot colors per individual or per body part, just set the flag `visualizeindividuals=True/False`

For each video directory in labeled-data this function creates a subdirectory with **labeled** as a suffix. Those directories contain the frames plotted with the annotated body parts. The user can double check if the body parts are labeled correctly. If they are not correct, the user can re-load the frames (i.e. `deeplabcut.label_frames`), move them around, and click save again.

### (F) Create Training Dataset(s)
[DOCSTRING](https://github.com/AlexEMG/DeepLabCut/wiki/DOCSTRINGS#create_training_dataset)

**CRITICAL POINT:** Only run this step **where** you are going to train the network. If you label on your laptop but move your project folder to Google Colab or AWS, lab server, etc, then run the step below on that platform! If you labeled on a Windows machine but train on Linux, this is fine as of 2.0.4 onwards it will be done automatically (it saves file sets as both Linux and Windows for you). 

- If you move your project folder, you must **only** change the `project_path` in the main config.yaml file - that's it - no need to change the video paths, etc! Your project is fully portable. 

<<<<<<< HEAD
- If you run this on the cloud, before importing `deeplabcut` you need to suppress GUIs. As you can see in our [demo notebooks](https://github.com/AlexEMG/DeepLabCut/blob/master/examples/Colab_DEMO_mouse_openfield.ipynb) for running DLC training, evaluation, and novel video analysis on the Cloud, you must first suppress GUIs - server computers don't have a screen you can interact with. So, before you launch ipython, run `export DLClight=True` (see more tips in the full PDF user-guide).

**OVERVIEW:** This function combines the labeled datasets from all the videos and splits them to create train and test datasets. The training data will be used to train the network, while the test data set will be used for evaluating the network. The function **create_training_dataset** or **create_multianimaltraining_dataset** performs those steps.

    deeplabcut.create_training_dataset(config_path)
    
**maDeepLabCut CRITICAL POINT**- you must use the new function if you have a multi-animal project (and the skeleton in the config.yaml must be defined before you run this step, if not already done):
    
    deeplabcut.create_multianimaltraining_dataset(config_path)
=======
- If you run this on the cloud, before importing `deeplabcut` you need to suppress GUIs. As you can see in our [demo notebooks](/examples/COLAB_DEMO_mouse_openfield.ipynb) for running DLC training, evaluation, and novel video analysis on the Cloud, you must first suppress GUIs - server computers don't have a screen you can interact with. So, before you launch ipython, run `export DLClight=True` (see more tips in the full PDF user-guide).
>>>>>>> a28203b9

**OVERVIEW:** This function combines the labeled datasets from all the videos and splits them to create train and test datasets. The training data will be used to train the network, while the test data set will be used for evaluating the network. The function **create_training_dataset** or **create_multianimaltraining_dataset** performs those steps.
```python
deeplabcut.create_training_dataset(config_path, augmenter_type = 'imgaug')
``` 
**maDeepLabCut CRITICAL POINT**- you must use the new function if you have a multi-animal project (and the skeleton in the config.yaml must be defined before you run this step, if not already done):
```python  
    deeplabcut.create_multianimaltraining_dataset(config_path)
```
- The set of arguments in the function will shuffle the combined labeled dataset and split it to create train and test
sets. The subdirectory with suffix ``iteration#`` under the directory **training-datasets** stores the dataset and meta
information, where the ``#`` is the value of ``iteration`` variable stored in the project’s configuration file (this number
keeps track of how often the dataset was refined).

- OPTIONAL: If the user wishes to benchmark the performance of the DeepLabCut, they can create multiple
training datasets by specifying an integer value to the `num_shuffles`; see the docstring for more details.

- Each iteration of the creation of a training dataset, will create a ``.mat`` file, which is used by the feature detectors
and a ``.pickle`` file which contains the meta information about the training dataset. This also creates two subdirectories
within **dlc-models** called ``test`` and ``train``, and these each have a configuration file called pose_cfg.yaml.
Specifically, the user can edit the **pose_cfg.yaml** within the **train** subdirectory before starting the training. These
configuration files contain meta information with regard to the parameters of the feature detectors. Key parameters
are listed in Box 2.

- At this step, the ImageNet pre-trained networks (i.e. ResNet-50, ResNet-101 and ResNet-152, etc) weights will be downloaded. If they do not download (you will see this downloading in the terminal, then you may not have permission to do so (something we have seen with some Windows users - see the **[WIKI troubleshooting for more help!](https://github.com/AlexEMG/DeepLabCut/wiki/Troubleshooting-Tips)**). 

**CRITICAL POINT:** At this step, for **create_training_dataset** you select the network you want to use, and any additional data augmentation (beyond our defaults). You can set ``net_type`` and ``augmenter_type`` when you call the function. For **create_multianimaltraining_dataset** we already change this such that you will use imgaug, ADAM optimization, and batch training. We suggest these defaults at this time.

**DATA AUGMENTATION:** At this stage you can also decide what type of augmentation to use. The default loaders work well for most all tasks (as shown on www.deeplabcut.org), but there are many options, more data augmentation, intermediate supervision, etc. Please look at the [**pose_cfg.yaml**](https://github.com/AlexEMG/DeepLabCut/blob/master/deeplabcut/pose_cfg.yaml) file for a full list of parameters **you might want to change before running this step.** There are several data loaders that can be used. For example, you can use the default loader (introduced and described in the Nature Protocols paper), [TensorPack](https://github.com/tensorpack/tensorpack) for data augmentation (currently this is easiest on Linux only), or [imgaug](https://imgaug.readthedocs.io/en/latest/). We recommend `imgaug`. You can set this by passing:``` deeplabcut.create_training_dataset(config_path, augmenter_type='imgaug')  ```

The differences of the loaders are as follows:
- default: our standard DLC 2.0 introduced in Nature Protocols variant (scaling, auto-crop augmentation)
- imgaug: a lot of augmentation possibilities, efficient code for target map creation & batchsizes >1 supported. [will prob. become default soon]. You can set the parameters such as the batch_size in the pose_cfg.yaml file for the model you are training. 
- tensorpack: a lot of augmentation possibilities, multi CPU support for fast processing, target maps are created less efficiently than in imgaug, does not allow batchsize>1 
- deterministic: only useful for testing, freezes numpy seed otherwise like default

Alternatively, you can set the loader (as well as other training parameters) in the **pose_cfg.yaml** file of the model that you want train. Note, to get details on the options, look at the default file: [**pose_cfg.yaml**](https://github.com/AlexEMG/DeepLabCut/blob/master/deeplabcut/pose_cfg.yaml). 

**MODEL COMPARISION for standard DLC:** You can also test several models by creating the same test/train split for different networks. You can easily do this in the Project Manager GUI, or use the function ``deeplabcut.create_training_model_comparison(`` ([check the docstring for more details!](https://github.com/AlexEMG/DeepLabCut/wiki/DOCSTRINGS#or-use-create_training_model_comparison)).

Please also see our helper WIKI on selecting models: https://github.com/AlexEMG/DeepLabCut/wiki/What-neural-network-should-I-use%3F

 See Box 2 on how to specify **which network is loaded for training (inlcuding your own network, etc):**

<p align="center">
<img src="https://images.squarespace-cdn.com/content/v1/57f6d51c9f74566f55ecf271/1570325287859-NHCTKWOFWPVWLH8B79PS/ke17ZwdGBToddI8pDm48kApwhYXjNb7J-ZG10ZuuPUJ7gQa3H78H3Y0txjaiv_0fDoOvxcdMmMKkDsyUqMSsMWxHk725yiiHCCLfrh8O1z4YTzHvnKhyp6Da-NYroOW3ZGjoBKy3azqku80C789l0uRNgJXBmK_J7vOfsoUyYccR03UZyExumRKzyR7hPRvjPGikK2uEIM-3GOD5thTJoQ/Box2-01.png?format=1000w" width="90%">
</p>

Lastly, if you are labeling adult human data, you may also want to use a human-pretrained network. 
A ResNet-101 pre-trained on MPII is available. You can use the following notebook to create a project that uses this network:
- [HUMAN DEMO](https://github.com/AlexEMG/DeepLabCut/blob/master/examples/COLAB_Human_Project_DEMO.ipynb) notebook
- or use the new function: `` deeplabcut.create_pretrained_human_project(..``
- or you can add the pretrained model manually to the correct folder (then to use them set the path to the model as described in Box 2)
   - Download these and move to the pretrained folder (this will be in your site-packages, under ``../pose-tensorflow/models/pretrained``). In the terminal: 
 ```python
curl -L -O https://datasets.d2.mpi-inf.mpg.de/deepercut-models-tensorflow/mpii-single-resnet-101.data-00000-of-00001 
curl -L -O https://datasets.d2.mpi-inf.mpg.de/deepercut-models-tensorflow/mpii-single-resnet-101.meta
curl -L -O https://datasets.d2.mpi-inf.mpg.de/deepercut-models-tensorflow/mpii-single-resnet-101.index
 ```

### (G) Train The Network
[DOCSTRING](https://github.com/AlexEMG/DeepLabCut/wiki/DOCSTRINGS#train_network)

Timing: The time required to train the network mainly depends on the frame size of the dataset and the
computer hardware. On a NVIDIA GeForce GTX 1080 Ti GPU, it takes ≈ 6 hrs to train the network for at least
200,000 iterations. On the CPU, it will take several days to train for the same number of iterations on the same
training dataset.

The function ‘train_network’ helps the user in training the network. It is used as follows:
```python
deeplabcut.train_network(config_path)
```
The set of arguments in the function starts training the network for the dataset created for one specific shuffle. Note that you can change the loader (imgaug/default/etc) as well as other training parameters in the **pose_cfg.yaml** file of the model that you want train (before you start training).

Example parameters that one can call:
            deeplabcut.train_network(config_path,shuffle=1,trainingsetindex=0,gputouse=None,max_snapshots_to_keep=5,autotune=False,displayiters=100,saveiters=15000, maxiters=30000)

By default, the pre-trained ResNet networks are not in the DeepLabCut toolbox (as they are around 100MB), but they get downloaded before you train. However, if not previously downloaded from the TensorFlow model weights, it will be downloaded and stored in a subdirectory *pre-trained* under the subdirectory *models* in *Pose_Estimation_Tensorflow*. 
At user specified iterations during training checkpoints are stored in the subdirectory *train* under the respective iteration directory.

If the user wishes to restart the training at a specific checkpoint they can specify the full path of the checkpoint to
the variable ``init_weights`` in the **pose_cfg.yaml** file under the *train* subdirectory (see Box 2).

**CRITICAL POINT:** It is recommended to train the ResNets or MobileNets for thousands of iterations until the loss plateaus (typically around **200,000**). The variables ``display_iters`` and ``save_iters`` in the **pose_cfg.yaml** file allows the user to alter how often the loss is displayed and how often the weights are stored.

**maDeepLabCut CRITICAL POINT:** For multi-animal projects we are using not only different and new output layers, but also new data augmetnation, optimization, learning rates, and batch training defaults. Thus, please use a lower ``save_iters`` and ``maxiters``. I.e. we suggest saving every 10K-15K iterations, and only training until 50K-100K iterations. We recommend you look closely at the loss to not overfit on your data. The bonus, training time is much less!!!

**Parameters:**
```python
config : string
    Full path of the config.yaml file as a string.

shuffle: int, optional
    Integer value specifying the shuffle index to select for training. Default is set to 1

trainingsetindex: int, optional
    Integer specifying which TrainingsetFraction to use. By default the first (note that TrainingFraction is a list in config.yaml).

gputouse: int, optional. Natural number indicating the number of your GPU (see number in nvidia-smi). If you do not have a GPU put None.
See: https://nvidia.custhelp.com/app/answers/detail/a_id/3751/~/useful-nvidia-smi-queries

max_snapshots_to_keep: int, or None. Sets how many snapshots are kept, i.e. states of the trained network. For every saving interation a snapshot is stored, however, only the last max_snapshots_to_keep many are kept! If you change this to None, then all are kept.
See: https://github.com/AlexEMG/DeepLabCut/issues/8#issuecomment-387404835

autotune: property of TensorFlow, somehow faster if 'false' (as Eldar found out, see https://github.com/tensorflow/tensorflow/issues/13317). Default: False

displayiters: this variable is actually set in pose_config.yaml. However, you can overwrite it with this hack. Don't use this regularly, just if you are too lazy to dig out
the pose_config.yaml file for the corresponding project. If None, the value from there is used, otherwise it is overwritten! Default: None

saveiters: this variable is actually set in pose_config.yaml. However, you can overwrite it with this hack. Don't use this regularly, just if you are too lazy to dig out
the pose_config.yaml file for the corresponding project. If None, the value from there is used, otherwise it is overwritten! Default: None

maxiters: This sets how many iterations to train. This variable is set in pose_config.yaml. However, you can overwrite it with this. If None, the value from there is used, otherwise it is overwritten! Default: None
```    
    

### (H) Evaluate the Trained Network
[DOCSTRING](https://github.com/AlexEMG/DeepLabCut/wiki/DOCSTRINGS#evaluate_network)

It is important to evaluate the performance of the trained network. This performance is measured by computing
the mean average Euclidean error (MAE; which is proportional to the average root mean square error) between the
manual labels and the ones predicted by DeepLabCut. The MAE is saved as a comma separated file and displayed
for all pairs and only likely pairs (>p-cutoff). This helps to exclude, for example, occluded body parts. One of the
strengths of DeepLabCut is that due to the probabilistic output of the scoremap, it can, if sufficiently trained, also
reliably report if a body part is visible in a given frame. (see discussions of finger tips in reaching and the Drosophila
legs during 3D behavior in [11]). The evaluation results are computed by typing:
```python
deeplabcut.evaluate_network(config_path,Shuffles=[1], plotting=True)
```
Setting ``plotting`` to true plots all the testing and training frames with the manual and predicted labels. The user
should visually check the labeled test (and training) images that are created in the ‘evaluation-results’ directory.
Ideally, DeepLabCut labeled unseen (test images) according to the user’s required accuracy, and the average train
and test errors are comparable (good generalization). What (numerically) comprises an acceptable MAE depends on
many factors (including the size of the tracked body parts, the labeling variability, etc.). Note that the test error can
also be larger than the training error due to human variability (in labeling, see Figure 2 in Mathis et al, Nature Neuroscience 2018).

**Optional parameters:**
```python
  Shuffles: list, optional -List of integers specifying the shuffle indices of the training dataset. The default is [1]

  plotting: bool, optional -Plots the predictions on the train and test images. The default is `False`; if provided it must be either `True` or `False`

  show_errors: bool, optional -Display train and test errors. The default is `True`

  comparisonbodyparts: list of bodyparts, Default is all -The average error will be computed for those body parts only (Has to be a subset of the body parts).

  gputouse: int, optional -Natural number indicating the number of your GPU (see number in nvidia-smi). If you do not have a GPU put None. See: https://nvidia.custhelp.com/app/answers/detail/a_id/3751/~/useful-nvidia-smi-queries
```

The plots can be customized by editing the **config.yaml** file (i.e. the colormap, scale, marker size (dotsize), and
transparency of labels (alphavalue) can be modified). By default each body part is plotted in a different color
(governed by the colormap) and the plot labels indicate their source. Note that by default the human labels are
plotted as plus (‘+’), DeepLabCut’s predictions either as ‘.’ (for confident predictions with likelihood > p-cutoff) and
’x’ for (likelihood <= p-cutoff).

The evaluation results for each shuffle of the training dataset are stored in a unique subdirectory in a newly created
directory ‘evaluation-results’ in the project directory. The user can visually inspect if the distance between the labeled
and the predicted body parts is acceptable. In the event of benchmarking with different shuffles of same training
dataset, the user can provide multiple shuffle indices to evaluate the corresponding network. If the generalization is
not sufficient, the user might want to:

• check if the labels were imported correctly, i.e. invisible points are not labeled and the points of interest are
labeled accurately

• make sure that the loss has already converged

• consider labeling additional images and make another iteration of the training data set


### (I) Novel Video Analysis:
[DOCSTRING](https://github.com/AlexEMG/DeepLabCut/wiki/DOCSTRINGS#analyze_videos)

The trained network can be used to analyze new videos. The user needs to first choose a checkpoint with the best
evaluation results for analyzing the videos. In this case, the user can enter the corresponding index of the checkpoint
to the variable snapshotindex in the config.yaml file. By default, the most recent checkpoint (i.e. last) is used for
analyzing the video. Novel/new videos **DO NOT have to be in the config file!** You can analyze new videos anytime by simply using the following line of code:
```python
deeplabcut.analyze_videos(config_path,['fullpath/analysis/project/videos/reachingvideo1.avi'], save_as_csv=True)
```
There are several other optional inputs, such as:
```python
deeplabcut.analyze_videos(config_path,videos,videotype='avi',shuffle=1,trainingsetindex=0,gputouse=None,save_as_csv=False, destfolder=None, dynamic=(True,.5,10))
```
The labels are stored in a [MultiIndex Pandas Array](http://pandas.pydata.org), which contains the name
of the network, body part name, (x, y) label position in pixels, and the likelihood for each frame per body part. These
arrays are stored in an efficient Hierarchical Data Format (HDF) in the same directory, where the video is stored.
However, if the flag ``save_as_csv`` is set to ``True``, the data can also be exported in comma-separated values format
(.csv), which in turn can be imported in many programs, such as MATLAB, R, Prism, etc.; This flag is set to ``False``
by default. You can also set a destination folder (``destfolder``) for the output files by passing a path of the folder you wish to write to.

As of 2.0.8+: you can extract multiple bodyparts, although there is no support for plotting or further analysis at this time; i.e. if you want to extract 3 snouts (as in [Figure 4 of Mathis et al, 2018 Nature Neuroscience](https://www.nature.com/articles/s41593-018-0209-y/figures/4)), you can edit the config.yaml file to contain ``num_outputs=3``. Then, when you run ``deeplabcut.analyze_videos`` it will extract the top three points (i.e. the 3 x, y, and likelihoods) and save this to the .h5 output file.

### (I) Novel Video Analysis: extra features

#### Dynamic-cropping of videos:

As of 2.1+ we have a dynamic cropping option. Namely, if you have large frames and the animal/object occupies a smaller fraction, you can crop around your animal/object to make processing speeds faster. For example, if you have a large open field experiment but only track the mouse, this will speed up your analysis (also helpful for real-time applications). To use this simply add ``dynamic=(True,.5,10)`` when you call ``analyze_videos``. 

```python
dynamic: triple containing (state, detectiontreshold, margin)

        If the state is true, then dynamic cropping will be performed. That means that if an object is detected (i.e. any body part > detectiontreshold), then object boundaries are computed according to the smallest/largest x position and smallest/largest y position of all body parts. This  window is expanded by the margin and from then on only the posture within this crop is analyzed (until the object is lost, i.e. <detectiontreshold). The current position is utilized for updating the crop window for the next frame (this is why the margin is important and should be set large enough given the movement of the animal).
```
#### Filter data:
[DOCSTRING](https://github.com/AlexEMG/DeepLabCut/wiki/DOCSTRINGS#filterpredictions)

You can also filter the predictions with a median filter (default; **NEW** as of 2.0.7+) or with a [SARIMAX model](https://www.statsmodels.org/dev/generated/statsmodels.tsa.statespace.sarimax.SARIMAX.html), if you wish. This creates a new .h5 file with the ending *_filtered* that you can use in create_labeled_data and/or plot trajectories.
```python
deeplabcut.filterpredictions(config_path,['fullpath/analysis/project/videos/reachingvideo1.avi']) 
```
  An example call:
 ```python 
deeplabcut.filterpredictions(config_path,['fullpath/analysis/project/videos'], videotype='.mp4',filtertype= 'arima',ARdegree=5,MAdegree=2)
 ```            
  Here are parameters you can modify and pass:
```python        
deeplabcut.filterpredictions(config_path, ['fullpath/analysis/project/videos/reachingvideo1.avi'], shuffle=1, trainingsetindex=0, comparisonbodyparts='all', filtertype='arima', p_bound=0.01, ARdegree=3, MAdegree=1, alpha=0.01)
```
 Here is an example of how this can be applied to a video:
 
 <p align="center">
<img src="https://static1.squarespace.com/static/57f6d51c9f74566f55ecf271/t/5ccc8b8ae6e8df000100a995/1556908943893/filter_example-01.png?format=1000w" width="70%">
</p>

#### Plot Trajectories:
[DOCSTRING](https://github.com/AlexEMG/DeepLabCut/wiki/DOCSTRINGS#plot_trajectories)

The plotting components of this toolbox utilizes matplotlib therefore these plots can easily be customized by
the end user. We also provide a function to plot the trajectory of the extracted poses across the analyzed video, which
can be called by typing:
```python
deeplabcut.plot_trajectories(config_path,[‘fullpath/analysis/project/videos/reachingvideo1.avi’])
```
 It creates a folder called ``plot-poses`` (in the directory of the video). The plots display the coordinates of body parts vs. time, likelihoods vs time, the x- vs. y- coordinate of the body parts, as well as histograms of consecutive coordinate differences. These plots help the user to quickly assess the tracking performance for a video. Ideally, the likelihood stays high and the histogram of consecutive coordinate differences has values close to zero (i.e. no jumps in body part detections across frames). Here are example plot outputs on a demo video (left):
 
<p align="center"> 
<img src="https://images.squarespace-cdn.com/content/v1/57f6d51c9f74566f55ecf271/1559946148685-WHDO5IG9MMCHU0T7RC62/ke17ZwdGBToddI8pDm48kEOb1vFO6oRDmR8SXh4iL21Zw-zPPgdn4jUwVcJE1ZvWEtT5uBSRWt4vQZAgTJucoTqqXjS3CfNDSuuf31e0tVG1gXK66ltnjKh4U2immgm7AVAdfOWODmXNLQLqbLRZ2DqWIIaSPh2v08GbKqpiV54/file0289.png?format=500w" height="240">
<img src="https://images.squarespace-cdn.com/content/v1/57f6d51c9f74566f55ecf271/1559939762886-CCB0R107I2HXAHZLHECP/ke17ZwdGBToddI8pDm48kNeA8e5AnyMqj80u4_mB0hV7gQa3H78H3Y0txjaiv_0fDoOvxcdMmMKkDsyUqMSsMWxHk725yiiHCCLfrh8O1z5QPOohDIaIeljMHgDF5CVlOqpeNLcJ80NK65_fV7S1UcpboONgOQYHLzaUWEI1Ir9fXt7Ehyn7DSgU3GCReAA-ZDqXZYzu2fuaodM4POSZ4w/plot_poses-01.png?format=1000w" height="250">
</p>
 
#### Create Labeled Videos:
[DOCSTRING](https://github.com/AlexEMG/DeepLabCut/wiki/DOCSTRINGS#create_labeled_video)

Additionally, the toolbox provides a function to create labeled videos based on the extracted poses by plotting the
labels on top of the frame and creating a video. There are two modes to create videos: FAST and SLOW (but higher quality!). If you want to create high-quality videos, please add ``save_frames=True``. One can use the command as follows to create multiple labeled videos:
```python
deeplabcut.create_labeled_video(config_path['fullpath/analysis/project/videos/reachingvideo1.avi','fullpath/analysis/project/videos/reachingvideo2.avi'], save_frames = True/False)
```       
 Optionally, if you want to use the filtered data for a video or directory of filtered videos pass ``filtered=True``, i.e.:
```python       
deeplabcut.create_labeled_video(config_path,['fullpath/afolderofvideos'], videotype='.mp4', filtered=True)
```    
 **NEW** as of 2.0.7+: You can also optionally add a skeleton to connect points and/or add a history of points for visualization. To set the "trailing points" you need to pass ``trailpoints``: 
```python
deeplabcut.create_labeled_video(config_path,['fullpath/afolderofvideos'], videotype='.mp4', trailpoints=10) 
```
**NEW** as of 2.0.7: To draw a skeleton, you need to first define the pairs of connected nodes (in the ``config.yaml`` file) and set the skeleton color (in the ``config.yaml`` file). If you are using a project that was created before 2.0.7, you simply need to add these two items (``skeleton`` and  ``skeleton_color``) to your config file (This addition is fully backwards compatible, so don't worry!).

Here is how the ``config.yaml`` additions/edits should look (for example, on the Openfield demo data we provide):
```python
# Plotting configuration
skeleton: [['snout', 'leftear'], ['snout', 'rightear'], ['leftear', 'tailbase'], ['leftear', 'rightear'], ['rightear','tailbase']]
skeleton_color: white
pcutoff: 0.4
dotsize: 4
alphavalue: 0.5
colormap: jet
```
Then pass ``draw_skeleton=True`` with the command: 
```python
deeplabcut.create_labeled_video(config_path,['fullpath/afolderofvideos'], videotype='.mp4', draw_skeleton = True)
``` 
**PRO TIP:** that the **best quality videos** are created when ``save_frames=True`` is passed. Therefore, when ``trailpoints`` and ``draw_skeleton`` are used, we **highly** recommend you also pass ``save_frames=True``! 

 <p align="center">
<img src="https://images.squarespace-cdn.com/content/v1/57f6d51c9f74566f55ecf271/1559935526258-KFYZC8BDHK01ZIDPNVIX/ke17ZwdGBToddI8pDm48kJbosy0LGK_KqcAZRQ_Qph1Zw-zPPgdn4jUwVcJE1ZvWQUxwkmyExglNqGp0IvTJZUJFbgE-7XRK3dMEBRBhUpzkC6kmM1CbNgeHQVxASNv0wiXikHv274BIFe4LR7nd1rKmAka4uxYMJ9FupazBoaU/mouse_skel_trail.gif?format=750w" width="40%">
</p>

**Other optional Parameters:**
```python
videotype: string, optional. Checks for the extension of the video in case the input is a directory. Only videos with this extension are analyzed. The default is ``.avi``

save_frames: bool (i.e. True or False). If true creates each frame individual and then combines into a video. This variant is relatively slow as it stores all individual frames. However, it uses matplotlib to create the frames and is therefore much more flexible (one can set transparency of markers, crop, and easily customize).

delete: bool (i.e. True or False). If true then the individual frames created during the video generation will be deleted.

displayedbodyparts: list of strings, optional. This select the body parts that are plotted in the video. Either `all`, then all body parts from config.yaml are used orr a list of strings that are a subset of the full list. E.g. ['Hand','Joystick'] for the demo Reaching-Mackenzie-2018-08-30/config.yaml to select only these two body parts.

displaycropped: If =True then the video will be cropped (to the size in  the config.yaml file) and points plotted.
```
This function has various other parameters, in particular the user can set the ``colormap``, the ``dotsize``, and ``alphavalue`` of the labels in **config.yaml** file.

### Extract "Skeleton" Features:

NEW, as of 2.0.7+: You can save the "skeleton" that was applied in ``create_labeled_videos`` for more computations. Namely,  it extracts length and orientation of each "bone" of the skeleton as defined in the **config.yaml** file. You can use the function by:

``python
deeplabcut.analyzeskeleton(config, video, videotype='avi', shuffle=1, trainingsetindex=0, save_as_csv=False, destfolder=None)
``
See more details here: https://github.com/AlexEMG/DeepLabCut/blob/master/deeplabcut/post_processing/analyze_skeleton.py


### (J) Optional Active Learning -> Network Refinement: Extract Outlier Frames

While DeepLabCut typically generalizes well across datasets, one might want to optimize its performance in various,
perhaps unexpected, situations. For generalization to large data sets, images with insufficient labeling performance
can be extracted, manually corrected by adjusting the labels to increase the training set and iteratively improve the
feature detectors. Such an active learning framework can be used to achieve a predefined level of confidence for all
images with minimal labeling cost (discussed in Mathis et al 2018). Then, due to the large capacity of the neural network that underlies the feature detectors, one can continue training the network with these additional examples. One does not
necessarily need to correct all errors as common errors could be eliminated by relabeling a few examples and then
re-training. A priori, given that there is no ground truth data for analyzed videos, it is challenging to find putative
“outlier frames”. However, one can use heuristics such as the continuity of body part trajectories, to identify images
where the decoder might make large errors. 

All this can be done for a specific video by typing (see other optional inputs below):
```python
deeplabcut.extract_outlier_frames(config_path,['videofile_path'])
```

We provide various frame-selection methods for this purpose. In particular
the user can set:
```python
outlieralgorithm: 'fitting', 'jump', or 'uncertain'``
```
• select frames if the likelihood of a particular or all body parts lies below *pbound* (note this could also be due to
occlusions rather then errors); (``outlieralgorithm='uncertain'``), but also set ``p_bound``.

• select frames where a particular body part or all body parts jumped more than *\uf* pixels from the last frame (``outlieralgorithm='jump'``).

• select frames if the predicted body part location deviates from a state-space model fit to the time series
of individual body parts. Specifically, this method fits an Auto Regressive Integrated Moving Average (ARIMA)
model to the time series for each body part. Thereby each body part detection with a likelihood smaller than
pbound is treated as missing data.  Putative outlier frames are then identified as time points, where the average body part estimates are at least *\uf* pixel away from the fits. The parameters of this method are *\uf*, *pbound*, the ARIMA parameters as well as the list of body parts to average over (can also be ``all``). 

• manually select outlier frames based on visual inspection from the user (``outlieralgorithm='manual'``).

 As an example:
```python
deeplabcut.extract_outlier_frames(config_path,['videofile_path'],outlieralgorithm = 'manual')
```

In general, depending on the parameters, these methods might return much more frames than the user wants to
extract (``numframes2pick``). Thus, this list is then used to select outlier frames either by randomly sampling from this
list (``extractionalgorithm='uniform'``), by performing ``extractionalgorithm='k-means'`` clustering on the corresponding frames.

In the automatic configuration, before the frame selection happens, the user is informed about the amount of frames satisfying the criteria and asked if the selection should proceed. This step allows the user to perhaps change the parameters of the frame-selection heuristics first (i.e. to make sure that not too many frames are qualified). The user can run the extract_outlier_frames iteratively, and (even) extract additional frames from the same video. Once enough outlier frames are extracted the refinement GUI can be used to adjust the labels based on user feedback (see below).

 ### (K) Refine Labels: Augmentation of the Training Dataset

 Based on the performance of DeepLabCut, four scenarios are possible:

(A) Visible body part with accurate DeepLabCut prediction. These labels do not need any modifications.

(B) Visible body part but wrong DeepLabCut prediction. Move the label’s location to the actual position of the
body part.

(C) Invisible, occluded body part. Remove the predicted label by DeepLabCut with a right click. Every predicted
label is shown, even when DeepLabCut is uncertain. This is necessary, so that the user can potentially move
the predicted label. However, to help the user to remove all invisible body parts the low-likelihood predictions
are shown as open circles (rather than disks).

(D) Invalid images: In the unlikely event that there are any invalid images, the user should remove such an image
and their corresponding predictions, if any. Here, the GUI will prompt the user to remove an image identified
as invalid.

The labels for extracted putative outlier frames can be refined by opening the GUI:

    deeplabcut.refine_labels(config_path)

This will launch a GUI where the user can refine the labels (Figure 6).

Use the ‘Load Labels’ button to select one of the subdirectories, where the extracted frames are stored. Every label will be identified by a unique color. For better chances to identify the low-confidence labels, specify the threshold of the likelihood. This changes the body parts with likelihood below this threshold to appear as circles and the ones above as solid disks while retaining the same color scheme. Next, to adjust the position of the label, hover the mouse over the labels to identify the specific body part, left click and drag it to a different location. To delete a specific label, right click on the label (once a label is deleted, it cannot be retrieved).

After correcting the labels for all the frames in each of the subdirectories, the users should merge the data set to
create a new dataset. In this step the iteration parameter in the config.yaml file is automatically updated.
```python
deeplabcut.merge_datasets(config_path)
```
Once the dataset is merged, the user can test if the merging process was successful by plotting all the labels (Step E).
Next, with this expanded training set the user can now create a novel training set and train the network as described
in Steps F and G. The training dataset will be stored in the same place as before but under a different ``iteration #``
subdirectory, where the ``#`` is the new value of ``iteration`` variable stored in the project’s configuration file (this is
automatically done).

Now you can run ``create_training_dataset``, then ``train_network``, etc. If your original labels were adjusted at all, start from fresh weights (the typically recommended path anyhow), otherwise consider using your already trained network weights (see Box 2).

If after training the network generalizes well to the data, proceed to analyze new videos. Otherwise, consider labeling more data.

### Jupyter Notebooks for Demonstration of the DeepLabCut Workflow

We also provide two Jupyter notebooks for using DeepLabCut on both a pre-labeled dataset, and on the end user’s
own dataset. Firstly, we prepared an interactive Jupyter notebook called run_yourowndata.ipynb that can serve as a
template for the user to develop a project. Furthermore, we provide a notebook for an already started project with
labeled data. The example project, named as Reaching-Mackenzie-2018-08-30 consists of a project configuration file
with default parameters and 20 images, which are cropped around the region of interest as an example dataset. These
images are extracted from a video, which was recorded in a study of skilled motor control in mice. Some example
labels for these images are also provided. See more details [here](/examples).

## 3D Toolbox

Please find all the information on using the 3D toolbox of DeepLabCut (as of 2.0.7+) here: https://github.com/AlexEMG/DeepLabCut/blob/master/docs/Overviewof3D.md


## Other functions, some are yet-to-be-documented: 

We suggest you [check out these additional helper functions](/docs/HelperFunctions.md), that could be useful (they are all optional).

Return to [User guide overview](UseOverviewGuide.md).

Return to [readme](../README.md).<|MERGE_RESOLUTION|>--- conflicted
+++ resolved
@@ -19,15 +19,9 @@
 
 Optional arguments specify the working directory, where the project directory will be created, and if the user wants to copy the videos (to the project directory). If the optional argument working\_directory is unspecified, the project directory is created in the current working directory, and if copy\_videos is unspecified symbolic links for the videos are created in the videos directory. Each symbolic link creates a reference to a video and thus eliminates the need to copy the entire video to the video directory (if the videos remain at the original location).
 
-<<<<<<< HEAD
-
-    deeplabcut.create_new_project('Name of the project','Name of the experimenter', ['Full path of video 1','Full path of video2','Full path of video3'], working_directory='Full path of the working directory',copy_videos=True/False, multianimal=True/False)
-           
-=======
 ```python
 deeplabcut.create_new_project('Name of the project','Name of the experimenter', ['Full path of video 1','Full path of video2','Full path of video3'], working_directory =' Full path of the working directory',copy_videos = True/False, multianimal = True/False)
 ```           
->>>>>>> a28203b9
    NOTE: Windows users, you must input paths as: ``r'C:\Users\computername\Videos\reachingvideo1.avi' `` or
 
 `` 'C:\\Users\\computername\\Videos\\reachingvideo1.avi'`` 
@@ -65,11 +59,7 @@
 
 **maDeepLabCut:** You need to edit the config.yaml file to **modify the following items** which specify the animal ID, body parts, and any unique labels. You should also define a 'skeleton' at this time in the config.yaml file: 
 
-<<<<<<< HEAD
-```
-=======
-```python
->>>>>>> a28203b9
+```python
 cfg['individuals']=['bird1','bird2','bird3','birdx','single']
 cfg['uniquebodyparts']=['montblanc']
 cfg['multianimalbodyparts']=['wing','tip']
@@ -154,15 +144,9 @@
 OPTIONAL: Checking if the labels were created and stored correctly is beneficial for training, since labeling
 is one of the most critical parts for creating the training dataset. The DeepLabCut toolbox provides a function
 ‘check_labels’ to do so. It is used as follows:
-<<<<<<< HEAD
-
-    deeplabcut.check_labels(config_path, visualizeindividuals=True/False)
-    
-=======
 ```python
 deeplabcut.check_labels(config_path, visualizeindividuals = True/False)
  ```   
->>>>>>> a28203b9
 **maDeepLabCut:** you can check and plot colors per individual or per body part, just set the flag `visualizeindividuals=True/False`
 
 For each video directory in labeled-data this function creates a subdirectory with **labeled** as a suffix. Those directories contain the frames plotted with the annotated body parts. The user can double check if the body parts are labeled correctly. If they are not correct, the user can re-load the frames (i.e. `deeplabcut.label_frames`), move them around, and click save again.
@@ -174,19 +158,7 @@
 
 - If you move your project folder, you must **only** change the `project_path` in the main config.yaml file - that's it - no need to change the video paths, etc! Your project is fully portable. 
 
-<<<<<<< HEAD
-- If you run this on the cloud, before importing `deeplabcut` you need to suppress GUIs. As you can see in our [demo notebooks](https://github.com/AlexEMG/DeepLabCut/blob/master/examples/Colab_DEMO_mouse_openfield.ipynb) for running DLC training, evaluation, and novel video analysis on the Cloud, you must first suppress GUIs - server computers don't have a screen you can interact with. So, before you launch ipython, run `export DLClight=True` (see more tips in the full PDF user-guide).
-
-**OVERVIEW:** This function combines the labeled datasets from all the videos and splits them to create train and test datasets. The training data will be used to train the network, while the test data set will be used for evaluating the network. The function **create_training_dataset** or **create_multianimaltraining_dataset** performs those steps.
-
-    deeplabcut.create_training_dataset(config_path)
-    
-**maDeepLabCut CRITICAL POINT**- you must use the new function if you have a multi-animal project (and the skeleton in the config.yaml must be defined before you run this step, if not already done):
-    
-    deeplabcut.create_multianimaltraining_dataset(config_path)
-=======
 - If you run this on the cloud, before importing `deeplabcut` you need to suppress GUIs. As you can see in our [demo notebooks](/examples/COLAB_DEMO_mouse_openfield.ipynb) for running DLC training, evaluation, and novel video analysis on the Cloud, you must first suppress GUIs - server computers don't have a screen you can interact with. So, before you launch ipython, run `export DLClight=True` (see more tips in the full PDF user-guide).
->>>>>>> a28203b9
 
 **OVERVIEW:** This function combines the labeled datasets from all the videos and splits them to create train and test datasets. The training data will be used to train the network, while the test data set will be used for evaluating the network. The function **create_training_dataset** or **create_multianimaltraining_dataset** performs those steps.
 ```python
