"""
DeepLabCut2.0 Toolbox (deeplabcut.org)
© A. & M. Mathis Labs
https://github.com/AlexEMG/DeepLabCut

Please see AUTHORS for contributors.
https://github.com/AlexEMG/DeepLabCut/blob/master/AUTHORS
Licensed under GNU Lesser General Public License v3.0
"""

####################################################
# Dependencies
####################################################

import argparse
import os
import os.path
import pickle
import re
import time
import warnings
from pathlib import Path

import cv2
import numpy as np
import pandas as pd
import tensorflow as tf
from scipy.optimize import linear_sum_assignment
from skimage.util import img_as_ubyte
from tqdm import tqdm

from deeplabcut.pose_tracking_pytorch import create_triplets_dataset
from deeplabcut.pose_estimation_tensorflow.config import load_config
from deeplabcut.pose_estimation_tensorflow.core import predict
from deeplabcut.pose_estimation_tensorflow.lib import inferenceutils, trackingutils

from deeplabcut.pose_estimation_tensorflow.predict_multianimal import (
    extract_bpt_feature_from_video,
)
from deeplabcut.refine_training_dataset.stitch import stitch_tracklets
from deeplabcut.utils import auxiliaryfunctions, auxfun_multianimal
from deeplabcut.pose_estimation_tensorflow.core.openvino.session import GetPoseF_OV, is_openvino_available


####################################################
# Loading data, and defining model folder
####################################################


def create_tracking_dataset(
    config,
    videos,
    track_method,
    videotype="avi",
    shuffle=1,
    trainingsetindex=0,
    gputouse=None,
    save_as_csv=False,
    destfolder=None,
    batchsize=None,
    cropping=None,
    TFGPUinference=True,
    dynamic=(False, 0.5, 10),
    modelprefix="",
    robust_nframes=False,
    n_triplets=1000,
):

    # allow_growth must be true here because tensorflow does not automatically free gpu memory and setting it as false occupies all gpu memory so that pytorch cannot kick in
    allow_growth=True
    
    if "TF_CUDNN_USE_AUTOTUNE" in os.environ:
        del os.environ["TF_CUDNN_USE_AUTOTUNE"]  # was potentially set during training

    if gputouse is not None:  # gpu selection
        os.environ["CUDA_VISIBLE_DEVICES"] = str(gputouse)

    tf.compat.v1.reset_default_graph()
    start_path = os.getcwd()  # record cwd to return to this directory in the end

    cfg = auxiliaryfunctions.read_config(config)
    trainFraction = cfg["TrainingFraction"][trainingsetindex]

    if cropping is not None:
        cfg["cropping"] = True
        cfg["x1"], cfg["x2"], cfg["y1"], cfg["y2"] = cropping
        print("Overwriting cropping parameters:", cropping)
        print("These are used for all videos, but won't be save to the cfg file.")

    modelfolder = os.path.join(
        cfg["project_path"],
        str(
            auxiliaryfunctions.GetModelFolder(
                trainFraction, shuffle, cfg, modelprefix=modelprefix
            )
        ),
    )
    path_test_config = Path(modelfolder) / "test" / "pose_cfg.yaml"
    try:
        dlc_cfg = load_config(str(path_test_config))
    except FileNotFoundError:
        raise FileNotFoundError(
            "It seems the model for shuffle %s and trainFraction %s does not exist."
            % (shuffle, trainFraction)
        )

    # Check which snapshots are available and sort them by # iterations
    try:
        Snapshots = np.array(
            [
                fn.split(".")[0]
                for fn in os.listdir(os.path.join(modelfolder, "train"))
                if "index" in fn
            ]
        )
    except FileNotFoundError:
        raise FileNotFoundError(
            "Snapshots not found! It seems the dataset for shuffle %s has not been trained/does not exist.\n Please train it before using it to analyze videos.\n Use the function 'train_network' to train the network for shuffle %s."
            % (shuffle, shuffle)
        )

    if cfg["snapshotindex"] == "all":
        print(
            "Snapshotindex is set to 'all' in the config.yaml file. Running video analysis with all snapshots is very costly! Use the function 'evaluate_network' to choose the best the snapshot. For now, changing snapshot index to -1!"
        )
        snapshotindex = -1
    else:
        snapshotindex = cfg["snapshotindex"]

    increasing_indices = np.argsort([int(m.split("-")[1]) for m in Snapshots])
    Snapshots = Snapshots[increasing_indices]

    print("Using %s" % Snapshots[snapshotindex], "for model", modelfolder)

    ##################################################
    # Load and setup CNN part detector
    ##################################################

    # Check if data already was generated:
    dlc_cfg["init_weights"] = os.path.join(
        modelfolder, "train", Snapshots[snapshotindex]
    )
    trainingsiterations = (dlc_cfg["init_weights"].split(os.sep)[-1]).split("-")[-1]
    # Update number of output and batchsize
    dlc_cfg["num_outputs"] = cfg.get("num_outputs", dlc_cfg.get("num_outputs", 1))

    if batchsize == None:
        # update batchsize (based on parameters in config.yaml)
        dlc_cfg["batch_size"] = cfg["batch_size"]
    else:
        dlc_cfg["batch_size"] = batchsize
        cfg["batch_size"] = batchsize

    if "multi-animal" in dlc_cfg["dataset_type"]:
        dynamic = (False, 0.5, 10)  # setting dynamic mode to false
        TFGPUinference = False

    if dynamic[0]:  # state=true
        # (state,detectiontreshold,margin)=dynamic
        print("Starting analysis in dynamic cropping mode with parameters:", dynamic)
        dlc_cfg["num_outputs"] = 1
        TFGPUinference = False
        dlc_cfg["batch_size"] = 1
        print(
            "Switching batchsize to 1, num_outputs (per animal) to 1 and TFGPUinference to False (all these features are not supported in this mode)."
        )

    # Name for scorer:
    DLCscorer, DLCscorerlegacy = auxiliaryfunctions.GetScorerName(
        cfg,
        shuffle,
        trainFraction,
        trainingsiterations=trainingsiterations,
        modelprefix=modelprefix,
    )
    if dlc_cfg["num_outputs"] > 1:
        if TFGPUinference:
            print(
                "Switching to numpy-based keypoint extraction code, as multiple point extraction is not supported by TF code currently."
            )
            TFGPUinference = False
        print("Extracting ", dlc_cfg["num_outputs"], "instances per bodypart")
        xyz_labs_orig = ["x", "y", "likelihood"]
        suffix = [str(s + 1) for s in range(dlc_cfg["num_outputs"])]
        suffix[0] = ""  # first one has empty suffix for backwards compatibility
        xyz_labs = [x + s for s in suffix for x in xyz_labs_orig]
    else:
        xyz_labs = ["x", "y", "likelihood"]

    if TFGPUinference:
        sess, inputs, outputs = predict.setup_GPUpose_prediction(
            dlc_cfg, allow_growth=allow_growth
        )
    else:
        sess, inputs, outputs, extra_dict = predict.setup_pose_prediction(
            dlc_cfg, allow_growth=allow_growth, collect_extra=True
        )

    pdindex = pd.MultiIndex.from_product(
        [[DLCscorer], dlc_cfg["all_joints_names"], xyz_labs],
        names=["scorer", "bodyparts", "coords"],
    )

    ##################################################
    # Looping over videos
    ##################################################
    Videos = auxiliaryfunctions.Getlistofvideos(videos, videotype)
    if len(Videos) > 0:
        if "multi-animal" in dlc_cfg["dataset_type"]:
            for video in Videos:
                extract_bpt_feature_from_video(
                    video,
                    DLCscorer,
                    trainFraction,
                    cfg,
                    dlc_cfg,
                    sess,
                    inputs,
                    outputs,
                    extra_dict,
                    destfolder=destfolder,
                    robust_nframes=robust_nframes,
                )

            # should close tensorflow session here in order to free gpu
            sess.close()
            tf.keras.backend.clear_session()
            create_triplets_dataset(Videos, DLCscorer, track_method,  n_triplets=n_triplets)

        else:
            raise NotImplementedError("not implmented")

        os.chdir(str(start_path))
        if "multi-animal" in dlc_cfg["dataset_type"]:
            print(
                "The videos are analyzed. Time to assemble animals and track 'em... \n Call 'create_video_with_all_detections' to check multi-animal detection quality before tracking."
            )
            print(
                "If the tracking is not satisfactory for some videos, consider expanding the training set. You can use the function 'extract_outlier_frames' to extract a few representative outlier frames."
            )
        else:
            print(
                "The videos are analyzed. Now your research can truly start! \n You can create labeled videos with 'create_labeled_video'"
            )
            print(
                "If the tracking is not satisfactory for some videos, consider expanding the training set. You can use the function 'extract_outlier_frames' to extract a few representative outlier frames."
            )
        return DLCscorer  # note: this is either DLCscorer or DLCscorerlegacy depending on what was used!
    else:
        print("No video(s) were found. Please check your paths and/or 'video_type'.")
        return DLCscorer


def analyze_videos(
    config,
    videos,
    videotype="avi",
    shuffle=1,
    trainingsetindex=0,
    gputouse=None,
    save_as_csv=False,
    destfolder=None,
    batchsize=None,
    cropping=None,
    TFGPUinference=True,
    dynamic=(False, 0.5, 10),
    modelprefix="",
    robust_nframes=False,
    allow_growth=False,
    use_shelve=False,
    auto_track=True,
    n_tracks=None,
    calibrate=False,
    identity_only=False,
    use_openvino="CPU" if is_openvino_available else None,
):
    """
    Makes prediction based on a trained network. The index of the trained network is specified by parameters in the config file (in particular the variable 'snapshotindex')

    Output: The labels are stored as MultiIndex Pandas Array, which contains the name of the network, body part name, (x, y) label position \n
            in pixels, and the likelihood for each frame per body part. These arrays are stored in an efficient Hierarchical Data Format (HDF) \n
            in the same directory, where the video is stored. However, if the flag save_as_csv is set to True, the data can also be exported in \n
            comma-separated values format (.csv), which in turn can be imported in many programs, such as MATLAB, R, Prism, etc.

    Parameters
    ----------
    config: string
        Full path of the config.yaml file as a string.

    videos: list
        A list of strings containing the full paths to videos for analysis or a path to the directory, where all the videos with same extension are stored.

    videotype: string, optional
        Checks for the extension of the video in case the input to the video is a directory.\n Only videos with this extension are analyzed. The default is ``.avi``

    shuffle: int, optional
        An integer specifying the shuffle index of the training dataset used for training the network. The default is 1.

    trainingsetindex: int, optional
        Integer specifying which TrainingsetFraction to use. By default the first (note that TrainingFraction is a list in config.yaml).

    gputouse: int, optional. Natural number indicating the number of your GPU (see number in nvidia-smi). If you do not have a GPU put None.
    See: https://nvidia.custhelp.com/app/answers/detail/a_id/3751/~/useful-nvidia-smi-queries

    save_as_csv: bool, optional
        Saves the predictions in a .csv file. The default is ``False``; if provided it must be either ``True`` or ``False``

    destfolder: string, optional
        Specifies the destination folder for analysis data (default is the path of the video). Note that for subsequent analysis this
        folder also needs to be passed.

    batchsize: int, default from pose_cfg.yaml
        Change batch size for inference; if given overwrites value in pose_cfg.yaml

    cropping: list, optional (default=None)
        List of cropping coordinates as [x1, x2, y1, y2].
        Note that the same cropping parameters will then be used for all videos.
        If different video crops are desired, run 'analyze_videos' on individual videos
        with the corresponding cropping coordinates.

    TFGPUinference: bool, default: True
        Perform inference on GPU with TensorFlow code. Introduced in "Pretraining boosts out-of-domain robustness for pose estimation" by
        Alexander Mathis, Mert Yüksekgönül, Byron Rogers, Matthias Bethge, Mackenzie W. Mathis Source: https://arxiv.org/abs/1909.11229

    dynamic: triple containing (state, detectiontreshold, margin)
        If the state is true, then dynamic cropping will be performed. That means that if an object is detected (i.e. any body part > detectiontreshold),
        then object boundaries are computed according to the smallest/largest x position and smallest/largest y position of all body parts. This  window is
        expanded by the margin and from then on only the posture within this crop is analyzed (until the object is lost, i.e. <detectiontreshold). The
        current position is utilized for updating the crop window for the next frame (this is why the margin is important and should be set large
        enough given the movement of the animal).

    robust_nframes: bool, optional (default=False)
        Evaluate a video's number of frames in a robust manner.
        This option is slower (as the whole video is read frame-by-frame),
        but does not rely on metadata, hence its robustness against file corruption.

    allow_growth: bool, default false.
        For some smaller GPUs the memory issues happen. If true, the memory allocator does not pre-allocate the entire specified
        GPU memory region, instead starting small and growing as needed. See issue: https://forum.image.sc/t/how-to-stop-running-out-of-vram/30551/2

    use_shelve: bool, optional (default=False)
        By default, data are dumped in a pickle file at the end of the video analysis.
        Otherwise, data are written to disk on the fly using a "shelf"; i.e., a pickle-based,
        persistent, database-like object by default, resulting in constant memory footprint.

    The following parameters are only relevant for multi-animal projects:

    auto_track: bool, optional (default=True)
        By default, tracking and stitching are automatically performed, producing the final h5 data file.
        This is equivalent to the behavior for single-animal projects.

        If False, one must run `convert_detections2tracklets` and `stitch_tracklets` afterwards, in order to obtain the h5 file.

    This function has 3 related sub-calls:

    identity_only: bool, optional (default=False)
        If True and animal identity was learned by the model,
        assembly and tracking rely exclusively on identity prediction.

    calibrate: bool, optional (default=False)
        If True, use training data to calibrate the animal assembly procedure.
        This improves its robustness to wrong body part links,
        but requires very little missing data.

    n_tracks : int, optional
        Number of tracks to reconstruct. By default, taken as the number
        of individuals defined in the config.yaml. Another number can be
        passed if the number of animals in the video is different from
        the number of animals the model was trained on.

    Examples
    --------

    Windows example for analyzing 1 video
    >>> deeplabcut.analyze_videos('C:\\myproject\\reaching-task\\config.yaml',['C:\\yourusername\\rig-95\\Videos\\reachingvideo1.avi'])
    --------

    If you want to analyze only 1 video
    >>> deeplabcut.analyze_videos('/analysis/project/reaching-task/config.yaml',['/analysis/project/videos/reachingvideo1.avi'])
    --------

    If you want to analyze all videos of type avi in a folder:
    >>> deeplabcut.analyze_videos('/analysis/project/reaching-task/config.yaml',['/analysis/project/videos'],videotype='.avi')
    --------

    If you want to analyze multiple videos
    >>> deeplabcut.analyze_videos('/analysis/project/reaching-task/config.yaml',['/analysis/project/videos/reachingvideo1.avi','/analysis/project/videos/reachingvideo2.avi'])
    --------

    If you want to analyze multiple videos with shuffle = 2
    >>> deeplabcut.analyze_videos('/analysis/project/reaching-task/config.yaml',['/analysis/project/videos/reachingvideo1.avi','/analysis/project/videos/reachingvideo2.avi'],shuffle=2)

    --------
    If you want to analyze multiple videos with shuffle = 2 and save results as an additional csv file too
    >>> deeplabcut.analyze_videos('/analysis/project/reaching-task/config.yaml',['/analysis/project/videos/reachingvideo1.avi','/analysis/project/videos/reachingvideo2.avi'],shuffle=2,save_as_csv=True)
    --------

    """
    if "TF_CUDNN_USE_AUTOTUNE" in os.environ:
        del os.environ["TF_CUDNN_USE_AUTOTUNE"]  # was potentially set during training

    if gputouse is not None:  # gpu selection
        os.environ["CUDA_VISIBLE_DEVICES"] = str(gputouse)

    tf.compat.v1.reset_default_graph()
    start_path = os.getcwd()  # record cwd to return to this directory in the end

    cfg = auxiliaryfunctions.read_config(config)
    trainFraction = cfg["TrainingFraction"][trainingsetindex]
    iteration = cfg["iteration"]

    if cropping is not None:
        cfg["cropping"] = True
        cfg["x1"], cfg["x2"], cfg["y1"], cfg["y2"] = cropping
        print("Overwriting cropping parameters:", cropping)
        print("These are used for all videos, but won't be save to the cfg file.")

    modelfolder = os.path.join(
        cfg["project_path"],
        str(
            auxiliaryfunctions.GetModelFolder(
                trainFraction, shuffle, cfg, modelprefix=modelprefix
            )
        ),
    )
    path_test_config = Path(modelfolder) / "test" / "pose_cfg.yaml"
    try:
        dlc_cfg = load_config(str(path_test_config))
    except FileNotFoundError:
        raise FileNotFoundError(
            "It seems the model for iteration %s and shuffle %s and trainFraction %s does not exist."
            % (iteration, shuffle, trainFraction)
        )

    # Check which snapshots are available and sort them by # iterations
    try:
        Snapshots = np.array(
            [
                fn.split(".")[0]
                for fn in os.listdir(os.path.join(modelfolder, "train"))
                if "index" in fn
            ]
        )
    except FileNotFoundError:
        raise FileNotFoundError(
            "Snapshots not found! It seems the dataset for shuffle %s has not been trained/does not exist.\n Be sure you also have the intended iteration number set.\n Please train it before using it to analyze videos.\n Use the function 'train_network' to train the network for shuffle %s."
            % (shuffle, shuffle)
        )

    if cfg["snapshotindex"] == "all":
        print(
            "Snapshotindex is set to 'all' in the config.yaml file. Running video analysis with all snapshots is very costly! Use the function 'evaluate_network' to choose the best the snapshot. For now, changing snapshot index to -1!"
        )
        snapshotindex = -1
    else:
        snapshotindex = cfg["snapshotindex"]

    increasing_indices = np.argsort([int(m.split("-")[1]) for m in Snapshots])
    Snapshots = Snapshots[increasing_indices]

    print("Using %s" % Snapshots[snapshotindex], "for model", modelfolder)

    ##################################################
    # Load and setup CNN part detector
    ##################################################

    # Check if data already was generated:
    dlc_cfg["init_weights"] = os.path.join(
        modelfolder, "train", Snapshots[snapshotindex]
    )
    trainingsiterations = (dlc_cfg["init_weights"].split(os.sep)[-1]).split("-")[-1]
    # Update number of output and batchsize
    dlc_cfg["num_outputs"] = cfg.get("num_outputs", dlc_cfg.get("num_outputs", 1))

    if batchsize == None:
        # update batchsize (based on parameters in config.yaml)
        dlc_cfg["batch_size"] = cfg["batch_size"]
    else:
        dlc_cfg["batch_size"] = batchsize
        cfg["batch_size"] = batchsize

    if "multi-animal" in dlc_cfg["dataset_type"]:
        dynamic = (False, 0.5, 10)  # setting dynamic mode to false
        TFGPUinference = False

    if dynamic[0]:  # state=true
        # (state,detectiontreshold,margin)=dynamic
        print("Starting analysis in dynamic cropping mode with parameters:", dynamic)
        dlc_cfg["num_outputs"] = 1
        TFGPUinference = False
        dlc_cfg["batch_size"] = 1
        print(
            "Switching batchsize to 1, num_outputs (per animal) to 1 and TFGPUinference to False (all these features are not supported in this mode)."
        )

    # Name for scorer:
    DLCscorer, DLCscorerlegacy = auxiliaryfunctions.GetScorerName(
        cfg,
        shuffle,
        trainFraction,
        trainingsiterations=trainingsiterations,
        modelprefix=modelprefix,
    )
    if dlc_cfg["num_outputs"] > 1:
        if TFGPUinference:
            print(
                "Switching to numpy-based keypoint extraction code, as multiple point extraction is not supported by TF code currently."
            )
            TFGPUinference = False
        print("Extracting ", dlc_cfg["num_outputs"], "instances per bodypart")
        xyz_labs_orig = ["x", "y", "likelihood"]
        suffix = [str(s + 1) for s in range(dlc_cfg["num_outputs"])]
        suffix[0] = ""  # first one has empty suffix for backwards compatibility
        xyz_labs = [x + s for s in suffix for x in xyz_labs_orig]
    else:
        xyz_labs = ["x", "y", "likelihood"]

    if use_openvino:
        sess, inputs, outputs = predict.setup_openvino_pose_prediction(
            dlc_cfg, device=use_openvino
        )
    elif TFGPUinference:
        sess, inputs, outputs = predict.setup_GPUpose_prediction(
            dlc_cfg, allow_growth=allow_growth
        )
    else:
        sess, inputs, outputs = predict.setup_pose_prediction(
            dlc_cfg, allow_growth=allow_growth
        )

    pdindex = pd.MultiIndex.from_product(
        [[DLCscorer], dlc_cfg["all_joints_names"], xyz_labs],
        names=["scorer", "bodyparts", "coords"],
    )

    ##################################################
    # Looping over videos
    ##################################################
    Videos = auxiliaryfunctions.Getlistofvideos(videos, videotype)
    if len(Videos) > 0:
        if "multi-animal" in dlc_cfg["dataset_type"]:
            from deeplabcut.pose_estimation_tensorflow.predict_multianimal import (
                AnalyzeMultiAnimalVideo,
            )

            for video in Videos:
                AnalyzeMultiAnimalVideo(
                    video,
                    DLCscorer,
                    trainFraction,
                    cfg,
                    dlc_cfg,
                    sess,
                    inputs,
                    outputs,
                    destfolder,
                    robust_nframes=robust_nframes,
                    use_shelve=use_shelve,
                )
<<<<<<< HEAD
                if auto_track:  # tracker type is taken from default in cfg
=======
                if auto_track: # tracker type is taken from default in cfg
>>>>>>> c43e9523
                    convert_detections2tracklets(
                        config,
                        [video],
                        videotype,
                        shuffle,
                        trainingsetindex,
                        destfolder=destfolder,
                        modelprefix=modelprefix,
                        calibrate=calibrate,
                        identity_only=identity_only,
                    )
                    stitch_tracklets(
                        config,
                        [video],
                        videotype,
                        shuffle,
                        trainingsetindex,
                        destfolder=destfolder,
                        n_tracks=n_tracks,
                        modelprefix=modelprefix,
                    )
        else:
            for video in Videos:
                DLCscorer = AnalyzeVideo(
                    video,
                    DLCscorer,
                    DLCscorerlegacy,
                    trainFraction,
                    cfg,
                    dlc_cfg,
                    sess,
                    inputs,
                    outputs,
                    pdindex,
                    save_as_csv,
                    destfolder,
                    TFGPUinference,
                    dynamic,
                    use_openvino,
                )

        os.chdir(str(start_path))
        if "multi-animal" in dlc_cfg["dataset_type"]:
            print(
                "The videos are analyzed. Time to assemble animals and track 'em... \n Call 'create_video_with_all_detections' to check multi-animal detection quality before tracking."
            )
            print(
                "If the tracking is not satisfactory for some videos, consider expanding the training set. You can use the function 'extract_outlier_frames' to extract a few representative outlier frames."
            )
        else:
            print(
                "The videos are analyzed. Now your research can truly start! \n You can create labeled videos with 'create_labeled_video'"
            )
            print(
                "If the tracking is not satisfactory for some videos, consider expanding the training set. You can use the function 'extract_outlier_frames' to extract a few representative outlier frames."
            )
        return DLCscorer  # note: this is either DLCscorer or DLCscorerlegacy depending on what was used!
    else:
        print("No video(s) were found. Please check your paths and/or 'video_type'.")
        return DLCscorer


def checkcropping(cfg, cap):
    print(
        "Cropping based on the x1 = %s x2 = %s y1 = %s y2 = %s. You can adjust the cropping coordinates in the config.yaml file."
        % (cfg["x1"], cfg["x2"], cfg["y1"], cfg["y2"])
    )
    nx = cfg["x2"] - cfg["x1"]
    ny = cfg["y2"] - cfg["y1"]
    if nx > 0 and ny > 0:
        pass
    else:
        raise Exception("Please check the order of cropping parameter!")
    if (
        cfg["x1"] >= 0
        and cfg["x2"] < int(cap.get(3) + 1)
        and cfg["y1"] >= 0
        and cfg["y2"] < int(cap.get(4) + 1)
    ):
        pass  # good cropping box
    else:
        raise Exception("Please check the boundary of cropping!")
    return int(ny), int(nx)


def GetPoseF(cfg, dlc_cfg, sess, inputs, outputs, cap, nframes, batchsize):
    """Batchwise prediction of pose"""
    PredictedData = np.zeros(
        (nframes, dlc_cfg["num_outputs"] * 3 * len(dlc_cfg["all_joints_names"]))
    )
    batch_ind = 0  # keeps track of which image within a batch should be written to
    batch_num = 0  # keeps track of which batch you are at
    ny, nx = int(cap.get(4)), int(cap.get(3))
    if cfg["cropping"]:
        ny, nx = checkcropping(cfg, cap)

    frames = np.empty(
        (batchsize, ny, nx, 3), dtype="ubyte"
    )  # this keeps all frames in a batch
    pbar = tqdm(total=nframes)
    counter = 0
    step = max(10, int(nframes / 100))
    inds = []
    while cap.isOpened():
        if counter != 0 and counter % step == 0:
            pbar.update(step)
        ret, frame = cap.read()
        if ret:
            frame = cv2.cvtColor(frame, cv2.COLOR_BGR2RGB)
            if cfg["cropping"]:
                frames[batch_ind] = img_as_ubyte(
                    frame[cfg["y1"] : cfg["y2"], cfg["x1"] : cfg["x2"]]
                )
            else:
                frames[batch_ind] = img_as_ubyte(frame)
            inds.append(counter)
            if batch_ind == batchsize - 1:
                pose = predict.getposeNP(frames, dlc_cfg, sess, inputs, outputs)
                PredictedData[inds] = pose
                batch_ind = 0
                inds.clear()
                batch_num += 1
            else:
                batch_ind += 1
        elif counter >= nframes:
            if batch_ind > 0:
                pose = predict.getposeNP(
                    frames, dlc_cfg, sess, inputs, outputs
                )  # process the whole batch (some frames might be from previous batch!)
                PredictedData[inds[:batch_ind]] = pose[:batch_ind]
            break
        counter += 1

    pbar.close()
    return PredictedData, nframes


def GetPoseS(cfg, dlc_cfg, sess, inputs, outputs, cap, nframes):
    """Non batch wise pose estimation for video cap."""
    if cfg["cropping"]:
        ny, nx = checkcropping(cfg, cap)

    PredictedData = np.zeros(
        (nframes, dlc_cfg["num_outputs"] * 3 * len(dlc_cfg["all_joints_names"]))
    )
    pbar = tqdm(total=nframes)
    counter = 0
    step = max(10, int(nframes / 100))
    while cap.isOpened():
        if counter != 0 and counter % step == 0:
            pbar.update(step)

        ret, frame = cap.read()
        if ret:
            frame = cv2.cvtColor(frame, cv2.COLOR_BGR2RGB)
            if cfg["cropping"]:
                frame = img_as_ubyte(
                    frame[cfg["y1"] : cfg["y2"], cfg["x1"] : cfg["x2"]]
                )
            else:
                frame = img_as_ubyte(frame)
            pose = predict.getpose(frame, dlc_cfg, sess, inputs, outputs)
            PredictedData[
                counter, :
            ] = (
                pose.flatten()
            )  # NOTE: thereby cfg['all_joints_names'] should be same order as bodyparts!
        elif counter >= nframes:
            break
        counter += 1

    pbar.close()
    return PredictedData, nframes


def GetPoseS_GTF(cfg, dlc_cfg, sess, inputs, outputs, cap, nframes):
    """Non batch wise pose estimation for video cap."""
    if cfg["cropping"]:
        ny, nx = checkcropping(cfg, cap)

    pose_tensor = predict.extract_GPUprediction(
        outputs, dlc_cfg
    )  # extract_output_tensor(outputs, dlc_cfg)
    PredictedData = np.zeros((nframes, 3 * len(dlc_cfg["all_joints_names"])))
    pbar = tqdm(total=nframes)
    counter = 0
    step = max(10, int(nframes / 100))
    while cap.isOpened():
        if counter != 0 and counter % step == 0:
            pbar.update(step)

        ret, frame = cap.read()
        if ret:
            frame = cv2.cvtColor(frame, cv2.COLOR_BGR2RGB)
            if cfg["cropping"]:
                frame = img_as_ubyte(
                    frame[cfg["y1"] : cfg["y2"], cfg["x1"] : cfg["x2"]]
                )
            else:
                frame = img_as_ubyte(frame)

            pose = sess.run(
                pose_tensor,
                feed_dict={inputs: np.expand_dims(frame, axis=0).astype(float)},
            )
            pose[:, [0, 1, 2]] = pose[:, [1, 0, 2]]
            # pose = predict.getpose(frame, dlc_cfg, sess, inputs, outputs)
            PredictedData[
                counter, :
            ] = (
                pose.flatten()
            )  # NOTE: thereby cfg['all_joints_names'] should be same order as bodyparts!
        elif counter >= nframes:
            break
        counter += 1

    pbar.close()
    return PredictedData, nframes


def GetPoseF_GTF(cfg, dlc_cfg, sess, inputs, outputs, cap, nframes, batchsize):
    """Batchwise prediction of pose"""
    PredictedData = np.zeros((nframes, 3 * len(dlc_cfg["all_joints_names"])))
    batch_ind = 0  # keeps track of which image within a batch should be written to
    batch_num = 0  # keeps track of which batch you are at
    ny, nx = int(cap.get(4)), int(cap.get(3))
    if cfg["cropping"]:
        ny, nx = checkcropping(cfg, cap)

    pose_tensor = predict.extract_GPUprediction(
        outputs, dlc_cfg
    )  # extract_output_tensor(outputs, dlc_cfg)
    frames = np.empty(
        (batchsize, ny, nx, 3), dtype="ubyte"
    )  # this keeps all frames in a batch
    pbar = tqdm(total=nframes)
    counter = 0
    step = max(10, int(nframes / 100))
    inds = []
    while cap.isOpened():
        if counter != 0 and counter % step == 0:
            pbar.update(step)
        ret, frame = cap.read()
        if ret:
            frame = cv2.cvtColor(frame, cv2.COLOR_BGR2RGB)
            if cfg["cropping"]:
                frames[batch_ind] = img_as_ubyte(
                    frame[cfg["y1"] : cfg["y2"], cfg["x1"] : cfg["x2"]]
                )
            else:
                frames[batch_ind] = img_as_ubyte(frame)
            inds.append(counter)
            if batch_ind == batchsize - 1:
                # pose = predict.getposeNP(frames,dlc_cfg, sess, inputs, outputs)
                pose = sess.run(pose_tensor, feed_dict={inputs: frames})
                pose[:, [0, 1, 2]] = pose[
                    :, [1, 0, 2]
                ]  # change order to have x,y,confidence
                pose = np.reshape(
                    pose, (batchsize, -1)
                )  # bring into batchsize times x,y,conf etc.
                PredictedData[inds] = pose
                batch_ind = 0
                inds.clear()
                batch_num += 1
            else:
                batch_ind += 1
        elif counter >= nframes:
            if batch_ind > 0:
                # pose = predict.getposeNP(frames, dlc_cfg, sess, inputs, outputs) #process the whole batch (some frames might be from previous batch!)
                pose = sess.run(pose_tensor, feed_dict={inputs: frames})
                pose[:, [0, 1, 2]] = pose[:, [1, 0, 2]]
                pose = np.reshape(pose, (batchsize, -1))
                PredictedData[inds[:batch_ind]] = pose[:batch_ind]
            break
        counter += 1

    pbar.close()
    return PredictedData, nframes


def getboundingbox(x, y, nx, ny, margin):
    x1 = max([0, int(np.amin(x)) - margin])
    x2 = min([nx, int(np.amax(x)) + margin])
    y1 = max([0, int(np.amin(y)) - margin])
    y2 = min([ny, int(np.amax(y)) + margin])
    return x1, x2, y1, y2


def GetPoseDynamic(
    cfg, dlc_cfg, sess, inputs, outputs, cap, nframes, detectiontreshold, margin
):
    """Non batch wise pose estimation for video cap by dynamically cropping around previously detected parts."""
    if cfg["cropping"]:
        ny, nx = checkcropping(cfg, cap)
    else:
        ny, nx = (int(cap.get(4)), int(cap.get(3)))
    x1, x2, y1, y2 = 0, nx, 0, ny
    detected = False
    # TODO: perform detection on resized image (For speed)

    PredictedData = np.zeros((nframes, 3 * len(dlc_cfg["all_joints_names"])))
    pbar = tqdm(total=nframes)
    counter = 0
    step = max(10, int(nframes / 100))
    while cap.isOpened():
        if counter != 0 and counter % step == 0:
            pbar.update(step)

        ret, frame = cap.read()
        if ret:
            # print(counter,x1,x2,y1,y2,detected)
            originalframe = cv2.cvtColor(frame, cv2.COLOR_BGR2RGB)
            if cfg["cropping"]:
                frame = img_as_ubyte(
                    originalframe[cfg["y1"] : cfg["y2"], cfg["x1"] : cfg["x2"]]
                )[y1:y2, x1:x2]
            else:
                frame = img_as_ubyte(originalframe[y1:y2, x1:x2])

            pose = predict.getpose(frame, dlc_cfg, sess, inputs, outputs).flatten()
            detection = np.any(pose[2::3] > detectiontreshold)  # is anything detected?
            if detection:
                pose[0::3], pose[1::3] = (
                    pose[0::3] + x1,
                    pose[1::3] + y1,
                )  # offset according to last bounding box
                x1, x2, y1, y2 = getboundingbox(
                    pose[0::3], pose[1::3], nx, ny, margin
                )  # coordinates for next iteration
                if not detected:
                    detected = True  # object detected
            else:
                if (
                    detected and (x1 + y1 + y2 - ny + x2 - nx) != 0
                ):  # was detected in last frame and dyn. cropping was performed >> but object lost in cropped variant >> re-run on full frame!
                    # print("looking again, lost!")
                    if cfg["cropping"]:
                        frame = img_as_ubyte(
                            originalframe[cfg["y1"] : cfg["y2"], cfg["x1"] : cfg["x2"]]
                        )
                    else:
                        frame = img_as_ubyte(originalframe)
                    pose = predict.getpose(
                        frame, dlc_cfg, sess, inputs, outputs
                    ).flatten()  # no offset is necessary

                x0, y0 = x1, y1
                x1, x2, y1, y2 = 0, nx, 0, ny
                detected = False

            PredictedData[counter, :] = pose
        elif counter >= nframes:
            break
        counter += 1

    pbar.close()
    return PredictedData, nframes


def AnalyzeVideo(
    video,
    DLCscorer,
    DLCscorerlegacy,
    trainFraction,
    cfg,
    dlc_cfg,
    sess,
    inputs,
    outputs,
    pdindex,
    save_as_csv,
    destfolder=None,
    TFGPUinference=True,
    dynamic=(False, 0.5, 10),
    use_openvino="CPU" if is_openvino_available else None,
):
    """Helper function for analyzing a video."""
    print("Starting to analyze % ", video)

    if destfolder is None:
        destfolder = str(Path(video).parents[0])
    auxiliaryfunctions.attempttomakefolder(destfolder)
    vname = Path(video).stem
    try:
        _ = auxiliaryfunctions.load_analyzed_data(destfolder, vname, DLCscorer)
    except FileNotFoundError:
        print("Loading ", video)
        cap = cv2.VideoCapture(video)
        if not cap.isOpened():
            raise IOError(
                "Video could not be opened. Please check that the the file integrity."
            )
        fps = cap.get(
            5
        )  # https://docs.opencv.org/2.4/modules/highgui/doc/reading_and_writing_images_and_video.html#videocapture-get
        nframes = int(cap.get(7))
        duration = nframes * 1.0 / fps
        size = (int(cap.get(4)), int(cap.get(3)))

        ny, nx = size
        print(
            "Duration of video [s]: ",
            round(duration, 2),
            ", recorded with ",
            round(fps, 2),
            "fps!",
        )
        print(
            "Overall # of frames: ",
            nframes,
            " found with (before cropping) frame dimensions: ",
            nx,
            ny,
        )

        dynamic_analysis_state, detectiontreshold, margin = dynamic
        start = time.time()
        print("Starting to extract posture")
        if dynamic_analysis_state:
            PredictedData, nframes = GetPoseDynamic(
                cfg,
                dlc_cfg,
                sess,
                inputs,
                outputs,
                cap,
                nframes,
                detectiontreshold,
                margin,
            )
            # GetPoseF_GTF(cfg,dlc_cfg, sess, inputs, outputs,cap,nframes,int(dlc_cfg["batch_size"]))
        else:
            if int(dlc_cfg["batch_size"]) > 1:
                args = (cfg,
                        dlc_cfg,
                        sess,
                        inputs,
                        outputs,
                        cap,
                        nframes,
                        int(dlc_cfg["batch_size"]))
                if use_openvino:
                    PredictedData, nframes = GetPoseF_OV(*args)
                elif TFGPUinference:
                    PredictedData, nframes = GetPoseF_GTF(*args)
                else:
                    PredictedData, nframes = GetPoseF(*args)
            else:
                if TFGPUinference:
                    PredictedData, nframes = GetPoseS_GTF(
                        cfg, dlc_cfg, sess, inputs, outputs, cap, nframes
                    )
                else:
                    PredictedData, nframes = GetPoseS(
                        cfg, dlc_cfg, sess, inputs, outputs, cap, nframes
                    )

        stop = time.time()
        if cfg["cropping"] == True:
            coords = [cfg["x1"], cfg["x2"], cfg["y1"], cfg["y2"]]
        else:
            coords = [0, nx, 0, ny]

        dictionary = {
            "start": start,
            "stop": stop,
            "run_duration": stop - start,
            "Scorer": DLCscorer,
            "DLC-model-config file": dlc_cfg,
            "fps": fps,
            "batch_size": dlc_cfg["batch_size"],
            "frame_dimensions": (ny, nx),
            "nframes": nframes,
            "iteration (active-learning)": cfg["iteration"],
            "training set fraction": trainFraction,
            "cropping": cfg["cropping"],
            "cropping_parameters": coords
            # "gpu_info": device_lib.list_local_devices()
        }
        metadata = {"data": dictionary}

        print(f"Saving results in {destfolder}...")
        dataname = os.path.join(destfolder, vname + DLCscorer + ".h5")
        auxiliaryfunctions.SaveData(
            PredictedData[:nframes, :],
            metadata,
            dataname,
            pdindex,
            range(nframes),
            save_as_csv,
        )
    finally:
        return DLCscorer


def GetPosesofFrames(
    cfg, dlc_cfg, sess, inputs, outputs, directory, framelist, nframes, batchsize
):
    """Batchwise prediction of pose for frame list in directory"""
    from deeplabcut.utils.auxfun_videos import imread

    print("Starting to extract posture")
    im = imread(os.path.join(directory, framelist[0]), mode="skimage")

    ny, nx, nc = np.shape(im)
    print(
        "Overall # of frames: ",
        nframes,
        " found with (before cropping) frame dimensions: ",
        nx,
        ny,
    )

    PredictedData = np.zeros(
        (nframes, dlc_cfg["num_outputs"] * 3 * len(dlc_cfg["all_joints_names"]))
    )
    batch_ind = 0  # keeps track of which image within a batch should be written to
    batch_num = 0  # keeps track of which batch you are at
    if cfg["cropping"]:
        print(
            "Cropping based on the x1 = %s x2 = %s y1 = %s y2 = %s. You can adjust the cropping coordinates in the config.yaml file."
            % (cfg["x1"], cfg["x2"], cfg["y1"], cfg["y2"])
        )
        nx, ny = cfg["x2"] - cfg["x1"], cfg["y2"] - cfg["y1"]
        if nx > 0 and ny > 0:
            pass
        else:
            raise Exception("Please check the order of cropping parameter!")
        if (
            cfg["x1"] >= 0
            and cfg["x2"] < int(np.shape(im)[1])
            and cfg["y1"] >= 0
            and cfg["y2"] < int(np.shape(im)[0])
        ):
            pass  # good cropping box
        else:
            raise Exception("Please check the boundary of cropping!")

    pbar = tqdm(total=nframes)
    counter = 0
    step = max(10, int(nframes / 100))

    if batchsize == 1:
        for counter, framename in enumerate(framelist):
            im = imread(os.path.join(directory, framename), mode="skimage")

            if counter != 0 and counter % step == 0:
                pbar.update(step)

            if cfg["cropping"]:
                frame = img_as_ubyte(
                    im[cfg["y1"] : cfg["y2"], cfg["x1"] : cfg["x2"], :]
                )
            else:
                frame = img_as_ubyte(im)

            pose = predict.getpose(frame, dlc_cfg, sess, inputs, outputs)
            PredictedData[counter, :] = pose.flatten()
    else:
        frames = np.empty(
            (batchsize, ny, nx, 3), dtype="ubyte"
        )  # this keeps all the frames of a batch
        for counter, framename in enumerate(framelist):
            im = imread(os.path.join(directory, framename), mode="skimage")

            if counter != 0 and counter % step == 0:
                pbar.update(step)

            if cfg["cropping"]:
                frames[batch_ind] = img_as_ubyte(
                    im[cfg["y1"] : cfg["y2"], cfg["x1"] : cfg["x2"], :]
                )
            else:
                frames[batch_ind] = img_as_ubyte(im)

            if batch_ind == batchsize - 1:
                pose = predict.getposeNP(frames, dlc_cfg, sess, inputs, outputs)
                PredictedData[
                    batch_num * batchsize : (batch_num + 1) * batchsize, :
                ] = pose
                batch_ind = 0
                batch_num += 1
            else:
                batch_ind += 1

        if (
            batch_ind > 0
        ):  # take care of the last frames (the batch that might have been processed)
            pose = predict.getposeNP(
                frames, dlc_cfg, sess, inputs, outputs
            )  # process the whole batch (some frames might be from previous batch!)
            PredictedData[
                batch_num * batchsize : batch_num * batchsize + batch_ind, :
            ] = pose[:batch_ind, :]

    pbar.close()
    return PredictedData, nframes, nx, ny


def analyze_time_lapse_frames(
    config,
    directory,
    frametype=".png",
    shuffle=1,
    trainingsetindex=0,
    gputouse=None,
    save_as_csv=False,
    modelprefix="",
):
    """
    Analyzed all images (of type = frametype) in a folder and stores the output in one file.

    You can crop the frames (before analysis), by changing 'cropping'=True and setting 'x1','x2','y1','y2' in the config file.

    Output: The labels are stored as MultiIndex Pandas Array, which contains the name of the network, body part name, (x, y) label position \n
            in pixels, and the likelihood for each frame per body part. These arrays are stored in an efficient Hierarchical Data Format (HDF) \n
            in the same directory, where the video is stored. However, if the flag save_as_csv is set to True, the data can also be exported in \n
            comma-separated values format (.csv), which in turn can be imported in many programs, such as MATLAB, R, Prism, etc.

    Parameters
    ----------
    config : string
        Full path of the config.yaml file as a string.

    directory: string
        Full path to directory containing the frames that shall be analyzed

    frametype: string, optional
        Checks for the file extension of the frames. Only images with this extension are analyzed. The default is ``.png``

    shuffle: int, optional
        An integer specifying the shuffle index of the training dataset used for training the network. The default is 1.

    trainingsetindex: int, optional
        Integer specifying which TrainingsetFraction to use. By default the first (note that TrainingFraction is a list in config.yaml).

    gputouse: int, optional. Natural number indicating the number of your GPU (see number in nvidia-smi). If you do not have a GPU put None.
    See: https://nvidia.custhelp.com/app/answers/detail/a_id/3751/~/useful-nvidia-smi-queries

    save_as_csv: bool, optional
        Saves the predictions in a .csv file. The default is ``False``; if provided it must be either ``True`` or ``False``

    Examples
    --------
    If you want to analyze all frames in /analysis/project/timelapseexperiment1
    >>> deeplabcut.analyze_videos('/analysis/project/reaching-task/config.yaml','/analysis/project/timelapseexperiment1')
    --------

    Note: for test purposes one can extract all frames from a video with ffmeg, e.g. ffmpeg -i testvideo.avi thumb%04d.png
    """
    if "TF_CUDNN_USE_AUTOTUNE" in os.environ:
        del os.environ["TF_CUDNN_USE_AUTOTUNE"]  # was potentially set during training

    if gputouse is not None:  # gpu selection
        os.environ["CUDA_VISIBLE_DEVICES"] = str(gputouse)

    tf.compat.v1.reset_default_graph()
    start_path = os.getcwd()  # record cwd to return to this directory in the end

    cfg = auxiliaryfunctions.read_config(config)
    trainFraction = cfg["TrainingFraction"][trainingsetindex]
    modelfolder = os.path.join(
        cfg["project_path"],
        str(
            auxiliaryfunctions.GetModelFolder(
                trainFraction, shuffle, cfg, modelprefix=modelprefix
            )
        ),
    )
    path_test_config = Path(modelfolder) / "test" / "pose_cfg.yaml"
    try:
        dlc_cfg = load_config(str(path_test_config))
    except FileNotFoundError:
        raise FileNotFoundError(
            "It seems the model for shuffle %s and trainFraction %s does not exist."
            % (shuffle, trainFraction)
        )
    # Check which snapshots are available and sort them by # iterations
    try:
        Snapshots = np.array(
            [
                fn.split(".")[0]
                for fn in os.listdir(os.path.join(modelfolder, "train"))
                if "index" in fn
            ]
        )
    except FileNotFoundError:
        raise FileNotFoundError(
            "Snapshots not found! It seems the dataset for shuffle %s has not been trained/does not exist.\n Please train it before using it to analyze videos.\n Use the function 'train_network' to train the network for shuffle %s."
            % (shuffle, shuffle)
        )

    if cfg["snapshotindex"] == "all":
        print(
            "Snapshotindex is set to 'all' in the config.yaml file. Running video analysis with all snapshots is very costly! Use the function 'evaluate_network' to choose the best the snapshot. For now, changing snapshot index to -1!"
        )
        snapshotindex = -1
    else:
        snapshotindex = cfg["snapshotindex"]

    increasing_indices = np.argsort([int(m.split("-")[1]) for m in Snapshots])
    Snapshots = Snapshots[increasing_indices]

    print("Using %s" % Snapshots[snapshotindex], "for model", modelfolder)

    ##################################################
    # Load and setup CNN part detector
    ##################################################

    # Check if data already was generated:
    dlc_cfg["init_weights"] = os.path.join(
        modelfolder, "train", Snapshots[snapshotindex]
    )
    trainingsiterations = (dlc_cfg["init_weights"].split(os.sep)[-1]).split("-")[-1]

    # update batchsize (based on parameters in config.yaml)
    dlc_cfg["batch_size"] = cfg["batch_size"]

    # Name for scorer:
    DLCscorer, DLCscorerlegacy = auxiliaryfunctions.GetScorerName(
        cfg,
        shuffle,
        trainFraction,
        trainingsiterations=trainingsiterations,
        modelprefix=modelprefix,
    )
    sess, inputs, outputs = predict.setup_pose_prediction(dlc_cfg)

    # update number of outputs and adjust pandas indices
    dlc_cfg["num_outputs"] = cfg.get("num_outputs", 1)

    xyz_labs_orig = ["x", "y", "likelihood"]
    suffix = [str(s + 1) for s in range(dlc_cfg["num_outputs"])]
    suffix[0] = ""  # first one has empty suffix for backwards compatibility
    xyz_labs = [x + s for s in suffix for x in xyz_labs_orig]

    pdindex = pd.MultiIndex.from_product(
        [[DLCscorer], dlc_cfg["all_joints_names"], xyz_labs],
        names=["scorer", "bodyparts", "coords"],
    )

    if gputouse is not None:  # gpu selectinon
        os.environ["CUDA_VISIBLE_DEVICES"] = str(gputouse)

    ##################################################
    # Loading the images
    ##################################################
    # checks if input is a directory
    if os.path.isdir(directory) == True:
        """
        Analyzes all the frames in the directory.
        """
        print("Analyzing all frames in the directory: ", directory)
        os.chdir(directory)
        framelist = np.sort([fn for fn in os.listdir(os.curdir) if (frametype in fn)])
        vname = Path(directory).stem
        notanalyzed, dataname, DLCscorer = auxiliaryfunctions.CheckifNotAnalyzed(
            directory, vname, DLCscorer, DLCscorerlegacy, flag="framestack"
        )
        if notanalyzed:
            nframes = len(framelist)
            if nframes > 0:
                start = time.time()

                PredictedData, nframes, nx, ny = GetPosesofFrames(
                    cfg,
                    dlc_cfg,
                    sess,
                    inputs,
                    outputs,
                    directory,
                    framelist,
                    nframes,
                    dlc_cfg["batch_size"],
                )
                stop = time.time()

                if cfg["cropping"] == True:
                    coords = [cfg["x1"], cfg["x2"], cfg["y1"], cfg["y2"]]
                else:
                    coords = [0, nx, 0, ny]

                dictionary = {
                    "start": start,
                    "stop": stop,
                    "run_duration": stop - start,
                    "Scorer": DLCscorer,
                    "config file": dlc_cfg,
                    "batch_size": dlc_cfg["batch_size"],
                    "num_outputs": dlc_cfg["num_outputs"],
                    "frame_dimensions": (ny, nx),
                    "nframes": nframes,
                    "cropping": cfg["cropping"],
                    "cropping_parameters": coords,
                }
                metadata = {"data": dictionary}

                print("Saving results in %s..." % (directory))

                auxiliaryfunctions.SaveData(
                    PredictedData[:nframes, :],
                    metadata,
                    dataname,
                    pdindex,
                    framelist,
                    save_as_csv,
                )
                print("The folder was analyzed. Now your research can truly start!")
                print(
                    "If the tracking is not satisfactory for some frame, consider expanding the training set."
                )
            else:
                print(
                    "No frames were found. Consider changing the path or the frametype."
                )

    os.chdir(str(start_path))


def _convert_detections_to_tracklets(
    cfg,
    inference_cfg,
    data,
    metadata,
    output_path,
    greedy=False,
    calibrate=False,
):
    track_method = cfg.get("default_track_method", "ellipse")
    if track_method not in trackingutils.TRACK_METHODS:
        raise ValueError(
            f"Invalid tracking method. Only {', '.join(trackingutils.TRACK_METHODS)} are currently supported."
        )

    joints = data["metadata"]["all_joints_names"]
    partaffinityfield_graph = data["metadata"]["PAFgraph"]
    paf_inds = data["metadata"]["PAFinds"]
    paf_graph = [partaffinityfield_graph[l] for l in paf_inds]
    if track_method == "box":
        mot_tracker = trackingutils.SORTBox(
            inference_cfg["max_age"],
            inference_cfg["min_hits"],
            inference_cfg.get("oks_threshold", 0.3),
        )
    elif track_method == "skeleton":
        mot_tracker = trackingutils.SORTSkeleton(
            len(joints),
            inference_cfg["max_age"],
            inference_cfg["min_hits"],
            inference_cfg.get("oks_threshold", 0.5),
        )
    else:
        mot_tracker = trackingutils.SORTEllipse(
            inference_cfg.get("max_age", 1),
            inference_cfg.get("min_hits", 1),
            inference_cfg.get("iou_threshold", 0.6),
        )
    tracklets = {}

    ass = inferenceutils.Assembler(
        data,
        max_n_individuals=inference_cfg["topktoretain"],
        n_multibodyparts=len(cfg["multianimalbodyparts"]),
        graph=paf_graph,
        paf_inds=list(paf_inds),
        greedy=greedy,
        pcutoff=inference_cfg.get("pcutoff", 0.1),
        min_affinity=inference_cfg.get("pafthreshold", 0.05),
    )
    if calibrate:
        trainingsetfolder = auxiliaryfunctions.GetTrainingSetFolder(cfg)
        train_data_file = os.path.join(
            cfg["project_path"],
            str(trainingsetfolder),
            "CollectedData_" + cfg["scorer"] + ".h5",
        )
        ass.calibrate(train_data_file)
    ass.assemble()

    output_path, _ = os.path.splitext(output_path)
    output_path += ".pickle"
    ass.to_pickle(output_path.replace(".pickle", "_assemblies.pickle"))

    if cfg["uniquebodyparts"]:
        tracklets["single"] = {}
        tracklets["single"].update(ass.unique)

    for i, imname in tqdm(enumerate(ass.metadata["imnames"])):
        assemblies = ass.assemblies.get(i)
        if assemblies is None:
            continue
        animals = np.stack([ass.data[:, :3] for ass in assemblies])
        if track_method == "box":
            xy = trackingutils.calc_bboxes_from_keypoints(
                animals, inference_cfg.get("boundingboxslack", 0)
            )  # TODO: get cropping parameters and utilize!
        else:
            xy = animals[..., :2]
        trackers = mot_tracker.track(xy)
        trackingutils.fill_tracklets(tracklets, trackers, animals, imname)

    bodypartlabels = [joint for joint in joints for _ in range(3)]
    numentries = len(bodypartlabels)
    scorers = numentries * [metadata["data"]["Scorer"]]
    xylvalue = len(bodypartlabels) // 3 * ["x", "y", "likelihood"]
    pdindex = pd.MultiIndex.from_arrays(
        np.vstack([scorers, bodypartlabels, xylvalue]),
        names=["scorer", "bodyparts", "coords"],
    )
    tracklets["header"] = pdindex
    with open(output_path, "wb") as f:
        pickle.dump(tracklets, f, pickle.HIGHEST_PROTOCOL)



def convert_detections2tracklets(
    config,
    videos,
    videotype="avi",
    shuffle=1,
    trainingsetindex=0,
    overwrite=False,
    destfolder=None,
    ignore_bodyparts=None,
    inferencecfg=None,
    modelprefix="",
    greedy=False,
    calibrate=False,
    window_size=0,
    identity_only=False,
    track_method="",
):
    """
    This should be called at the end of deeplabcut.analyze_videos for multianimal projects!

    Parameters
    ----------
    config : string
        Full path of the config.yaml file as a string.

    videos : list
        A list of strings containing the full paths to videos for analysis or a path to the directory, where all the videos with same extension are stored.

    videotype: string, optional
        Checks for the extension of the video in case the input to the video is a directory.\n Only videos with this extension are analyzed. The default is ``.avi``

    shuffle: int, optional
        An integer specifying the shuffle index of the training dataset used for training the network. The default is 1.

    trainingsetindex: int, optional
        Integer specifying which TrainingsetFraction to use. By default the first (note that TrainingFraction is a list in config.yaml).

    overwrite: bool, optional.
        Overwrite tracks file i.e. recompute tracks from full detections and overwrite.

    destfolder: string, optional
        Specifies the destination folder for analysis data (default is the path of the video). Note that for subsequent analysis this
        folder also needs to be passed.

    ignore_bodyparts: optional
        List of body part names that should be ignored during tracking (advanced).
        By default, all the body parts are used.

    inferencecfg: Default is None.
        Configuration file for inference (assembly of individuals). Ideally
        should be obtained from cross validation (during evaluation). By default
        the parameters are loaded from inference_cfg.yaml, but these get_level_values
        can be overwritten.

    calibrate: bool, optional (default=False)
        If True, use training data to calibrate the animal assembly procedure.
        This improves its robustness to wrong body part links,
        but requires very little missing data.

    window_size: int, optional (default=0)
        Recurrent connections in the past `window_size` frames are
        prioritized during assembly. By default, no temporal coherence cost
        is added, and assembly is driven mainly by part affinity costs.

    identity_only: bool, optional (default=False)
        If True and animal identity was learned by the model,
        assembly and tracking rely exclusively on identity prediction.

    track_method: string, optional
         Specifies the tracker used to generate the pose estimation data.
         For multiple animals, must be either 'box', 'skeleton', or 'ellipse'
         and will be taken from the config.yaml file if none is given.


    Examples
    --------
    If you want to convert detections to tracklets:
    >>> deeplabcut.convert_detections2tracklets('/analysis/project/reaching-task/config.yaml',[]'/analysis/project/video1.mp4'], videotype='.mp4')

    If you want to convert detections to tracklets based on box_tracker:
    >>> deeplabcut.convert_detections2tracklets('/analysis/project/reaching-task/config.yaml',[]'/analysis/project/video1.mp4'], videotype='.mp4',track_method='box')

    --------

    """
    cfg = auxiliaryfunctions.read_config(config)
    track_method = auxfun_multianimal.get_track_method(cfg, track_method=track_method)
<<<<<<< HEAD

    if track_method not in ("box", "skeleton", "ellipse"):
        raise ValueError(
            "Invalid tracking method. Only `box`, `skeleton` and `ellipse` are currently supported."
        )
=======
>>>>>>> c43e9523

    if len(cfg["multianimalbodyparts"]) == 1 and track_method != "box":
        warnings.warn("Switching to `box` tracker for single point tracking...")
        track_method = "box"
<<<<<<< HEAD
=======
        cfg["default_track_method"] = track_method
        auxiliaryfunctions.write_config(config, cfg)
>>>>>>> c43e9523

    trainFraction = cfg["TrainingFraction"][trainingsetindex]
    start_path = os.getcwd()  # record cwd to return to this directory in the end

    # TODO: add cropping as in video analysis!
    # if cropping is not None:
    #    cfg['cropping']=True
    #    cfg['x1'],cfg['x2'],cfg['y1'],cfg['y2']=cropping
    #    print("Overwriting cropping parameters:", cropping)
    #    print("These are used for all videos, but won't be save to the cfg file.")

    modelfolder = os.path.join(
        cfg["project_path"],
        str(
            auxiliaryfunctions.GetModelFolder(
                trainFraction, shuffle, cfg, modelprefix=modelprefix
            )
        ),
    )
    path_test_config = Path(modelfolder) / "test" / "pose_cfg.yaml"
    try:
        dlc_cfg = load_config(str(path_test_config))
    except FileNotFoundError:
        raise FileNotFoundError(
            "It seems the model for shuffle %s and trainFraction %s does not exist."
            % (shuffle, trainFraction)
        )

    if "multi-animal" not in dlc_cfg["dataset_type"]:
        raise ValueError("This function is only required for multianimal projects!")

    path_inference_config = Path(modelfolder) / "test" / "inference_cfg.yaml"
    if inferencecfg is None:  # then load or initialize
        inferencecfg = auxfun_multianimal.read_inferencecfg(path_inference_config, cfg)
    else:
        auxfun_multianimal.check_inferencecfg_sanity(cfg, inferencecfg)

    if len(cfg["multianimalbodyparts"]) == 1 and track_method != "box":
        warnings.warn("Switching to `box` tracker for single point tracking...")
        track_method = "box"
        # Also ensure `boundingboxslack` is greater than zero, otherwise overlap
        # between trackers cannot be evaluated, resulting in empty tracklets.
        inferencecfg["boundingboxslack"] = max(inferencecfg["boundingboxslack"], 40)

    # Check which snapshots are available and sort them by # iterations
    try:
        Snapshots = np.array(
            [
                fn.split(".")[0]
                for fn in os.listdir(os.path.join(modelfolder, "train"))
                if "index" in fn
            ]
        )
    except FileNotFoundError:
        raise FileNotFoundError(
            "Snapshots not found! It seems the dataset for shuffle %s has not been trained/does not exist.\n Please train it before using it to analyze videos.\n Use the function 'train_network' to train the network for shuffle %s."
            % (shuffle, shuffle)
        )

    if cfg["snapshotindex"] == "all":
        print(
            "Snapshotindex is set to 'all' in the config.yaml file. Running video analysis with all snapshots is very costly! Use the function 'evaluate_network' to choose the best the snapshot. For now, changing snapshot index to -1!"
        )
        snapshotindex = -1
    else:
        snapshotindex = cfg["snapshotindex"]

    increasing_indices = np.argsort([int(m.split("-")[1]) for m in Snapshots])
    Snapshots = Snapshots[increasing_indices]
    print("Using %s" % Snapshots[snapshotindex], "for model", modelfolder)
    dlc_cfg["init_weights"] = os.path.join(
        modelfolder, "train", Snapshots[snapshotindex]
    )
    trainingsiterations = (dlc_cfg["init_weights"].split(os.sep)[-1]).split("-")[-1]

    # Name for scorer:
    DLCscorer, DLCscorerlegacy = auxiliaryfunctions.GetScorerName(
        cfg,
        shuffle,
        trainFraction,
        trainingsiterations=trainingsiterations,
        modelprefix=modelprefix,
    )

    ##################################################
    # Looping over videos
    ##################################################
    Videos = auxiliaryfunctions.Getlistofvideos(videos, videotype)
    if len(Videos) > 0:
        for video in Videos:
            print("Processing... ", video)
            videofolder = str(Path(video).parents[0])
            if destfolder is None:
                destfolder = videofolder
            auxiliaryfunctions.attempttomakefolder(destfolder)
            vname = Path(video).stem
            dataname = os.path.join(destfolder, vname + DLCscorer + ".h5")
            data, metadata = auxfun_multianimal.LoadFullMultiAnimalData(dataname)
            if track_method == "ellipse":
                method = "el"
            elif track_method == "box":
                method = "bx"
            else:
                method = "sk"
            trackname = dataname.split(".h5")[0] + f"_{method}.pickle"
            # NOTE: If dataname line above is changed then line below is obsolete?
            # trackname = trackname.replace(videofolder, destfolder)
            if (
                os.path.isfile(trackname) and not overwrite
            ):  # TODO: check if metadata are identical (same parameters!)
                print("Tracklets already computed", trackname)
                print("Set overwrite = True to overwrite.")
            else:
                print("Analyzing", dataname)
                DLCscorer = metadata["data"]["Scorer"]
                all_jointnames = data["metadata"]["all_joints_names"]

                numjoints = len(all_jointnames)

                # TODO: adjust this for multi + unique bodyparts!
                # this is only for multianimal parts and uniquebodyparts as one (not one uniquebodyparts guy tracked etc. )
                bodypartlabels = [
                    bpt for i, bpt in enumerate(all_jointnames) for _ in range(3)
                ]
                scorers = len(bodypartlabels) * [DLCscorer]
                xylvalue = int(len(bodypartlabels) / 3) * ["x", "y", "likelihood"]
                pdindex = pd.MultiIndex.from_arrays(
                    np.vstack([scorers, bodypartlabels, xylvalue]),
                    names=["scorer", "bodyparts", "coords"],
                )

                imnames = [fn for fn in data if fn != "metadata"]

                if track_method == "box":
                    mot_tracker = trackingutils.SORTBox(
                        inferencecfg["max_age"],
                        inferencecfg["min_hits"],
                        inferencecfg.get("oks_threshold", 0.3),
                    )
                elif track_method == "skeleton":
                    mot_tracker = trackingutils.SORTSkeleton(
                        numjoints,
                        inferencecfg["max_age"],
                        inferencecfg["min_hits"],
                        inferencecfg.get("oks_threshold", 0.5),
                    )
                else:
                    mot_tracker = trackingutils.SORTEllipse(
                        inferencecfg.get("max_age", 1),
                        inferencecfg.get("min_hits", 1),
                        inferencecfg.get("iou_threshold", 0.6),
                    )
                tracklets = {}
                multi_bpts = cfg["multianimalbodyparts"]
                ass = inferenceutils.Assembler(
                    data,
                    max_n_individuals=inferencecfg["topktoretain"],
                    n_multibodyparts=len(multi_bpts),
                    greedy=greedy,
                    pcutoff=inferencecfg.get("pcutoff", 0.1),
                    min_affinity=inferencecfg.get("pafthreshold", 0.05),
                    window_size=window_size,
                    identity_only=identity_only,
                )
                if calibrate:
                    trainingsetfolder = auxiliaryfunctions.GetTrainingSetFolder(cfg)
                    train_data_file = os.path.join(
                        cfg["project_path"],
                        str(trainingsetfolder),
                        "CollectedData_" + cfg["scorer"] + ".h5",
                    )
                    ass.calibrate(train_data_file)
                ass.assemble()
                ass.to_pickle(dataname.split(".h5")[0] + "_assemblies.pickle")
                try:
                    data.close()
                except AttributeError:
                    pass

                if cfg[
                    "uniquebodyparts"
                ]:  # Initialize storage of the 'single' individual track
                    tracklets["single"] = {}
                    _single = {}
                    for index, imname in enumerate(imnames):
                        single_detection = ass.unique.get(index)
                        if single_detection is None:
                            continue
                        imindex = int(re.findall(r"\d+", imname)[0])
                        _single[imindex] = single_detection
                    tracklets["single"].update(_single)

                if inferencecfg["topktoretain"] == 1:
                    tracklets[0] = {}
                    for index, imname in tqdm(enumerate(imnames)):
                        assemblies = ass.assemblies.get(index)
                        if assemblies is None:
                            continue
                        tracklets[0][imname] = assemblies[0].data
                else:
                    keep = set(multi_bpts).difference(ignore_bodyparts or [])
                    keep_inds = sorted(multi_bpts.index(bpt) for bpt in keep)
                    for index, imname in tqdm(enumerate(imnames)):
                        assemblies = ass.assemblies.get(index)
                        if assemblies is None:
                            continue
                        animals = np.stack([ass.data for ass in assemblies])
                        if not identity_only:
                            if track_method == "box":
                                xy = trackingutils.calc_bboxes_from_keypoints(
                                    animals[:, keep_inds],
                                    inferencecfg["boundingboxslack"],
                                )  # TODO: get cropping parameters and utilize!
                            else:
                                xy = animals[:, keep_inds, :2]
                            trackers = mot_tracker.track(xy)
                        else:
                            # Optimal identity assignment based on soft voting
                            mat = np.zeros(
                                (len(assemblies), inferencecfg["topktoretain"])
                            )
                            for nrow, assembly in enumerate(assemblies):
                                for k, v in assembly.soft_identity.items():
                                    mat[nrow, k] = v
                            inds = linear_sum_assignment(mat, maximize=True)
                            trackers = np.c_[inds][:, ::-1]
                        trackingutils.fill_tracklets(
                            tracklets, trackers, animals, imname
                        )

                tracklets["header"] = pdindex
                with open(trackname, "wb") as f:
                    pickle.dump(tracklets, f, pickle.HIGHEST_PROTOCOL)

        os.chdir(str(start_path))

        print(
            "The tracklets were created (i.e., under the hood deeplabcut.convert_detections2tracklets was run). Now you can 'refine_tracklets' in the GUI, or run 'deeplabcut.stitch_tracklets'."
        )
    else:
        print("No video(s) found. Please check your path!")


if __name__ == "__main__":
    parser = argparse.ArgumentParser()
    parser.add_argument("video")
    parser.add_argument("config")
    cli_args = parser.parse_args()<|MERGE_RESOLUTION|>--- conflicted
+++ resolved
@@ -557,11 +557,8 @@
                     robust_nframes=robust_nframes,
                     use_shelve=use_shelve,
                 )
-<<<<<<< HEAD
+
                 if auto_track:  # tracker type is taken from default in cfg
-=======
-                if auto_track: # tracker type is taken from default in cfg
->>>>>>> c43e9523
                     convert_detections2tracklets(
                         config,
                         [video],
@@ -1565,23 +1562,16 @@
     """
     cfg = auxiliaryfunctions.read_config(config)
     track_method = auxfun_multianimal.get_track_method(cfg, track_method=track_method)
-<<<<<<< HEAD
-
     if track_method not in ("box", "skeleton", "ellipse"):
         raise ValueError(
             "Invalid tracking method. Only `box`, `skeleton` and `ellipse` are currently supported."
         )
-=======
->>>>>>> c43e9523
 
     if len(cfg["multianimalbodyparts"]) == 1 and track_method != "box":
         warnings.warn("Switching to `box` tracker for single point tracking...")
         track_method = "box"
-<<<<<<< HEAD
-=======
         cfg["default_track_method"] = track_method
         auxiliaryfunctions.write_config(config, cfg)
->>>>>>> c43e9523
 
     trainFraction = cfg["TrainingFraction"][trainingsetindex]
     start_path = os.getcwd()  # record cwd to return to this directory in the end
