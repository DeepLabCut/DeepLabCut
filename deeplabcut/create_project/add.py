--- conflicted
+++ resolved
@@ -10,13 +10,10 @@
 #
 
 
-<<<<<<< HEAD
 def add_new_videos(
     config, videos, copy_videos=False, coords=None, extract_frames=False
 ):
-=======
-def add_new_videos(config, videos, copy_videos=False, coords=None, extract_frames=False):
->>>>>>> e3a5735e
+
     """
     Add new videos to the config file at any stage of the project.
 
@@ -108,11 +105,7 @@
                     print("{} moved to {}".format(src, dst))
             videos = destinations
 
-<<<<<<< HEAD
-=======
 
-
->>>>>>> e3a5735e
     if copy_videos:
         videos = destinations  # in this case the *new* location should be added to the config file
     # adds the video list to the config.yaml file
