# DeepLabCut for Multi-Animal Projects

This document should serve as the user guide for maDLC,
and it is here to support the scientific advances presented in Lauer et al. 2021.


Note, we strongly encourage you to use the [Project Manager GUI](https://github.com/DeepLabCut/DeepLabCut/blob/master/docs/PROJECT_GUI.md) when you first start using multi-animal mode. Each tab is customized for multi-animal when you create or load a multi-animal project. As long as you follow the recommendations within the GUI, you should be good to go!

## How to think about using maDLC:

You should think of maDLC being **four** parts.
- (1) Curate annotation data that allows you to learn a model to track the objects/animals of interest.
- (2) Create a high-quality pose estimation model.
- (3) Track in space and time, i.e., assemble bodyparts to detected objects/animals and link across time. This step performs assembly and tracking (comprising first local tracking and then tracklet stitching by global reasoning). 
- (4) Any and all post-processing you wish to do with the output data, either within DLC or outside of it.

Thus, you should always label, train, and evaluate the pose estimation performance first. If and when that performance is high, then you should go advance to the tracking step (and video analysis). There is a natural break point for this, as you will see below.

<img src="https://images.squarespace-cdn.com/content/v1/57f6d51c9f74566f55ecf271/1596370260800-SP2GWKDPJCOIR7LJ31VM/ke17ZwdGBToddI8pDm48kB4fL2ovSQh5dRlH2jCMtpoUqsxRUqqbr1mOJYKfIPR7LoDQ9mXPOjoJoqy81S2I8N_N4V1vUb5AoIIIbLZhVYxCRW4BPu10St3TBAUQYVKcSV94BuD0XUinmig_1P1RJNYVU597j3jgswapL4c_w92BJE9r6UgUperYhWQ2ubQ_/workflow.png?format=2500w" width="550" title="maDLC" alt="maDLC" align="center" vspace = "50">

## Install and test:

**Quick start:** If you are using DeepLabCut on the cloud, or otherwise cannot use the GUIs and you should install with: `pip install deeplabcut`; if you need GUI support, please use: `pip install 'deeplabcut[gui]'`.

Install DLC (we recommend using our supplied conda env) then run the test script found here (you will need to git clone first):
https://github.com/DeepLabCut/DeepLabCut/blob/master/examples/testscript_multianimal.py
```python
python testscript_multianimal.py
```

## Get started in the terminal or Project GUI:

**GUI:** simply open your conda env, and windows/linux type `python -m deeplabcut`. MacOS users: `pythonw -m deeplabcut.`
Then follow the tabs! It might be useful to read the following, however, so you understand what each command does.

**TERMINAL:** To begin, (windows) navigate to anaconda prompt and right-click to "open as admin ", or (unix/MacOS) simply launch "terminal" on your computer. We assume you have DeepLabCut installed (if not, go [here](https://github.com/DeepLabCut/DeepLabCut/blob/master/docs/installation.md)). Next, launch your conda env (i.e., for example `conda activate DLC-CPU`).

Start iPython, or if you are using MacOS, you must use ``pythonw`` vs. typing ``ipython`` or ``python``, but otherwise it's the same.
If you use Windows, please always open the terminal with administrator privileges. Please read more [here](https://github.com/DeepLabCut/Docker4DeepLabCut2.0), and in our Nature Protocols paper [here](https://www.nature.com/articles/s41596-019-0176-0). And, see our [troubleshooting wiki](https://github.com/AlexEMG/DeepLabCut/wiki/Troubleshooting-Tips).

Open an ``ipython`` session and import the package by typing in the terminal:
```python
ipython
import deeplabcut
```
**TIP:** for every function there is a associated help document that can be viewed by adding a **?** after the function name; i.e. ``deeplabcut.create_new_project?``. To exit this help screen, type ``:q``.


### Create a New Project:

```python
deeplabcut.create_new_project('ProjectName','YourName', ['/usr/FullPath/OfVideo1.avi', '/usr/FullPath/OfVideo2.avi', '/usr/FullPath/OfVideo1.avi'],
              copy_videos=True, multianimal=True)
```

Tip: if you want to place the project folder somewhere pass : ``working_directory = 'FullPathOftheworkingDirectory'``

- Note, if you are a linux/macos user the path should look like: ``['/home/username/yourFolder/video1.mp4']``; if you are a Windows user, it should look like: ``[r'C:\username\yourFolder\video1.mp4']``
- Note, you can also put ``config_path = `` in front of the above line to create the path to the config.yaml that is used in the next step, i.e. ``config_path=deeplabcut.create_project(...)``)
    - If you do not, we recommend setting a variable so this can be easily used! Once you run this step, the config_path is printed for you once you run this line, so set a variable for ease of use, i.e. something like:
```python
config_path = '/thefulloutputpath/config.yaml'
```
 - just be mindful of the formatting for Windows vs. Unix, see above.

This set of arguments will create a project directory with the name **Name of the project+name of the experimenter+date of creation of the project** in the **Working directory** and creates the symbolic links to videos in the **videos** directory. The project directory will have subdirectories: **dlc-models**, **labeled-data**, **training-datasets**, and **videos**.  All the outputs generated during the course of a project will be stored in one of these subdirectories, thus allowing each project to be curated in separation from other projects. The purpose of the subdirectories is as follows:

**dlc-models:** This directory contains the subdirectories *test* and *train*, each of which holds the meta information with regard to the parameters of the feature detectors in configuration files. The configuration files are YAML files, a common human-readable data serialization language. These files can be opened and edited with standard text editors. The subdirectory *train* will store checkpoints (called snapshots in TensorFlow) during training of the model. These snapshots allow the user to reload the trained model without re-training it, or to pick-up training from a particular saved checkpoint, in case the training was interrupted.

**labeled-data:** This directory will store the frames used to create the training dataset. Frames from different videos are stored in separate subdirectories. Each frame has a filename related to the temporal index within the corresponding video, which allows the user to trace every frame back to its origin.

**training-datasets:**  This directory will contain the training dataset used to train the network and metadata, which contains information about how the training dataset was created.  

**videos:** Directory of video links or videos. When **copy\_videos** is set to ``False``, this directory contains symbolic links to the videos. If it is set to ``True`` then the videos will be copied to this directory. The default is ``False``. Additionally, if the user wants to add new videos to the project at any stage, the function **add\_new\_videos** can be used. This will update the list of videos in the project's configuration file. Note: you neither need to use this folder for videos, nor is it required for analyzing videos (they can be anywhere).

```python
deeplabcut.add_new_videos('Full path of the project configuration file*', ['full path of video 4', 'full path of video 5'], copy_videos=True/False)
```

*Please note, *Full path of the project configuration file* will be referenced as ``config_path`` throughout this protocol.

You can also use annotated data from singe-animal projects, by converting those files. There are docs for this: [convert single to multianimal annotation data](https://github.com/DeepLabCut/DeepLabCut/blob/master/docs/convert_maDLC.md)

### Configure the Project:

- open the **config.yaml** file (in a text editor (like atom, gedit, vim etc.)), which can be found in the subfolder created when you set your project name, to change parameters and identify label names! This is a crucial step.

<img src="https://images.squarespace-cdn.com/content/v1/57f6d51c9f74566f55ecf271/1588892210304-EW7WD46PYAU43WWZS4QZ/ke17ZwdGBToddI8pDm48kAXtGtTuS2U1SVcl-tYMBOAUqsxRUqqbr1mOJYKfIPR7LoDQ9mXPOjoJoqy81S2I8PaoYXhp6HxIwZIk7-Mi3Tsic-L2IOPH3Dwrhl-Ne3Z2YjE9w60pqfeJxDohDRZk1jXSVCSSfcEA7WmgMAGpjTehHAH51QaxKq4KdVMVBxpG/1nktc1kdgq2.jpg?format=1000w" width="175" title="colormaps" alt="DLC Utils" align="right" vspace = "50">

Next, open the **config.yaml** file, which was created during  **create\_new\_project**. You can edit this file in any text editor.  Familiarize yourself with the meaning of the parameters (Box 1). You can edit various parameters, in particular you **must add the list of *bodyparts* (or points of interest)** that you want to track. You can also set the *colormap* here that is used for all downstream steps (can also be edited at anytime), like labeling GUIs, videos, etc. Here any [matplotlib colormaps](https://matplotlib.org/tutorials/colors/colormaps.html) will do!

An easy way to programmatically edit the config file at any time is to use the function **edit\_config**, which takes the full path of the config file to edit and a dictionary of key–value pairs to overwrite.

````python
edits = {'colormap': 'summer',
         'individuals': ['mickey', 'minnie', 'bianca'],
         'skeleton': [['snout', 'tailbase'], ['snout', 'rightear']]}
deeplabcut.auxiliaryfunctions.edit_config(config_path, edits)
````

Please DO NOT have spaces in the names of bodyparts, uniquebodyparts, individuals, etc.

**ATTENTIONt:** You need to edit the config.yaml file to **modify the following items** which specify the animal ID, body parts, and any unique labels. Note, we also highly recommend that you use **more bodypoints** that you might be interested in for your experiment, i.e., labeling along the spine/tail for 8 bodypoints would be better than four. This will help the performance.

Modifying the `config.yaml` is crucial:

```python
individuals:
- m1
- m2
- m3

uniquebodyparts:
- topleftcornerofBox
- toprightcornerofBox

multianimalbodyparts:
- snout
- leftear
- rightear
- tailbase

identity: True/False
```
**Individuals:** are names of "individuals" in the annotation dataset. These should/can be generic (e.g. mouse1, mouse2, etc.). These individuals are comprised of the same bodyparts defined by `multianimalbodyparts`. For annotation in the GUI and training, it is important that all individuals in each frame are labeled. Thus, keep in mind that you need to set individuals to the maximum number in your labeled-data set, .i.e., if there is (even just one frame) with 17 animals then the list should be `- indv1` to `- indv17`. Note, once trained if you have a video with more or less animals, that is fine - you can have more or less animals during video analysis!

**Identity:** If you can tell the animals apart, i.e.,  one might have a collar, or a black marker on the tail of a mouse, then you should label these individuals consistently (i.e., always label the mouse with the black marker as "indv1", etc). If you have this scenario, please set `identity: True` in your `config.yaml` file. If you have 4 black mice, and you truly cannot tell them apart, then leave this as `false`.

**Multianimalbodyparts:** are the bodyparts of each individual (in the above list).

**Uniquebodyparts:** are points that you want to track, but that appear only once within each frame, i.e. they are "unique". Typically these are things like unique objects, landmarks, tools, etc. They can also be animals, e.g. in the case where one German shepherd is attending to many sheep the sheep bodyparts would be multianimalbodyparts, the shepherd parts would be uniquebodyparts and the individuals would be the list of sheep (e.g. Polly, Molly, Dolly, ...).

### Select Frames to Label:

**CRITICAL:** A good training dataset should consist of a sufficient number of frames that capture the breadth of the behavior. This ideally implies to select the frames from different (behavioral) sessions, different lighting and different animals, if those vary substantially (to train an invariant, robust feature detector). Thus for creating a robust network that you can reuse in the laboratory, a good training dataset should reflect the diversity of the behavior with respect to postures, luminance conditions, background conditions, animal identities, etc. of the data that will be analyzed. For the simple lab behaviors comprising mouse reaching, open-field behavior and fly behavior, 100−200 frames gave good results [Mathis et al, 2018](https://www.nature.com/articles/s41593-018-0209-y). However, depending on the required accuracy, the nature of behavior, the video quality (e.g. motion blur, bad lighting) and the context, more or less frames might be necessary to create a good network. Ultimately, in order to scale up the analysis to large collections of videos with perhaps unexpected conditions, one can also refine the data set in an adaptive way (see refinement below). **For maDLC, be sure you have labeled frames with closely interacting animals!**

The function `extract_frames` extracts frames from all the videos in the project configuration file in order to create a training dataset. The extracted frames from all the videos are stored in a separate subdirectory named after the video file’s name under the ‘labeled-data’. This function also has various parameters that might be useful based on the user’s need.
```python
deeplabcut.extract_frames(config_path, mode='automatic/manual', algo='uniform/kmeans', userfeedback=False, crop=True/False)
```
**CRITICAL POINT:** It is advisable to keep the frame size small, as large frames increase the training and
inference time, or you might not have a large enough GPU for this.
When running the function `extract_frames`, if the parameter crop=True, then you will be asked to draw a box within the GUI (and this is written to the config.yaml file).

`userfeedback` allows the user to check which videos they wish to extract frames from. In this way, if you added more videos to the config.yaml file it does not, by default, extract frames (again) from every video. If you wish to disable this question, set `userfeedback = True`.

The provided function either selects frames from the videos in a randomly and temporally uniformly distributed
way (uniform), by clustering based on visual appearance (k-means), or by manual selection. Random
selection of frames works best for behaviors where the postures vary across the whole video. However, some behaviors
might be sparse, as in the case of reaching where the reach and pull are very fast and the mouse is not moving much
between trials (thus, we have the default set to True, as this is best for most use-cases we encounter). In such a case, the function that allows selecting frames based on k-means derived quantization would
be useful. If the user chooses to use k-means as a method to cluster the frames, then this function downsamples the
video and clusters the frames using k-means, where each frame is treated as a vector. Frames from different clusters
are then selected. This procedure makes sure that the frames look different. However, on large and long videos, this
code is slow due to computational complexity.

**CRITICAL POINT:** It is advisable to extract frames from a period of the video that contains interesting
behaviors, and not extract the frames across the whole video. This can be achieved by using the start and stop
parameters in the config.yaml file. Also, the user can change the number of frames to extract from each video using
the numframes2extract in the config.yaml file.

 **For maDLC, be sure you have labeled frames with closely interacting animals!** Therefore, manually selecting some frames is a good idea if interactions are not highly frequent in the video.

However, picking frames is highly dependent on the data and the behavior being studied. Therefore, it is hard to
provide all purpose code that extracts frames to create a good training dataset for every behavior and animal. If the user feels specific frames are lacking, they can extract hand selected frames of interest using the interactive GUI
provided along with the toolbox. This can be launched by using:
```python
deeplabcut.extract_frames(config_path, 'manual')
```
The user can use the *Load Video* button to load one of the videos in the project configuration file, use the scroll
bar to navigate across the video and *Grab a Frame* (or a range of frames, as of version 2.0.5) to extract the frame(s). The user can also look at the extracted frames and e.g. delete frames (from the directory) that are too similar before reloading the set and then manually annotating them.


### Label Frames:

```python
deeplabcut.label_frames(config_path)
```

As of 2.2 there is a new multi-animal labeling GUI (as long as in your `config.yaml` says `multianimalproject: true` at the top, this will automatically launch).

The toolbox provides a function **label_frames** which helps the user to easily label all the extracted frames using
an interactive graphical user interface (GUI). The user should have already named the body parts to label (points of
interest) in the project’s configuration file by providing a list. The following command invokes the labeling toolbox.

The user needs to use the *Load Frames* button to select the directory which stores the extracted frames from one of
the videos. Subsequently, the user can use one of the radio buttons (top right) to select a body part to label. **RIGHT** click to add the label. Left click to drag the label, if needed. If you label a part accidentally, you can use the middle button on your mouse to delete (or hit the delete key while you hover over the point)! If you cannot see a body part in the frame, skip over the label! Please see the ``HELP`` button for more user instructions. This auto-advances once you labeled the first body part. You can also advance to the next frame by clicking on the RIGHT arrow on your keyboard (and go to a previous frame with LEFT arrow).
Each label will be plotted as a dot in a unique color.

The user is free to move around the body part and once satisfied with its position, can select another radio button
(in the top right) to switch to the respective body part (it otherwise auto-advances). The user can skip a body part if it is not visible. Once all the visible body parts are labeled, then the user can use ‘Next Frame’ to load the following frame. The user needs to save the labels after all the frames from one of the videos are labeled by clicking the save button at the bottom right. Saving the labels will create a labeled dataset for each video in a hierarchical data file format (HDF) in the
subdirectory corresponding to the particular video in **labeled-data**. You can save at any intermediate step (even without closing the GUI, just hit save) and you return to labeling a dataset by reloading it!

**CRITICAL POINT:** It is advisable to **consistently label similar spots** (e.g., on a wrist that is very large, try
to label the same location). In general, invisible or occluded points should not be labeled by the user, unless you want to teach the network to "guess" - this is possible, but could affect accuracy. If you don't want/or don't see a bodypart, they can simply be skipped by not applying the label anywhere on the frame.

OPTIONAL: In the event of adding more labels to the existing labeled dataset, the user need to append the new
labels to the bodyparts in the config.yaml file. Thereafter, the user can call the function **label_frames**. A box will pop up and ask the user if they wish to display all parts, or only add in the new labels. Saving the labels after all the images are labelled will append the new labels to the existing labeled dataset.

**maDeepLabCut CRITICAL POINT:** For multi-animal labeling, unless you can tell apart the animals, you do not need to worry about the "ID" of each animal. For example: if you have a white and black mouse label the white mouse as animal 1, and black as animal 2 across all frames. If two black mice, then the ID label 1 or 2 can switch between frames - no need for you to try to identify them (but always label consistently within a frame). If you have 2 black mice but one always has an optical fiber (for example), then DO label them consistently as animal1 and animal_fiber (for example). The point of multi-animal DLC is to train models that can first group the correct bodyparts to individuals, then associate those points in a given video to a specific individual, which then also uses temporal information to link across the video frames.

Note, we also highly recommend that you use more bodypoints that you might otherwise have (see the example below).

**Example Labeling with maDeepLabCut:**
- note you should within an animal be consistent, i.e., all bodyparts on mouse1 should be on mouse1, but across frames "mouse1" can be any of the black mice (as here it is nearly impossible to tell them apart visually). IF you can tell them apart, do label consistently!

<p align="center">
<img src="https://images.squarespace-cdn.com/content/v1/57f6d51c9f74566f55ecf271/1588028248844-43RXXUNLE1VKJDKGGVFO/ke17ZwdGBToddI8pDm48kAxoZwLd0g_s-irkR9O2vUhZw-zPPgdn4jUwVcJE1ZvWQUxwkmyExglNqGp0IvTJZUJFbgE-7XRK3dMEBRBhUpxFjgZOWy5voI9x7QCcY8v6pdjAnJRY2VhSKj43SxhWXRPK8F08AQobuqKWFB6l9T0/labelingdemo.gif?format=750w" width="70%">
</p>

### Check Annotated Frames:

Checking if the labels were created and stored correctly is beneficial for training, since labeling
is one of the most critical parts for creating the training dataset. The DeepLabCut toolbox provides a function
‘check_labels’ to do so. It is used as follows:
```python
deeplabcut.check_labels(config_path, visualizeindividuals=True/False)
 ```   
**maDeepLabCut:** you can check and plot colors per individual or per body part, just set the flag `visualizeindividuals=True/False`. Note, you can run this twice in both states to see both images.

<p align="center">
<img src="https://images.squarespace-cdn.com/content/v1/57f6d51c9f74566f55ecf271/1586203062876-D9ZL5Q7NZ464FUQN95NA/ke17ZwdGBToddI8pDm48kKmw982fUOZVIQXHUCR1F55Zw-zPPgdn4jUwVcJE1ZvWQUxwkmyExglNqGp0IvTJZUJFbgE-7XRK3dMEBRBhUpx7krGdD6VO1HGZR3BdeCbrijc_yIxzfnirMo-szZRSL5-VIQGAVcQr6HuuQP1evvE/img1068_individuals.png?format=750w" width="50%">
</p>

For each video directory in labeled-data this function creates a subdirectory with **labeled** as a suffix. Those directories contain the frames plotted with the annotated body parts. The user can double check if the body parts are labeled correctly. If they are not correct, the user can reload the frames (i.e. `deeplabcut.label_frames`), move them around, and click save again.

### Create Training Dataset:

<<<<<<< HEAD
=======
Ideally for training DNNs, one uses large batch sizes. Thus, for mutli-animal training batch processing is preferred. This means that we'd like the images to be similarly sized. You can of course have differing size of images you label (but we suggest cropping out useless pixels!). So, we have a new function that can pre-process your data to be compatible with batch training. As noted above, please run this function before you `create_multianmialtraining_dataset`. This function assures that each crop is "small", by default 400 x 400, which allows larger batchsizes and that there are multiple crops so that different parts of larger images are covered.

You **should also first run** `deeplabcut.cropimagesandlabels(config_path)` before creating a training set, as we use batch processing and many users have smaller GPUs that cannot accommodate larger images + larger batchsizes. This is also a type of data augmentation.

NOTE: you can edit the crop size. If your images are very large (2k, 4k pixels), consider increasing this size, but be aware unless you have a lagre GPU (24 GB or more), you will hit memory errors. _You can lower the batchsize, but this may affect performance._

```python
deeplabcut.cropimagesandlabels(path_config_file, size=(400, 400), userfeedback=False)
```
>>>>>>> dd623436
At this point you also select your neural network type. Please see Lauer et al. 2021 for options. For **create_multianimaltraining_dataset** we already changed this such that by default you will use imgaug, ADAM optimization, our new DLCRNet, and batch training. We suggest these defaults at this time. Then run:

```python
deeplabcut.create_multianimaltraining_dataset(path_config_file)
```

- The set of arguments in the function will shuffle the combined labeled dataset and split it to create train and test
sets. The subdirectory with suffix ``iteration#`` under the directory **training-datasets** stores the dataset and meta
information, where the ``#`` is the value of ``iteration`` variable stored in the project’s configuration file (this number
keeps track of how often the dataset was refined).

- OPTIONAL: If the user wishes to benchmark the performance of the DeepLabCut, they can create multiple
training datasets by specifying an integer value to the `num_shuffles`; see the docstring for more details.

- Each iteration of the creation of a training dataset will create several files, which is used by the feature detectors,
and a ``.pickle`` file that contains the meta information about the training dataset. This also creates two subdirectories
within **dlc-models** called ``test`` and ``train``, and these each have a configuration file called pose_cfg.yaml.
Specifically, the user can edit the **pose_cfg.yaml** within the **train** subdirectory before starting the training. These
configuration files contain meta information with regard to the parameters of the feature detectors. Key parameters
are listed in Box 2.

- At this step, the ImageNet pre-trained networks (i.e. ResNet-50) weights will be downloaded. If they do not download (you will see this downloading in the terminal, then you may not have permission to do so (something we have seen with some Windows users - see the **[WIKI troubleshooting for more help!](https://github.com/AlexEMG/DeepLabCut/wiki/Troubleshooting-Tips)**).

**OPTIONAL POINTS:**

With the data-driven skeleton selection introduced in 2.2rc1, DLC networks are trained by default
on complete skeletons (i.e., they learn all possible redundant connections), before being optimally pruned
at model evaluation. Although this procedure is by far superior to manually defining a graph,
we leave manually-defining a skeleton as an option for the advanced user:

```python
my_better_graph = [[0, 1], [1, 2], [2, 3]]  # These are indices in the list of multianimalbodyparts
deeplabcut.create_multianimaltraining_dataset(path_config_file, paf_graph=my_better_graph)
```
Importantly, a user-defined graph is still required to cover all multianimalbodyparts at least once.

**DATA AUGMENTATION:** At this stage you can also decide what type of augmentation to use. The default loaders work well for most all tasks (as shown on www.deeplabcut.org), but there are many options, more data augmentation, intermediate supervision, etc. Please look at the [**pose_cfg.yaml**](https://github.com/AlexEMG/DeepLabCut/blob/master/deeplabcut/pose_cfg.yaml) file for a full list of parameters **you might want to change before running this step.** There are several data loaders that can be used. For example, you can use the default loader (introduced and described in the Nature Protocols paper), [TensorPack](https://github.com/tensorpack/tensorpack) for data augmentation (currently this is easiest on Linux only), or [imgaug](https://imgaug.readthedocs.io/en/latest/). We recommend `imgaug` (which is default now!). You can set this by passing:``` deeplabcut.create_training_dataset(config_path, augmenter_type='imgaug')  ```

The differences of the loaders are as follows:
- `default`: our standard DLC 2.0 introduced in Nature Protocols variant (scaling, auto-crop augmentation) *will be renamed to `crop_scale` in a future release!*
- `imgaug`: a lot of augmentation possibilities, efficient code for target map creation & batch sizes >1 supported. You can set the parameters such as the `batch_size` in the `pose_cfg.yaml` file for the model you are training.
- `tensorpack`: a lot of augmentation possibilities, multi CPU support for fast processing, target maps are created less efficiently than in imgaug, does not allow batch size>1
- `deterministic`: only useful for testing, freezes numpy seed; otherwise like default.

Our recent [A Primer on Motion Capture with Deep Learning: Principles, Pitfalls, and Perspectives](https://www.cell.com/neuron/pdf/S0896-6273(20)30717-0.pdf), details the advantage of augmentation for a worked example (see Fig 7). TL;DR: use imgaug and use the symmetries of your data!


Alternatively, you can set the loader (as well as other training parameters) in the **pose_cfg.yaml** file of the model that you want to train. Note, to get details on the options, look at the default file: [**pose_cfg.yaml**](https://github.com/AlexEMG/DeepLabCut/blob/master/deeplabcut/pose_cfg.yaml).


Importantly, image cropping as previously done with `deeplabcut.cropimagesandlabels` in multi-animal projects
is now part of the augmentation pipeline. In other words, image crops are no longer stored in labeled-data/..._cropped
folders. Crop number and size still default to 10 and (400, 400),
but they can be easily edited prior to training in the **pose_cfg.yaml** configuration file.
If your images are very large (2k, 4k pixels), consider increasing this size, but be aware unless you have a lagre GPU (24 GB or more), you will hit memory errors. _You can lower the batchsize, but this may affect performance._

As a reminder, cropping images into smaller patches is a form of data augmentation that simultaneously
allows the use of batch processing even on small GPUs that could not otherwise accommodate larger images + larger batchsizes..


### Train The Network:

```python
deeplabcut.train_network(config_path, allow_growth=True)
```

The set of arguments in the function starts training the network for the dataset created for one specific shuffle. Note that you can change the loader (imgaug/default/etc) as well as other training parameters in the **pose_cfg.yaml** file of the model that you want to train (before you start training).

Example parameters that one can call:
```python
deeplabcut.train_network(config_path, shuffle=1, trainingsetindex=0, gputouse=None, max_snapshots_to_keep=5, autotune=False, displayiters=100, saveiters=15000, maxiters=30000, allow_growth=True)
```

By default, the pretrained networks are not in the DeepLabCut toolbox (as they are around 100MB each), but they get downloaded before you train. However, if not previously downloaded from the TensorFlow model weights, it will be downloaded and stored in a subdirectory *pre-trained* under the subdirectory *models* in *Pose_Estimation_Tensorflow*.
At user specified iterations during training checkpoints are stored in the subdirectory *train* under the respective iteration directory.

If the user wishes to restart the training at a specific checkpoint they can specify the full path of the checkpoint to
the variable ``init_weights`` in the **pose_cfg.yaml** file under the *train* subdirectory (see Box 2).

**CRITICAL POINT:** It is recommended to train the networks for thousands of iterations until the loss plateaus (typically around **500,000**) if you use batch size 1, and **50-100K** if you use batchsize 8 (the default).

If you use **maDeepLabCut** the recommended training iterations is **20K-100K** (it automatically stops at 200K!), as we use Adam and batchsize 8; if you have to reduce the batchsize for memory reasons then the number of iterations needs to be increased.

The variables ``display_iters`` and ``save_iters`` in the **pose_cfg.yaml** file allows the user to alter how often the loss is displayed and how often the weights are stored.

**maDeepLabCut CRITICAL POINT:** For multi-animal projects we are using not only different and new output layers, but also new data augmentation, optimization, learning rates, and batch training defaults. Thus, please use a lower ``save_iters`` and ``maxiters``. I.e. we suggest saving every 10K-15K iterations, and only training until 50K-100K iterations. We recommend you look closely at the loss to not overfit on your data. The bonus, training time is much less!!!

**Parameters:**
```
config : string
    Full path of the config.yaml file as a string.

shuffle: int, optional
    Integer value specifying the shuffle index to select for training. Default is set to 1

trainingsetindex: int, optional
    Integer specifying which TrainingsetFraction to use. By default the first (note that TrainingFraction is a list in config.yaml).

gputouse: int, optional. Natural number indicating the number of your GPU (see number in nvidia-smi). If you do not have a GPU, put None.
See: https://nvidia.custhelp.com/app/answers/detail/a_id/3751/~/useful-nvidia-smi-queries

max_snapshots_to_keep: int, or None. Sets how many snapshots are kept, i.e. states of the trained network. For every saving interation a snapshot is stored, however, only the last max_snapshots_to_keep many are kept! If you change this to None, then all are kept.
See: https://github.com/AlexEMG/DeepLabCut/issues/8#issuecomment-387404835

autotune: property of TensorFlow, somehow faster if 'false' (as Eldar found out, see https://github.com/tensorflow/tensorflow/issues/13317). Default: False

displayiters: this variable is actually set in pose_config.yaml. However, you can overwrite it with this hack. Don't use this regularly, just if you are too lazy to dig out
the pose_config.yaml file for the corresponding project. If None, the value from there is used, otherwise it is overwritten! Default: None

saveiters: this variable is actually set in pose_config.yaml. However, you can overwrite it with this hack. Don't use this regularly, just if you are too lazy to dig out
the pose_config.yaml file for the corresponding project. If None, the value from there is used, otherwise it is overwritten! Default: None

maxiters: This sets how many iterations to train. This variable is set in pose_config.yaml. However, you can overwrite it with this. If None, the value from there is used, otherwise it is overwritten! Default: None
```    

### Evaluate the Trained Network:

Here, for traditional projects you will get a pixel distance metric and you should inspect the individual frames:
```python
deeplabcut.evaluate_network(config_path, plotting=True)
```
:movie_camera:[VIDEO TUTORIAL AVAILABLE!](https://www.youtube.com/watch?v=bgfnz1wtlpo)

It is important to evaluate the performance of the trained network. This performance is measured by computing
the mean average Euclidean error (MAE; which is proportional to the average root mean square error) between the
manual labels and the ones predicted by DeepLabCut. The MAE is saved as a comma separated file and displayed
for all pairs and only likely pairs (>p-cutoff). This helps to exclude, for example, occluded body parts. One of the
strengths of DeepLabCut is that due to the probabilistic output of the scoremap, it can, if sufficiently trained, also
reliably report if a body part is visible in a given frame. (see discussions of finger tips in reaching and the Drosophila
legs during 3D behavior in [Mathis et al, 2018]). The evaluation results are computed by typing:

Setting ``plotting`` to true plots all the testing and training frames with the manual and predicted labels. The user
should visually check the labeled test (and training) images that are created in the ‘evaluation-results’ directory.
Ideally, DeepLabCut labeled unseen (test images) according to the user’s required accuracy, and the average train
and test errors are comparable (good generalization). What (numerically) comprises an acceptable MAE depends on
many factors (including the size of the tracked body parts, the labeling variability, etc.). Note that the test error can
also be larger than the training error due to human variability (in labeling, see Figure 2 in Mathis et al, Nature Neuroscience 2018).

**Optional parameters:**
```
  Shuffles: list, optional -List of integers specifying the shuffle indices of the training dataset. The default is [1]

  plotting: bool, optional -Plots the predictions on the train and test images. The default is `False`; if provided it must be either `True` or `False`

  show_errors: bool, optional -Display train and test errors. The default is `True`

  comparisonbodyparts: list of bodyparts, Default is all -The average error will be computed for those body parts only (Has to be a subset of the body parts).

  gputouse: int, optional -Natural number indicating the number of your GPU (see number in nvidia-smi). If you do not have a GPU, put None. See: https://nvidia.custhelp.com/app/answers/detail/a_id/3751/~/useful-nvidia-smi-queries
```

The plots can be customized by editing the **config.yaml** file (i.e., the colormap, scale, marker size (dotsize), and
transparency of labels (alphavalue) can be modified). By default each body part is plotted in a different color
(governed by the colormap) and the plot labels indicate their source. Note that by default the human labels are
plotted as plus (‘+’), DeepLabCut’s predictions either as ‘.’ (for confident predictions with likelihood > p-cutoff) and
’x’ for (likelihood <= `pcutoff`).

The evaluation results for each shuffle of the training dataset are stored in a unique subdirectory in a newly created
directory ‘evaluation-results’ in the project directory. The user can visually inspect if the distance between the labeled
and the predicted body parts are acceptable. In the event of benchmarking with different shuffles of same training
dataset, the user can provide multiple shuffle indices to evaluate the corresponding network. If the generalization is
not sufficient, the user might want to:

• check if the labels were imported correctly; i.e., invisible points are not labeled and the points of interest are
labeled accurately

• make sure that the loss has already converged

• consider labeling additional images and make another iteration of the training data set

**maDeepLabCut: (or on normal projects!)**

In multi-animal projects, model evaluation is crucial as this is when
the data-driven selection of the optimal skeleton is carried out. Skipping that step
causes video analysis to use the redundant skeleton by default, which is not only slow
but does not guarantee best performance.

You should also plot the scoremaps, locref layers, and PAFs to assess performance:

```python
deeplabcut.extract_save_all_maps(config_path, shuffle=shuffle, Indices=[0, 5])
```
you can drop "Indices" to run this on all training/testing images (this is very slow!)

### -------------------- DECISION / BREAK POINT -------------------

#### ATTENTION!
**Pose estimation and tracking should be thought of as separate steps.** If you do not have good pose estimation evaluation metrics at this point, stop, check original labels, add more data, etc --> don't move forward with this model. If you think you have a good model, plese test the "raw" pose estimation performance on a video to validate performance:

Please run:

```python
scorername = deeplabcut.analyze_videos(config_path,['/fullpath/project/videos/testVideo.mp4'], videotype='.mp4')
deeplabcut.create_video_with_all_detections(config_path, ['/fullpath/project/videos/testVideo.mp4'])
```
Please note that you do **not** get the .h5/csv file you might be used to getting (this comes after tracking). You will get a `pickle` file that is used in `create_video_with_all_detections`. IF you have good clean out video, ending in `....full.mp4` (and the evaluation metrics look good, scoremaps look good, plotted evaluation images), then go forward!!!

If this does not look good, we recommend extracting and labeling more frames (even from more videos). Try to label close interactions of animals for best performance. Once you label more, you can create a new training set and train.

You can either:
1. extract more frames from existing or new videos and label as when initially building the training data set, or
2. extract outlier frames based on the videos you just analyzed. To do this, you first need to analyze a video and convert to tracklets (Step 1 and 2 in the Analyze Video tab of the GUI), then you load the tracklet file into the refine tracklet GUI, and "Save" without making any modifications (or run `deeplabcut.convert_raw_tracks_to_h5(config_path, picklefile)`). That will create the files needed in the Extract Outlier Frames tab of the GUI.

### ------------------- ANIMAL ASSEMBLY & TRACKING ACROSS FRAMES -------------------

After pose estimation, now you perform assembly and tracking. *NEW* in 2.2 is a novel data-driven way to set the optimal skeleton and assembly metrics, so this no longer requires user input. The metrics, in case you do want to edit them, can be found in the `inference_cfg.yaml` file.

### Optimized Animal Assembly + Video Analysis:
- Please note that **novel videos DO NOT need to be added to the config.yaml file**. You can simply have a folder elsewhere on your computer and pass the video folder (then it will analyze all videos of the specified type (i.e. ``videotype='.mp4'``), or pass the path to the **folder** or exact video(s) you wish to analyze:

```python
deeplabcut.analyze_videos(config_path,['/fullpath/project/videos/'], videotype='.mp4')
```
Note: You do **not** get the .h5/csv file you might be used to getting in standard DLC (this comes next!).

Now that you have detections (which are saved as a pickle file, not h5, btw), we need to assemble and track the animals. This step has several tracker types (`track_method`), and we recommend testing which one works best on your data (but typically we find ellipse is best).

```python
deeplabcut.convert_detections2tracklets(path_config_file, ['videofile_path'], videotype='mp4',
                                        shuffle=1, trainingsetindex=0, track_method='box/ellipse/skeleton')
```
You can validate the tracking parameters. Namely, you can iteratively change the parameters, run `convert_detections2tracklets` then load them in the GUI (`refine_tracklets`) if you want to look at the performance. If you want to edit these, you will need to open the `inference_cfg.yaml` file (or click button in GUI). The options are:

```python
# Tracking:
#p/m pixels in width and height for increasing bounding boxes.
boundingboxslack : 0
# Intersection over Union (IoU) threshold for linking two bounding boxes
iou_threshold: .2
# maximum duration of a lost tracklet before it's considered a "new animal" (in frames)
max_age: 100
# minimum number of consecutive frames before a detection is tracked
min_hits: 3
```

**IMPORTANT POINT**

If the network has been trained to learn the animals' identities (i.e., you set `identity=True` in config.yaml before training)
this information can be leveraged both during: (i) animal assembly, where body parts
are grouped based on the animal they are predicted to belong to (affinity between pairs of keypoints
is no longer considered in that case); and (ii) animal tracking, where identity only can be
utilized in place of motion trackers to form tracklets.

To use this ID information, simply pass:
```python
deeplabcut.convert_detections2tracklets(..., identity_only=True)
```


**Animal assembly and tracking quality** can be assessed via `deeplabcut.utils.make_labeled_video.create_video_from_pickled_tracks`. This function provides an additional diagnostic tool before moving on to refining tracklets.

**Next, tracklets are stitched to form complete tracks with:

```python
deeplabcut.stitch_tracklets(config_path, pickle_file)
```

If the number of tracks to reconstruct is different from the number of individuals
originally defined in the config.yaml, `n_tracks` (i.e., the number of animals you have in your video)
can be directly specified as follows:

```python
deeplabcut.stitch_tracklets(config_path, pickle_file, n_tracks=n)
```
In such cases, file columns will default to dummy animal names (ind1, ind2, ..., up to indn).


### Refine Tracklets:

You can also optionally **refine the tracklets**. You can fix both "major" ID swaps, i.e. perhaps when animals cross, and you can micro-refine the individual body points. You will load the `...trackertype.pickle` file that was created above, and then you can launch a GUI to interactively refine the data. This also has several options, so please check out the docstring. Upon saving the refined tracks you get an `.h5` file (akin to what you might be used to from standard DLC. You can also load (1) filter this to take care of small jitters, and (2) load this `.h5` this to refine (again) in case you find another issue, etc!

```python
deeplabcut.refine_tracklets(path_config_file, pickle_or_h5_file, videofile_path, max_gap=0, min_swap_len=2, min_tracklet_len=2, trail_len=50)
```

If you use the GUI (or otherwise), here are some settings to consider:

<img src="https://images.squarespace-cdn.com/content/v1/57f6d51c9f74566f55ecf271/1619628014395-BQ09VLLTKCLQQGRB5T9A/ke17ZwdGBToddI8pDm48kLMj_XrWI9gi4tVeBdgcB8p7gQa3H78H3Y0txjaiv_0fDoOvxcdMmMKkDsyUqMSsMWxHk725yiiHCCLfrh8O1z4YTzHvnKhyp6Da-NYroOW3ZGjoBKy3azqku80C789l0lt53wR20brczws2A6XSGt3kSTbW7uM0ncVKHWPvgHR4kN5Ka1TcK96ljy4ji9jPkQ/TrackletGUI.png?format=1000w" width="950" title="maDLCtrack" alt="maDLC" align="center" vspace = "50">

*note, setting `max_gap=0` can be used to fill in all frames across the video; otherwise, 1-n is the # of frames you want to fill in, i.e. maybe you want to fill in short gaps of 5 frames, but 15 frames indicates another issue, etc. You can test this in the GUI very easy by editing the value and then re-launch pop-up GUI.

If you fill in gaps, they will be associated to an ultra low probability, 0.01, so you are aware this is not the networks best estimate, this is the human-override! Thus, if you create a video, you need to set your pcutoff to 0 if you want to see these filled in frames.

[Read more here!](functionDetails.md#madeeplabcut-critical-point---assemble--refine-tracklets)

Short demo:  
 <p align="center">
<img src="https://images.squarespace-cdn.com/content/v1/57f6d51c9f74566f55ecf271/1588690928000-90ZMRIM8SN6QE20ZOMNX/ke17ZwdGBToddI8pDm48kJ1oJoOIxBAgRD2ClXVCmKFZw-zPPgdn4jUwVcJE1ZvWQUxwkmyExglNqGp0IvTJZUJFbgE-7XRK3dMEBRBhUpxBw7VlGKDQO2xTcc51Yv6DahHgScLwHgvMZoEtbzk_9vMJY_JknNFgVzVQ2g0FD_s/refineDEMO.gif?format=750w" width="70%">
</p>

### Once you have analyzed video data (and refined your maDeepLabCut tracklets):

Firstly, Here are some tips for scaling up your video analysis, including looping over many folders for batch processing: https://github.com/AlexEMG/DeepLabCut/wiki/Batch-Processing-your-Analysis

You can also filter the predicted bodyparts by:
```python
deeplabcut.filterpredictions(config_path,['/fullpath/project/videos/reachingvideo1.avi'], track_method='box/ellipse/skeleton')
```
Note, this creates a file with the ending filtered.h5 that you can use for further analysis. This filtering step has many parameters, so please see the full docstring by typing: ``deeplabcut.filterpredictions?``

### Plotting Results:

- **NOTE :bulb::mega::** Before you create a video, you should set what threshold to use for plotting. This is set in the `config.yaml` file as `pcutoff` - if you have a well trained network, this should be high, i.e. set it to `0.8` or higher! IF YOU FILLED IN GAPS, you need to set this to 0 to "see" the filled in parts.


- You can also determine a good `pcutoff` value by looking at the likelihood plot created during `plot_trajectories`:

Plot the outputs:
```python
deeplabcut.plot_trajectories(config_path,['/fullpath/project/videos/reachingvideo1.avi'],filtered = True, track_method='box/ellipse/skeleton')
```

Create videos:
```
deeplabcut.create_labeled_video(config_path, [`/analysis/project/videos/reachingvideo1.avi','/fullpath/project/videos/reachingvideo2.avi'],filtered = True, track_method='box/ellipse/skeleton')
```

(more details [here](functionDetails.md#i-video-analysis-and-plotting-results))

### HELP:

In ipython/Jupyter notebook:

```
deeplabcut.nameofthefunction?
```

In python or pythonw:

```
help(deeplabcut.nameofthefunction)
```

### Tips for "daily" use:

<p align="center">
<img src= https://static1.squarespace.com/static/57f6d51c9f74566f55ecf271/t/5ccc5abe0d9297405a428522/1556896461304/howtouseDLC-01.png?format=1000w width="80%">
 </p>

You can always exit an conda environment and easily jump back into a project by simply:

Linux/MacOS formatting example:
```
source activate yourdeeplabcutEnvName
ipython or pythonw
import deeplabcut
config_path ='/home/yourprojectfolder/config.yaml'
```
Windows formatting example:
```
activate yourdeeplabcutEnvName
ipython
import deeplabcut
config_path = r'C:\home\yourprojectfolder\config.yaml'
```

Now, you can run any of the functions described in this documentation.

# Getting help with maDLC:

- If you have a detailed question about how to use the code, or you hit errors that are not "bugs" but you want code assistance, please post on the [![Image.sc forum](https://img.shields.io/badge/dynamic/json.svg?label=forum&amp;url=https%3A%2F%2Fforum.image.sc%2Ftags%2Fdeeplabcut.json&amp;query=%24.topic_list.tags.0.topic_count&amp;colorB=brightgreen&amp;&amp;suffix=%20topics&amp;logo=data:image/png;base64,iVBORw0KGgoAAAANSUhEUgAAAA4AAAAOCAYAAAAfSC3RAAABPklEQVR42m3SyyqFURTA8Y2BER0TDyExZ+aSPIKUlPIITFzKeQWXwhBlQrmFgUzMMFLKZeguBu5y+//17dP3nc5vuPdee6299gohUYYaDGOyyACq4JmQVoFujOMR77hNfOAGM+hBOQqB9TjHD36xhAa04RCuuXeKOvwHVWIKL9jCK2bRiV284QgL8MwEjAneeo9VNOEaBhzALGtoRy02cIcWhE34jj5YxgW+E5Z4iTPkMYpPLCNY3hdOYEfNbKYdmNngZ1jyEzw7h7AIb3fRTQ95OAZ6yQpGYHMMtOTgouktYwxuXsHgWLLl+4x++Kx1FJrjLTagA77bTPvYgw1rRqY56e+w7GNYsqX6JfPwi7aR+Y5SA+BXtKIRfkfJAYgj14tpOF6+I46c4/cAM3UhM3JxyKsxiOIhH0IO6SH/A1Kb1WBeUjbkAAAAAElFTkSuQmCC)](https://forum.image.sc/tags/deeplabcut)

- If you have a quick, short question that fits a "chat" format:
[![Gitter](https://badges.gitter.im/DeepLabCut/community.svg)](https://gitter.im/DeepLabCut/community?utm_source=badge&utm_medium=badge&utm_campaign=pr-badge)

- If you want to share some results, or see others:
[![Twitter Follow](https://img.shields.io/twitter/follow/DeepLabCut.svg?label=DeepLabCut&style=social)](https://twitter.com/DeepLabCut)

- If you have a code bug report, please create an issue and show the minimal code to reproduce the error: https://github.com/DeepLabCut/DeepLabCut/issues

- if you are looking for resources to increase your understanding of the software and general guidelines, we have an open source, free course: http://DLCcourse.deeplabcut.org.

**Please note:** what we cannot do is provided support or help designing your experiments and data analysis. The number of requests for this is too great to sustain in our inbox. We are happy to answer such questions in the forum as a community, in a scalable way. We hope and believe we have given enough tools and resources to get started and to accelerate your research program, and this is backed by the >700 citations using DLC, 2 clinical trials by others, and countless applications. Thus, we believe this code works, is accessible, and with limited programming knowledge can be used. Please read our [Missions & Values statement](https://github.com/DeepLabCut/DeepLabCut/blob/master/docs/MISSION_AND_VALUES.md) to learn more about what we DO hope to provide you.<|MERGE_RESOLUTION|>--- conflicted
+++ resolved
@@ -224,10 +224,12 @@
 
 For each video directory in labeled-data this function creates a subdirectory with **labeled** as a suffix. Those directories contain the frames plotted with the annotated body parts. The user can double check if the body parts are labeled correctly. If they are not correct, the user can reload the frames (i.e. `deeplabcut.label_frames`), move them around, and click save again.
 
+**CROP+LABEL:** When you are done checking the label quality and adjusting if needed, please then use this new function to crop frames /labels for more efficient training. PLEASE call this before you create a training dataset by running:
+```python
+deeplabcut.cropimagesandlabels(path_config_file, userfeedback=False)
+```
 ### Create Training Dataset:
 
-<<<<<<< HEAD
-=======
 Ideally for training DNNs, one uses large batch sizes. Thus, for mutli-animal training batch processing is preferred. This means that we'd like the images to be similarly sized. You can of course have differing size of images you label (but we suggest cropping out useless pixels!). So, we have a new function that can pre-process your data to be compatible with batch training. As noted above, please run this function before you `create_multianmialtraining_dataset`. This function assures that each crop is "small", by default 400 x 400, which allows larger batchsizes and that there are multiple crops so that different parts of larger images are covered.
 
 You **should also first run** `deeplabcut.cropimagesandlabels(config_path)` before creating a training set, as we use batch processing and many users have smaller GPUs that cannot accommodate larger images + larger batchsizes. This is also a type of data augmentation.
@@ -237,7 +239,6 @@
 ```python
 deeplabcut.cropimagesandlabels(path_config_file, size=(400, 400), userfeedback=False)
 ```
->>>>>>> dd623436
 At this point you also select your neural network type. Please see Lauer et al. 2021 for options. For **create_multianimaltraining_dataset** we already changed this such that by default you will use imgaug, ADAM optimization, our new DLCRNet, and batch training. We suggest these defaults at this time. Then run:
 
 ```python
@@ -264,7 +265,7 @@
 **OPTIONAL POINTS:**
 
 With the data-driven skeleton selection introduced in 2.2rc1, DLC networks are trained by default
-on complete skeletons (i.e., they learn all possible redundant connections), before being optimally pruned
+on complete skeletons (i.e., they learn all possible redundant connections), before being optimially pruned
 at model evaluation. Although this procedure is by far superior to manually defining a graph,
 we leave manually-defining a skeleton as an option for the advanced user:
 
@@ -286,16 +287,6 @@
 
 
 Alternatively, you can set the loader (as well as other training parameters) in the **pose_cfg.yaml** file of the model that you want to train. Note, to get details on the options, look at the default file: [**pose_cfg.yaml**](https://github.com/AlexEMG/DeepLabCut/blob/master/deeplabcut/pose_cfg.yaml).
-
-
-Importantly, image cropping as previously done with `deeplabcut.cropimagesandlabels` in multi-animal projects
-is now part of the augmentation pipeline. In other words, image crops are no longer stored in labeled-data/..._cropped
-folders. Crop number and size still default to 10 and (400, 400),
-but they can be easily edited prior to training in the **pose_cfg.yaml** configuration file.
-If your images are very large (2k, 4k pixels), consider increasing this size, but be aware unless you have a lagre GPU (24 GB or more), you will hit memory errors. _You can lower the batchsize, but this may affect performance._
-
-As a reminder, cropping images into smaller patches is a form of data augmentation that simultaneously
-allows the use of batch processing even on small GPUs that could not otherwise accommodate larger images + larger batchsizes..
 
 
 ### Train The Network:
