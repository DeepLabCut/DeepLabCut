--- conflicted
+++ resolved
@@ -73,11 +73,7 @@
     opencv=True,
     slider_width=25,
     config3d=None,
-<<<<<<< HEAD
     extracted_cam=0,
-=======
-    extracted_cam=0,  # +++
->>>>>>> 821d3d9b
 ):
     """
     Extracts frames from the videos in the config.yaml file. Only the videos in the config.yaml will be used to select the frames.\n
@@ -90,11 +86,7 @@
 
     After frames have been extracted from all videos from one camera, matched frames from other cameras can be extracted using mode = ``match``.
     This is necessary if you plan to use epipolar lines to improve labeling across multiple camera angles. It will overwrite previously extracted
-<<<<<<< HEAD
     images from the second camera angle if necessary.
-=======
-    images from the second camera angle if necessary. #+++
->>>>>>> 821d3d9b
 
     Please refer to the user guide for more details on methods and parameters https://www.nature.com/articles/s41596-019-0176-0
     or the preprint: https://www.biorxiv.org/content/biorxiv/early/2018/11/24/476531.full.pdf
@@ -180,13 +172,8 @@
     """
     import os
     import sys
-<<<<<<< HEAD
     import re
     import glob
-=======
-    import re  # +++
-    import glob  # +++
->>>>>>> 821d3d9b
     import numpy as np
     from pathlib import Path
     from skimage import io
