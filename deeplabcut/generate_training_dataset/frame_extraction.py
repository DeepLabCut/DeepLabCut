--- conflicted
+++ resolved
@@ -12,29 +12,6 @@
     """
     Extracts frames from the videos in the config.yaml file. Only the videos in the config.yaml will be used to select the frames.
     Use the function ``add_new_video`` at any stage of the project to add new videos to the config file and extract their frames.
-<<<<<<< HEAD
-
-    Parameters
-    ----------
-    config : string
-        Full path of the config.yaml file.
-    mode : {'automatic', 'manual'}, optional
-        The mode of extraction.
-    algo : {'kmeans', 'uniform'}, optional
-        The algorithm to use for selecting the frames (default 'uniform').
-        Currently, deeplabcut supports either 'kmeans' or 'uniform' based selection.
-        Only required for 'automatic' mode.
-    crop : bool, optional
-        Use of the `crop` parameters in the config.yaml file (default False).
-    checkcropping : bool, optional
-        Checking for cropping (default False).
-        If ``True``, the cropping parameters are overlaid in a plot of the first frame to check and the user can decide if the program should proceed with those parameters, or perhaps edit them.
-    Screens : int, optional
-        Number of Screens in landscape mode, (i.e. if you have 2 screens, enter 2) (default 1).
-    scale_w, scale_h : float, optional
-        How much of the screen the GUI should occupy (default .8, .8).
-
-=======
     
     The provided function either selects frames from the videos in a randomly and temporally uniformly distributed way (uniform), \n 
     by clustering based on visual appearance (k-means), or by manual selection. 
@@ -71,7 +48,6 @@
     The three parameters Screens=1,scale_w=.8,scale_h=.8 define the relative height (scale_h), relative widht (scale_w) and number of screens (horizontally) and thereby 
     affect the dimensions of the manual frame extraction GUI.
         
->>>>>>> 8a155166
     Examples
     --------
 
@@ -118,13 +94,9 @@
         config_file = Path(config).resolve()
         with open(str(config_file), 'r') as ymlfile:
             cfg = yaml.load(ymlfile)
-<<<<<<< HEAD
-        print("Reading config file successfully...")
-
-=======
+
         print("Config file read successfully.")
         
->>>>>>> 8a155166
         numframes2pick = cfg['numframes2pick']
         start = cfg['start']
         stop = cfg['stop']
@@ -138,39 +110,7 @@
         videos = cfg['video_sets'].keys()
         for vindex,video in enumerate(videos):
             #plt.close("all")
-<<<<<<< HEAD
-
-            #update to openCV
-            clip = VideoFileClip(video)
-            indexlength = int(np.ceil(np.log10(clip.duration * clip.fps)))
-            if crop==True:
-                print("Make sure you change the crop parameters in the config.yaml file. The default parameters are set to the video dimensions.")
-                coords = cfg['video_sets'][video]['crop'].split(',')
-                image = clip.get_frame(start*clip.duration) #frame is accessed by index *1./clip.fps (fps cancels)
-
-                fname = Path(video)
-                output_path = Path(config).parents[0] / 'labeled-data' / fname.stem
-
-                if output_path.exists() and checkcropping==True:
-                    fig,ax = plt.subplots(1)
-                    # Display the image
-                    ax.imshow(image)
-                    # Create a Rectangle patch
-                    rect = patches.Rectangle((int(coords[0]),int(coords[2])),int(coords[1])-int(coords[0]),int(coords[3])-int(coords[2]),linewidth=3,edgecolor='r',facecolor='none')
-                    # Add the patch to the Axes
-                    ax.add_patch(rect)
-                    plt.show()
-
-                    print("The red boundary indicates how the cropped image will look.")
-                    #saveimg = str(Path(config).parents[0] / Path('labeled-data','IsCroppingOK_'+fname.stem +".png"))
-                    #io.imsave(saveimg, image)
-
-                    msg = input("Is the cropping ok? (yes/no): ")
-                    if msg == "yes" or msg == "y" or msg =="Yes" or msg == "Y":
-                      if len(os.listdir(output_path))==0: #check if empty
-                            #store full frame (good for augmentation)
-=======
-            
+
             if userfeedback==True:
                 print("Do you want to extract (perhaps additional) frames for video:", video, "?")
                 askuser = input("yes/no")
@@ -226,7 +166,6 @@
                     
                     elif output_path.exists(): #cropping without checking:
                             coords = cfg['video_sets'][video]['crop'].split(',')
->>>>>>> 8a155166
                             index = np.random.randint(int(clip.duration * clip.fps/2))
                             image = img_as_ubyte(clip.get_frame(index * 1. / clip.fps))
                             output_path = Path(config).parents[0] / 'labeled-data' / Path(video).stem
@@ -235,50 +174,6 @@
 
                             # crop and move on with extraction of frames:
                             clip=clip.crop(y1 = int(coords[2]),y2 = int(coords[3]),x1 = int(coords[0]), x2 = int(coords[1]))
-<<<<<<< HEAD
-                      else:
-                          askuser=input ("The directory already contains some frames. Do you want to add to it?(yes/no): ")
-                          if askuser=='y' or askuser=='yes' or askuser=='Y' or askuser=='Yes':
-                              clip=clip.crop(y1 = int(coords[2]),y2 = int(coords[3]),x1 = int(coords[0]), x2 = int(coords[1]))
-                          else:
-                              sys.exit("Delete the frames and try again later!")
-                    else:
-                      sys.exit("Correct the crop parameters in the config.yaml file and try again!")
-
-                elif output_path.exists(): #cropping without checking:
-                        coords = cfg['video_sets'][video]['crop'].split(',')
-                        index = np.random.randint(int(clip.duration * clip.fps/2))
-                        image = img_as_ubyte(clip.get_frame(index * 1. / clip.fps))
-                        output_path = Path(config).parents[0] / 'labeled-data' / Path(video).stem
-                        saveimg = str(output_path) +'/img'+ str(index).zfill(indexlength) + ".png"
-                        io.imsave(saveimg, image)
-
-                        # crop and move on with extraction of frames:
-                        clip=clip.crop(y1 = int(coords[2]),y2 = int(coords[3]),x1 = int(coords[0]), x2 = int(coords[1]))
-
-            print("Extracting frames based on %s ..." %algo)
-            if algo =='uniform': #extract n-1 frames (0 was already stored)
-                frames2pick=frameselectiontools.UniformFrames(clip,numframes2pick-1,start,stop)
-            elif algo =='kmeans':
-                frames2pick=frameselectiontools.KmeansbasedFrameselection(clip,numframes2pick-1,start,stop)
-            else:
-                print("Please implement this method yourself and send us a pull request! Otherwise, choose 'uniform' or 'kmeans'.")
-                frames2pick=[]
-
-            indexlength = int(np.ceil(np.log10(clip.duration * clip.fps))) 
-            for index in frames2pick:
-                try:
-                    image = img_as_ubyte(clip.get_frame(index * 1. / clip.fps))
-                    output_path = Path(config).parents[0] / 'labeled-data' / Path(video).stem
-                    img_name = str(output_path) +'/img'+ str(index).zfill(indexlength) + ".png"
-                    io.imsave(img_name,image)
-                except FileNotFoundError:
-                    print("Frame # ", index, " does not exist.")
-
-            #close video.
-            clip.close()
-            del clip
-=======
                 else:
                     numframes2pick=cfg['numframes2pick']+1 # without cropping a full size frame will not be extracted >> thus one more frame should be selected in next stage.
                     
@@ -304,7 +199,6 @@
                 #close video. 
                 clip.close()
                 del clip
->>>>>>> 8a155166
     else:
         print("Invalid MODE. Choose either 'manual' or 'automatic'. Check ``help(deeplabcut.extract_frames)`` on python and ``deeplabcut.extract_frames?`` \
               for ipython/jupyter notebook for more details.")
