--- conflicted
+++ resolved
@@ -582,19 +582,6 @@
     def mine(self, n_samples):
         p = np.asarray([t.likelihood for t in self])
         p /= p.sum()
-<<<<<<< HEAD
-        tracklets = np.random.choice(self, n_samples, p=p)
-        triplets = []
-        for tracklet in tracklets:
-            ind_anchor, ind_pos = np.random.choice(tracklet.inds, 2, replace=False)
-            anchor = tracklet.get_data_at(ind_anchor)[:, :2].astype(int)
-            pos = tracklet.get_data_at(ind_pos)[:, :2].astype(int)
-            overlapping_tracklet = np.random.choice(
-                # Filter tracklets overlapping at ind_anchor
-                [t for t in self._lu_overlap[tracklet] if ind_anchor in t.inds]
-            )
-            neg = overlapping_tracklet.get_data_at(ind_anchor)[:, :2].astype(int)
-=======
         triplets = []
         while len(triplets) != n_samples:
             tracklet = np.random.choice(self, p=p)
@@ -610,7 +597,6 @@
             neg = overlapping_tracklet.get_data_at(ind_anchor)[:, :2].astype(int)
             ind_pos = np.random.choice(tracklet.inds[tracklet.inds != ind_anchor])
             pos = tracklet.get_data_at(ind_pos)[:, :2].astype(int)
->>>>>>> 81bfdc9a
             triplet = (
                 (anchor, ind_anchor),
                 (pos, ind_pos),
