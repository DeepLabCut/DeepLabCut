--- conflicted
+++ resolved
@@ -35,20 +35,8 @@
 
 def analyze_videos(config,videos,shuffle=1,trainingsetindex=0,videotype='avi',gputouse=None,save_as_csv=False):
     """
-<<<<<<< HEAD
     Makes prediction based on a trained network. The index of the trained network is specified by parameters in the config file (in particular the variable `snapshotindex`)
 
-=======
-    Makes prediction based on a trained network. The index of the trained network is specified by parameters in the config file (in particular the variable 'snapshotindex')
-    
-    You can crop the video (before analysis), by changing 'cropping'=True and setting 'x1','x2','y1','y2' in the config file. The same cropping parameters will then be used for creating the video.
-    
-    Output: The labels are stored as MultiIndex Pandas Array, which contains the name of the network, body part name, (x, y) label position \n
-            in pixels, and the likelihood for each frame per body part. These arrays are stored in an efficient Hierarchical Data Format (HDF) \n
-            in the same directory, where the video is stored. However, if the flag save_as_csv is set to True, the data can also be exported in \n
-            comma-separated values format (.csv), which in turn can be imported in many programs, such as MATLAB, R, Prism, etc.
-    
->>>>>>> 195c32e3
     Parameters
     ----------
     config : str
@@ -97,12 +85,8 @@
         del os.environ['TF_CUDNN_USE_AUTOTUNE'] #was potentially set during training
 
     tf.reset_default_graph()
-<<<<<<< HEAD
-
-=======
     start_path=os.getcwd() #record cwd to return to this directory in the end
     
->>>>>>> 195c32e3
     cfg = auxiliaryfunctions.read_config(config)
     trainFraction = cfg['TrainingFraction'][trainingsetindex]
     modelfolder=os.path.join(cfg["project_path"],str(auxiliaryfunctions.GetModelFolder(trainFraction,shuffle,cfg)))
@@ -273,16 +257,8 @@
 
 
 def AnalzyeVideo(video,DLCscorer,cfg,dlc_cfg,sess,inputs, outputs,pdindex,save_as_csv):
-<<<<<<< HEAD
-    #from moviepy.editor import VideoFileClip
-
-    print(video)
-    #videotype = Path(video).suffix
-    print("Starting % ", video)
-=======
     ''' Helper function for analyzing a video '''
     print("Starting to analyze % ", video)
->>>>>>> 195c32e3
     vname = Path(video).stem
     dataname = os.path.join(str(Path(video).parents[0]),vname + DLCscorer + '.h5')
     try:
