--- conflicted
+++ resolved
@@ -8,9 +8,5 @@
 Licensed under GNU Lesser General Public License v3.0
 """
 
-<<<<<<< HEAD
 __version__ = '2.1.7.1'
-=======
-__version__ = '2.1.6.4'
->>>>>>> 3ab51703
 VERSION = __version__