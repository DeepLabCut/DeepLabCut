--- conflicted
+++ resolved
@@ -1209,11 +1209,7 @@
                             lookup[j].pop(i)
                 assembled.update(assembly._idx)
                 assemblies.append(assembly)
-<<<<<<< HEAD
-                
-=======
-
->>>>>>> c124e7de
+
         if len(assemblies) == self.max_n_individuals:
             return assemblies
 
