--- conflicted
+++ resolved
@@ -358,7 +358,6 @@
     return w * h
 
 
-<<<<<<< HEAD
 def calc_bbox_overlap(bbox1: np.ndarray, bbox2: np.ndarray) -> np.ndarray:
     """
     Calculate the overlap between two bounding boxes
@@ -387,10 +386,7 @@
     return intersection / union
 
 
-def _annotation_to_keypoints(annotation: dict) -> np.array:
-=======
 def _annotation_to_keypoints(annotation: dict, h: int, w: int) -> np.array:
->>>>>>> 8b93e0de
     """
     Convert the coco annotations into array of keypoints returns the array of the
     keypoints' visibility. If keypoint is not visible, the value for (x,y) coordinates
