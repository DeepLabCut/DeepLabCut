#
# DeepLabCut Toolbox (deeplabcut.org)
# © A. & M.W. Mathis Labs
# https://github.com/DeepLabCut/DeepLabCut
#
# Please see AUTHORS for contributors.
# https://github.com/DeepLabCut/DeepLabCut/blob/main/AUTHORS
#
# Licensed under GNU Lesser General Public License v3.0
#
from __future__ import annotations

from dataclasses import dataclass

import albumentations as A
import numpy as np
from torch.utils.data import Dataset

from deeplabcut.pose_estimation_pytorch.data.image import load_image, _crop_and_pad_image_torch
from deeplabcut.pose_estimation_pytorch.data.utils import (
    _crop_image_keypoints,
    _extract_keypoints_and_bboxes,
    apply_transform,
    bbox_from_keypoints,
    calc_bbox_overlap,
    map_id_to_annotations,
    map_image_path_to_id,
    pad_to_length,
    safe_stack,
)
from deeplabcut.pose_estimation_pytorch.task import Task
from deeplabcut.pose_estimation_pytorch.data.generative_sampling import GenerativeSampler


@dataclass(frozen=True)
class PoseDatasetParameters:
    """Parameters for a pose dataset

    Attributes:
        bodyparts: the names of bodyparts in the dataset
        unique_bpts: the names of unique bodyparts, or an empty list
        individuals: the names of individuals
        with_center_keypoints: whether to compute center keypoints for individuals
        color_mode: {"RGB", "BGR"} the mode to load images in
    """

    bodyparts: list[str]
    unique_bpts: list[str]
    individuals: list[str]
    with_center_keypoints: bool = False
    color_mode: str = "RGB"
    cropped_image_size: tuple[int, int] | None = None

    @property
    def num_joints(self) -> int:
        return len(self.bodyparts)

    @property
    def num_unique_bpts(self) -> int:
        return len(self.unique_bpts)

    @property
    def max_num_animals(self) -> int:
        return len(self.individuals)


@dataclass
class PoseDataset(Dataset):
    """A pose dataset"""

    images: list[dict]
    annotations: list[dict]
    parameters: PoseDatasetParameters
    transform: A.BaseCompose | None = None
    mode: str = "train"
    task: Task = Task.BOTTOM_UP

    def __post_init__(self):
        self.image_path_id_map = map_image_path_to_id(self.images)
        self.annotation_idx_map = map_id_to_annotations(self.annotations)
        self.img_id_to_index = {
            img["id"]: index for index, img in enumerate(self.images)
        }

        if self.task == Task.CTD:
            self.generative_sampler = GenerativeSampler(self.parameters.num_joints)

    def __len__(self):
        # TODO: TD/CTD should only return the number of annotations that aren't unique_bodyparts
        if self.task in (Task.BOTTOM_UP, Task.DETECT):
            return len(self.images)

        return len(self.annotations)

    def _get_raw_item(self, index: int) -> tuple[str, list[dict], int]:
        """
        Retrieve the image path and annotations for the specified index.

        Args:
            index (int): The index of the item to retrieve.

        Returns:
            tuple[str, list]: A tuple containing the image path and annotations.

        Note:
            This method is used by the __getitem__ method to fetch raw data from the dataset storage.
            If `self.crop` is True, it returns the image path and a list with a single annotation.
            Otherwise, it returns the image path and a list of annotations for all instances in the image.
        """
        img = self.images[index]
        anns = [self.annotations[idx] for idx in self.annotation_idx_map[img["id"]]]
        return img["file_name"], anns, img["id"]

    def _get_raw_item_crop(self, index: int) -> tuple[str, list[dict], int]:
        ann = self.annotations[index]
        img = self.images[self.img_id_to_index[ann["image_id"]]]
        return img["file_name"], [ann], img["id"]
    
    def _get_raw_item_crop_context(self, index: int) -> tuple[str, list[dict], int]:
        """
        Includes keypoints from other individuals in the image ("context").
        """
        ann = self.annotations[index]
        img = self.images[self.img_id_to_index[ann["image_id"]]]
        near_anns = []
        for idx in self.annotation_idx_map[img["id"]]:
            # we consider near annotations to be those whose bounding boxes overlap wih the current item
            #if idx != index and calc_bbox_overlap(ann['bbox'], self.annotations[idx]['bbox']) > 0:
            #HACK: add same annotation as near keypoints so that we don't have empty list
            if calc_bbox_overlap(ann['bbox'], self.annotations[idx]['bbox']) > 0:
                near_anns.append(self.annotations[idx])
        return img["file_name"], [ann] + near_anns, img["id"]

    def __getitem__(self, index: int) -> dict:
        """
        Gets the item at the specified index from the dataset.

        Args:
            index: ordered number of the items in the dataset

        Returns:
            dict: corresponding to the image annotations, with keys:
            {
                "image": image tensor of shape (c, h, w),
                "image_id": the ID of the image,
                "path": the filepath to the image,
                "original_size": the original (h, w) size before transforms
                "offsets": the (x, y) offsets to apply to the keypoints in TD mode
                "scales": the (x, y) scales to apply to the keypoints in TD mode
                "annotations": {
                    "keypoints": array of keypoints, invisible keypoints appear as (-1,-1)
                    "keypoints_unique": the unique keypoints, if there are any
                    "area": array of animals area in this image
                    "boxes": the bounding boxes in this image
                    "is_crowd": is_crowd annotations
                    "labels": category_id annotations for boxes
                },
            }
        """
        image_path, anns, image_id = self._get_data_based_on_task(index)
        image = load_image(image_path, color_mode=self.parameters.color_mode)
        original_size = image.shape
        (
            keypoints,
            keypoints_unique,
            bboxes,
            annotations_merged,
        ) = self.extract_keypoints_and_bboxes(anns, image.shape)
        scales, offsets = (1, 1), (0, 0)

        if self.task in (Task.TOP_DOWN, Task.CTD):
            if self.parameters.cropped_image_size is None:
                raise ValueError(
                    "You must specify a cropped image size for top-down models"
                )
            if len(bboxes) > 1 and self.task == Task.TOP_DOWN:
                raise ValueError(
                    "There can only be one bbox per item in TD datasets, found "
                    f"{bboxes} for {index} (image {image_path})"
                )
            bboxes = bboxes.astype(int)

            if self.task == Task.CTD:
                near_keypoints = keypoints[1:]
                keypoints = keypoints[:1]
                synthesized_keypoints = self.generative_sampler(
                     keypoints=keypoints.reshape(-1, 3),
                     near_keypoints=near_keypoints.reshape(len(near_keypoints),-1, 3),
                     area=bboxes[0,2]*bboxes[0,3],
                     image_size=original_size,
                )
                # for testing the speed of the generative sampling
                #synthesized_keypoints = keypoints.reshape(-1,3) + np.random.normal(0, 1, keypoints.reshape(-1,3).shape)
                
                bboxes[0] = bbox_from_keypoints(synthesized_keypoints[:, :2], original_size[0], original_size[1], 10)

            # TODO: The following code should be replaced by a numpy version
            image, offsets, scales = _crop_and_pad_image_torch(
                image, bboxes[0], "xywh", self.parameters.cropped_image_size[0]
            )
            keypoints[:, :, 0] = (keypoints[:, :, 0] - offsets[0]) / scales[0]
            keypoints[:, :, 1] = (keypoints[:, :, 1] - offsets[1]) / scales[1]
<<<<<<< HEAD
            if self.task == Task.CTD:
                synthesized_keypoints[:, 0] = (synthesized_keypoints[:, 0] - offsets[0]) / scales[0]
                synthesized_keypoints[:, 1] = (synthesized_keypoints[:, 1] - offsets[1]) / scales[1]
                keypoints = safe_stack([keypoints, synthesized_keypoints[None,...]], (0, self.parameters.num_joints, 3))
            bboxes = np.zeros((0, 4))  # No more bboxes as we cropped around them
=======
            bboxes = bboxes[:1]
            bboxes[..., 0] = (bboxes[..., 0] - offsets[0]) / scales[0]
            bboxes[..., 1] = (bboxes[..., 1] - offsets[1]) / scales[1]
            bboxes[..., 2] = bboxes[..., 2] / scales[0]
            bboxes[..., 3] = bboxes[..., 3] / scales[1]
            bboxes = np.clip(bboxes, 0, self.parameters.cropped_image_size[0] - 1)
>>>>>>> 8b93e0de

        transformed = self.apply_transform_all_keypoints(
            image, keypoints, keypoints_unique, bboxes
        )
        keypoints = transformed["keypoints"]
        bboxes = transformed["bboxes"]

        if self.parameters.with_center_keypoints:
            keypoints = self.add_center_keypoints(keypoints)

        item = self._prepare_final_data_dict(
            transformed["image"],
            keypoints,
            transformed["keypoints_unique"],
            original_size,
            image_path,
            bboxes,
            image_id,
            annotations_merged,
            offsets,
            scales,
        )
        return item

    def _prepare_final_data_dict(
        self,
        image: np.ndarray,
        keypoints: np.ndarray,
        keypoints_unique: np.ndarray,
        original_size: tuple[int, int],
        image_path: str,
        bboxes: np.array,
        image_id: int,
        annotations_merged: dict,
        offsets: tuple[int, int],
        scales: tuple[float, float],
    ) -> dict[str, np.ndarray | dict[str, np.ndarray]]:
        context = dict()
        if self.task == Task.CTD:
            context["cond_keypoints"] = keypoints[1,:,:,:2].astype(np.single)
        return {
            "image": image.transpose((2, 0, 1)),
            "image_id": image_id,
            "path": image_path,
            "original_size": np.array(original_size),
            "offsets": np.array(offsets),
            "scales": np.array(scales),
            "annotations": self._prepare_final_annotation_dict(
                keypoints, keypoints_unique, bboxes, annotations_merged
            ),
            "context": context
        }

    def _prepare_final_annotation_dict(
        self,
        keypoints: np.ndarray,
        keypoints_unique: np.ndarray,
        bboxes: np.array,
        anns: dict,
    ) -> dict[str, np.ndarray]:
        num_animals = self.parameters.max_num_animals
        individual_ids = anns["individual_id"]
        if self.task in (Task.TOP_DOWN, Task.CTD):
            num_animals = 1
            if self.task == Task.CTD:
                keypoints = keypoints[0]
                individual_ids = anns["individual_id"][:1]

        bbox_widths = np.maximum(1, bboxes[..., 2])
        bbox_heights = np.maximum(1, bboxes[..., 3])
        area = bbox_widths * bbox_heights
        if 'individual_id' not in anns:
            anns['individual_id'] = -np.ones(len(anns['category_id']), dtype=int)

        return {
            "keypoints": pad_to_length(keypoints[..., :2], num_animals, -1).astype(np.single),
            "keypoints_unique": keypoints_unique[..., :2].astype(np.single),
            "with_center_keypoints": self.parameters.with_center_keypoints,
<<<<<<< HEAD
            "area": pad_to_length(bboxes[...,2]*bboxes[...,3], num_animals, 0).astype(np.single),
=======
            "area": pad_to_length(area, num_animals, 0).astype(np.single),
>>>>>>> 8b93e0de
            "boxes": pad_to_length(bboxes, num_animals, 0).astype(np.single),
            #"is_crowd": pad_to_length(anns["iscrowd"], num_animals, 0).astype(int),
            #"labels": pad_to_length(anns["category_id"], num_animals, -1).astype(int),
            "individual_ids": pad_to_length(individual_ids, num_animals, -1).astype(int),
        }

    def _get_data_based_on_task(self, index: int) -> tuple[str, list[dict], int]:
        """
        Retrieve data based on the specified task.

        For the 'TD' (top-down pose estimation) task:
        - Provides a cropped image and its annotations.
        - The shape of annotations['keypoints'] is (1, num_joints, 2).

        For 'BU' and 'DT' tasks:
        - Provides the full, non-cropped image and its annotations.
        - The shape of annotations['keypoints'] is (max_num_animals, num_joints, 2).

        Args:
            index: Index of the item in the dataset.

        Returns:
            tuple: Tuple containing the image path, annotations, and image ID.
        """
        if self.task == Task.TOP_DOWN:
            return self._get_raw_item_crop(index)
        elif self.task == Task.CTD:
            return self._get_raw_item_crop_context(index)
        elif self.task in (Task.BOTTOM_UP, Task.DETECT):
            return self._get_raw_item(index)

        raise ValueError(f"Unknown task: {self.task}")

    def apply_transform_all_keypoints(
        self,
        image: np.ndarray,
        keypoints: np.ndarray,
        keypoints_unique: np.ndarray,
        bboxes: np.ndarray,
    ) -> dict[str, np.ndarray]:
        """Transforms the image using this class's transform

        Args:
            image: the image to transform
            keypoints: an array of shape (num_individuals, num_joints, 3) containing
                the keypoints in the image
            keypoints_unique: an array of shape (num_unique_bodyparts, 3) containing
                the unique keypoints in the image
            bboxes: the bounding boxes in the image

        Returns:
            the augmented image, keypoints and bboxes, in format
            {
                "image": (h, w, c),
                "keypoints": (num_individuals, num_joints, 3),
                "keypoints_unique": (num_unique_bodyparts, 3),
                "bboxes": (4,),
            }
        """
        class_labels = [
            f"individual{i}_{bpt}"
            for i in range(len(keypoints))
            for bpt in self.parameters.bodyparts
        ] + [f"unique_{bpt}" for bpt in self.parameters.unique_bpts]

        all_keypoints = keypoints.reshape(-1, 3)
        if self.parameters.num_unique_bpts > 0:
            all_keypoints = np.concatenate([all_keypoints, keypoints_unique], axis=0)

        transformed = apply_transform(
            self.transform, image, all_keypoints, bboxes, class_labels=class_labels
        )
        if self.parameters.num_unique_bpts > 0:
            keypoints = transformed["keypoints"][
                : -self.parameters.num_unique_bpts
            ].reshape(*keypoints.shape)
            keypoints_unique = transformed["keypoints"][
                -self.parameters.num_unique_bpts :
            ]
            keypoints_unique = keypoints_unique.reshape(
                self.parameters.num_unique_bpts, 3
            )
        else:
            keypoints = transformed["keypoints"].reshape(*keypoints.shape)
            keypoints_unique = np.zeros((0,))

        transformed["keypoints"] = keypoints
        transformed["keypoints_unique"] = keypoints_unique
        transformed["bboxes"] = np.array(transformed["bboxes"])
        if len(transformed["bboxes"]) == 0:
            transformed["bboxes"] = np.zeros((0, 4))

        return transformed

    @staticmethod
    def crop(
        image: np.ndarray,
        keypoints,
        coords: tuple[tuple[int, int], tuple[int, int]],
        output_size: tuple[int, int],
    ) -> tuple[np.ndarray, np.ndarray, tuple[int, int], tuple[int, int]]:
        """
        Crop the image based on a given bounding box and resize it to the desired output size.

        Args:
            image: the image to transform
            keypoints: an array of shape (num_individuals, num_joints, 3) containing
                the keypoints in the image
            coords: A bounding box defined as ((x_center, y_center), (width, height)).
            output_size: Desired size for the output cropped, padded and resized image.

        Returns:
            Cropped (and possibly padded) and resized image.
            Offsets used for cropping.
            Padding sizes.
            Scale factor used to resize the image.
        """
        return _crop_image_keypoints(image, keypoints, coords, output_size)

    def extract_keypoints_and_bboxes(
        self, anns: list[dict], image_shape: tuple[int, int, int]
    ) -> tuple[np.ndarray, np.ndarray, np.ndarray, dict[str, np.ndarray]]:
        """
        Args:
            anns: COCO-style annotations
            image_shape: the (h, w, c) shape of the image for which to get annotations

        Returns:
            keypoints with shape (n_annotation, num_joints, 3)
            unique_keypoints with shape (num_unique_bpts, 3)
            bboxes in xywh format with shape (n_annotation, 4)
            annotations_merged, where each key contains n_annotation values
        """
        return _extract_keypoints_and_bboxes(
            anns,
            image_shape,
            self.parameters.num_joints,
            self.parameters.num_unique_bpts,
        )

    @staticmethod
    def add_center_keypoints(keypoints: np.ndarray) -> np.ndarray:
        """Adds a keypoint in the mean of each individual"""
        center_keypoints = keypoints.copy()
        center_keypoints[center_keypoints == -1] = np.nan
        center_keypoints = np.nanmean(center_keypoints, axis=1)
        np.nan_to_num(center_keypoints, copy=False, nan=-1)
        return np.concatenate((keypoints, center_keypoints[:, None, :]), axis=1)<|MERGE_RESOLUTION|>--- conflicted
+++ resolved
@@ -200,20 +200,16 @@
             )
             keypoints[:, :, 0] = (keypoints[:, :, 0] - offsets[0]) / scales[0]
             keypoints[:, :, 1] = (keypoints[:, :, 1] - offsets[1]) / scales[1]
-<<<<<<< HEAD
             if self.task == Task.CTD:
                 synthesized_keypoints[:, 0] = (synthesized_keypoints[:, 0] - offsets[0]) / scales[0]
                 synthesized_keypoints[:, 1] = (synthesized_keypoints[:, 1] - offsets[1]) / scales[1]
                 keypoints = safe_stack([keypoints, synthesized_keypoints[None,...]], (0, self.parameters.num_joints, 3))
-            bboxes = np.zeros((0, 4))  # No more bboxes as we cropped around them
-=======
             bboxes = bboxes[:1]
             bboxes[..., 0] = (bboxes[..., 0] - offsets[0]) / scales[0]
             bboxes[..., 1] = (bboxes[..., 1] - offsets[1]) / scales[1]
             bboxes[..., 2] = bboxes[..., 2] / scales[0]
             bboxes[..., 3] = bboxes[..., 3] / scales[1]
-            bboxes = np.clip(bboxes, 0, self.parameters.cropped_image_size[0] - 1)
->>>>>>> 8b93e0de
+            bboxes = np.clip(bboxes, 0, self.parameters.cropped_image_size[0] - 1) #TODO: clip based on [x,y,x,y]?
 
         transformed = self.apply_transform_all_keypoints(
             image, keypoints, keypoints_unique, bboxes
@@ -292,11 +288,7 @@
             "keypoints": pad_to_length(keypoints[..., :2], num_animals, -1).astype(np.single),
             "keypoints_unique": keypoints_unique[..., :2].astype(np.single),
             "with_center_keypoints": self.parameters.with_center_keypoints,
-<<<<<<< HEAD
-            "area": pad_to_length(bboxes[...,2]*bboxes[...,3], num_animals, 0).astype(np.single),
-=======
             "area": pad_to_length(area, num_animals, 0).astype(np.single),
->>>>>>> 8b93e0de
             "boxes": pad_to_length(bboxes, num_animals, 0).astype(np.single),
             #"is_crowd": pad_to_length(anns["iscrowd"], num_animals, 0).astype(int),
             #"labels": pad_to_length(anns["category_id"], num_animals, -1).astype(int),
