--- conflicted
+++ resolved
@@ -126,13 +126,8 @@
 
             # Look for the filtered predictions file
             try:
-<<<<<<< HEAD
-                print("Trying to find filtered predictions...")
-                df_cam1 = pd.read_hdf(glob.glob(os.path.join(path_h5_file,str('*'+base_filename_cam1+cam1_scorer+'*filtered.h5')))[0])
-=======
                 print("Looking for filtered predictions...")
                 df_cam1= pd.read_hdf(glob.glob(os.path.join(path_h5_file,str('*'+base_filename_cam1+cam1_scorer+'*filtered.h5')))[0])
->>>>>>> 9c32a3e0
                 df_cam2 = pd.read_hdf(glob.glob(os.path.join(path_h5_file,str('*'+base_filename_cam2+cam2_scorer+'*filtered.h5')))[0])
                 #print("Found filtered predictions, will be use these for triangulation.")
                 print("Found the following filtered data: ",os.path.join(path_h5_file,str('*'+base_filename_cam1+cam1_scorer+'*filtered.h5')),os.path.join(path_h5_file,str('*'+base_filename_cam2+cam2_scorer+'*filtered.h5')))
