"""
DeepLabCut 2.2 Toolbox (deeplabcut.org)
© A. & M. Mathis Labs
https://github.com/AlexEMG/DeepLabCut

Please see AUTHORS for contributors.
https://github.com/AlexEMG/DeepLabCut/blob/master/AUTHORS
Licensed under GNU Lesser General Public License v3.0
"""


import os
from pathlib import Path

import numpy as np
import pandas as pd
import skimage.color
from scipy.optimize import linear_sum_assignment
from scipy.spatial import cKDTree
from scipy.spatial.distance import cdist
from skimage import io
from skimage.util import img_as_ubyte
from tqdm import tqdm

from deeplabcut.pose_estimation_tensorflow.evaluate import make_results_file
from deeplabcut.pose_estimation_tensorflow.config import load_config
from deeplabcut.pose_estimation_tensorflow.lib import crossvalutils
from deeplabcut.utils import visualization


def _percentile(n):
    def percentile_(x):
        return x.quantile(n)

    percentile_.__name__ = f"percentile_{100 * n:.0f}"
    return percentile_


def _compute_stats(df):
    return df.agg(
        [
            "min",
            "max",
            "mean",
            np.std,
            _percentile(0.25),
            _percentile(0.50),
            _percentile(0.75),
        ]
    ).stack(level=1)


def _find_closest_neighbors(xy_true, xy_pred, k=5):
    n_preds = xy_pred.shape[0]
    tree = cKDTree(xy_pred)
    dist, inds = tree.query(xy_true, k=k)
    idx = np.argsort(dist[:, 0])
    neighbors = np.full(len(xy_true), -1, dtype=int)
    picked = set()
    for i, ind in enumerate(inds[idx]):
        for j in ind:
            if j not in picked:
                picked.add(j)
                neighbors[idx[i]] = j
                break
        if len(picked) == n_preds:
            break
    return neighbors


def _calc_prediction_error(data):
    _ = data.pop("metadata", None)
    dists = []
    for n, dict_ in enumerate(tqdm(data.values())):
        gt = np.concatenate(dict_["groundtruth"][1])
        xy = np.concatenate(dict_["prediction"]["coordinates"][0])
        p = np.concatenate(dict_["prediction"]["confidence"])
        neighbors = _find_closest_neighbors(gt, xy)
        found = neighbors != -1
        gt2 = gt[found]
        xy2 = xy[neighbors[found]]
        dists.append(np.c_[np.linalg.norm(gt2 - xy2, axis=1), p[neighbors[found]]])
    return dists


def _calc_train_test_error(data, metadata, pcutoff=0.3):
    train_inds = set(metadata["data"]["trainIndices"])
    dists = _calc_prediction_error(data)
    dists_train, dists_test = [], []
    for n, dist in enumerate(dists):
        if n in train_inds:
            dists_train.append(dist)
        else:
            dists_test.append(dist)
    dists_train = np.concatenate(dists_train)
    dists_test = np.concatenate(dists_test)
    error_train = np.nanmean(dists_train[:, 0])
    error_train_cut = np.nanmean(dists_train[dists_train[:, 1] >= pcutoff, 0])
    error_test = np.nanmean(dists_test[:, 0])
    error_test_cut = np.nanmean(dists_test[dists_test[:, 1] >= pcutoff, 0])
    return error_train, error_test, error_train_cut, error_test_cut


def evaluate_multianimal_full(
    config,
    Shuffles=[1],
    trainingsetindex=0,
    plotting=None,
    show_errors=True,
    comparisonbodyparts="all",
    gputouse=None,
    modelprefix="",
    c_engine=False,
):
    from deeplabcut.pose_estimation_tensorflow.nnet import predict
    from deeplabcut.pose_estimation_tensorflow.nnet import (
        predict_multianimal as predictma,
    )
    from deeplabcut.utils import auxiliaryfunctions, auxfun_multianimal

    import tensorflow as tf

    if "TF_CUDNN_USE_AUTOTUNE" in os.environ:
        del os.environ["TF_CUDNN_USE_AUTOTUNE"]  # was potentially set during training

    tf.reset_default_graph()
    os.environ["TF_CPP_MIN_LOG_LEVEL"] = "2"  #
    if gputouse is not None:  # gpu selectinon
        os.environ["CUDA_VISIBLE_DEVICES"] = str(gputouse)

    start_path = os.getcwd()

    ##################################################
    # Load data...
    ##################################################
    cfg = auxiliaryfunctions.read_config(config)
    if trainingsetindex == "all":
        TrainingFractions = cfg["TrainingFraction"]
    else:
        TrainingFractions = [cfg["TrainingFraction"][trainingsetindex]]

    # Loading human annotatated data
    trainingsetfolder = auxiliaryfunctions.GetTrainingSetFolder(cfg)
    Data = pd.read_hdf(
        os.path.join(
            cfg["project_path"],
            str(trainingsetfolder),
            "CollectedData_" + cfg["scorer"] + ".h5",
        )
    )
    # Handle data previously annotated on a different platform
    sep = "/" if "/" in Data.index[0] else "\\"
    if sep != os.path.sep:
        Data.index = Data.index.str.replace(sep, os.path.sep)
    # Get list of body parts to evaluate network for
    comparisonbodyparts = auxiliaryfunctions.IntersectionofBodyPartsandOnesGivenbyUser(
        cfg, comparisonbodyparts
    )
    all_bpts = np.asarray(
        len(cfg["individuals"]) * cfg["multianimalbodyparts"] + cfg["uniquebodyparts"]
    )
    colors = visualization.get_cmap(len(comparisonbodyparts), name=cfg["colormap"])
    # Make folder for evaluation
    auxiliaryfunctions.attempttomakefolder(
        str(cfg["project_path"] + "/evaluation-results/")
    )
    for shuffle in Shuffles:
        for trainFraction in TrainingFractions:
            ##################################################
            # Load and setup CNN part detector
            ##################################################
            datafn, metadatafn = auxiliaryfunctions.GetDataandMetaDataFilenames(
                trainingsetfolder, trainFraction, shuffle, cfg
            )
            modelfolder = os.path.join(
                cfg["project_path"],
                str(
                    auxiliaryfunctions.GetModelFolder(
                        trainFraction, shuffle, cfg, modelprefix=modelprefix
                    )
                ),
            )
            path_test_config = Path(modelfolder) / "test" / "pose_cfg.yaml"

            # Load meta data
            (
                data,
                trainIndices,
                testIndices,
                trainFraction,
            ) = auxiliaryfunctions.LoadMetadata(
                os.path.join(cfg["project_path"], metadatafn)
            )

            try:
                dlc_cfg = load_config(str(path_test_config))
            except FileNotFoundError:
                raise FileNotFoundError(
                    "It seems the model for shuffle %s and trainFraction %s does not exist."
                    % (shuffle, trainFraction)
                )

            # TODO: IMPLEMENT for different batch sizes?
            dlc_cfg["batch_size"] = 1  # due to differently sized images!!!

            joints = dlc_cfg["all_joints_names"]

            # Create folder structure to store results.
            evaluationfolder = os.path.join(
                cfg["project_path"],
                str(
                    auxiliaryfunctions.GetEvaluationFolder(
                        trainFraction, shuffle, cfg, modelprefix=modelprefix
                    )
                ),
            )
            auxiliaryfunctions.attempttomakefolder(evaluationfolder, recursive=True)
            # path_train_config = modelfolder / 'train' / 'pose_cfg.yaml'

            # Check which snapshots are available and sort them by # iterations
            Snapshots = np.array(
                [
                    fn.split(".")[0]
                    for fn in os.listdir(os.path.join(str(modelfolder), "train"))
                    if "index" in fn
                ]
            )
            if len(Snapshots) == 0:
                print(
                    "Snapshots not found! It seems the dataset for shuffle %s and trainFraction %s is not trained.\nPlease train it before evaluating.\nUse the function 'train_network' to do so."
                    % (shuffle, trainFraction)
                )
            else:
                increasing_indices = np.argsort(
                    [int(m.split("-")[1]) for m in Snapshots]
                )
                Snapshots = Snapshots[increasing_indices]

                if cfg["snapshotindex"] == -1:
                    snapindices = [-1]
                elif cfg["snapshotindex"] == "all":
                    snapindices = range(len(Snapshots))
                elif cfg["snapshotindex"] < len(Snapshots):
                    snapindices = [cfg["snapshotindex"]]
                else:
                    print(
                        "Invalid choice, only -1 (last), any integer up to last, or all (as string)!"
                    )

                final_result = []
                ##################################################
                # Compute predictions over images
                ##################################################
                for snapindex in snapindices:
                    dlc_cfg["init_weights"] = os.path.join(
                        str(modelfolder), "train", Snapshots[snapindex]
                    )  # setting weights to corresponding snapshot.
                    trainingsiterations = (
                        dlc_cfg["init_weights"].split(os.sep)[-1]
                    ).split("-")[
                        -1
                    ]  # read how many training siterations that corresponds to.

                    # name for deeplabcut net (based on its parameters)
                    DLCscorer, DLCscorerlegacy = auxiliaryfunctions.GetScorerName(
                        cfg,
                        shuffle,
                        trainFraction,
                        trainingsiterations,
                        modelprefix=modelprefix,
                    )
                    print(
                        "Running ",
                        DLCscorer,
                        " with # of trainingiterations:",
                        trainingsiterations,
                    )
                    (
                        notanalyzed,
                        resultsfilename,
                        DLCscorer,
                    ) = auxiliaryfunctions.CheckifNotEvaluated(
                        str(evaluationfolder),
                        DLCscorer,
                        DLCscorerlegacy,
                        Snapshots[snapindex],
                    )

                    data_path = resultsfilename.split(".h5")[0] + "_full.pickle"
                    if os.path.isfile(data_path):
                        print("Model already evaluated.", resultsfilename)
                    else:
                        if plotting:
                            foldername = os.path.join(
                                str(evaluationfolder),
                                "LabeledImages_"
                                + DLCscorer
                                + "_"
                                + Snapshots[snapindex],
                            )
                            auxiliaryfunctions.attempttomakefolder(foldername)
                            fig, ax = visualization.create_minimal_figure()

                        # print(dlc_cfg)
                        # Specifying state of model (snapshot / training state)
                        sess, inputs, outputs = predict.setup_pose_prediction(dlc_cfg)

                        PredicteData = {}
                        dist = np.full((len(Data), len(all_bpts)), np.nan)
                        conf = np.full_like(dist, np.nan)
                        distnorm = np.full(len(Data), np.nan)
                        print("Analyzing data...")
                        for imageindex, imagename in tqdm(enumerate(Data.index)):
                            image_path = os.path.join(cfg["project_path"], imagename)
                            image = io.imread(image_path)
                            if image.ndim == 2 or image.shape[-1] == 1:
                                image = skimage.color.gray2rgb(image)
                            frame = img_as_ubyte(image)

                            GT = Data.iloc[imageindex]
                            df = GT.unstack("coords").reindex(joints, level="bodyparts")

                            # Evaluate PAF edge lengths to calibrate `distnorm`
                            temp_xy = GT.unstack("bodyparts")[joints]
                            xy = temp_xy.values.reshape(
                                (-1, 2, temp_xy.shape[1])
                            ).swapaxes(1, 2)
                            if dlc_cfg["partaffinityfield_predict"]:
                                edges = xy[:, dlc_cfg["partaffinityfield_graph"]]
                                lengths = np.sum(
                                    (edges[:, :, 0] - edges[:, :, 1]) ** 2, axis=2
                                )
                                distnorm[imageindex] = np.nanmax(lengths)

                            # FIXME Is having an empty array vs nan really that necessary?!
                            groundtruthidentity = list(
                                df.index.get_level_values("individuals")
                                .to_numpy()
                                .reshape((-1, 1))
                            )
                            groundtruthcoordinates = list(df.values[:, np.newaxis])
                            for i, coords in enumerate(groundtruthcoordinates):
                                if np.isnan(coords).any():
                                    groundtruthcoordinates[i] = np.empty(
                                        (0, 2), dtype=float
                                    )
                                    groundtruthidentity[i] = np.array([], dtype=str)

                            PredicteData[imagename] = {}
                            PredicteData[imagename]["index"] = imageindex

                            pred = predictma.get_detectionswithcostsandGT(
                                frame,
                                groundtruthcoordinates,
                                dlc_cfg,
                                sess,
                                inputs,
                                outputs,
                                outall=False,
                                nms_radius=dlc_cfg["nmsradius"],
                                det_min_score=dlc_cfg["minconfidence"],
                                c_engine=c_engine,
                            )
                            PredicteData[imagename]["prediction"] = pred
                            PredicteData[imagename]["groundtruth"] = [
                                groundtruthidentity,
                                groundtruthcoordinates,
                                GT,
                            ]

                            coords_pred = pred["coordinates"][0]
                            probs_pred = pred["confidence"]
                            for bpt, xy_gt in df.groupby(level="bodyparts"):
                                inds_gt = np.flatnonzero(
                                    np.all(~np.isnan(xy_gt), axis=1)
                                )
                                n_joint = joints.index(bpt)
                                xy = coords_pred[n_joint]
                                if inds_gt.size and xy.size:
                                    # Pick the predictions closest to ground truth,
                                    # rather than the ones the model has most confident in
                                    d = cdist(xy_gt.iloc[inds_gt], xy)
                                    rows, cols = linear_sum_assignment(d)
                                    min_dists = d[rows, cols]
                                    inds = np.flatnonzero(all_bpts == bpt)
                                    sl = imageindex, inds[inds_gt[rows]]
                                    dist[sl] = min_dists
                                    conf[sl] = probs_pred[n_joint][cols].squeeze()

                            if plotting:
<<<<<<< HEAD
                                gt = temp_xy.values.reshape(
                                    (-1, 2, temp_xy.shape[1])
                                ).T.swapaxes(1, 2)
                                fig = visualization.make_multianimal_labeled_image(
=======
                                h, w, _ = np.shape(frame)
                                fig.set_size_inches(w / 100, h / 100)
                                ax.set_xlim(0, w)
                                ax.set_ylim(0, h)
                                ax.invert_yaxis()
                                ax = visualization.make_multianimal_labeled_image(
>>>>>>> 4d7e8a99
                                    frame,
                                    gt,
                                    coords_pred,
                                    probs_pred,
                                    colors,
                                    cfg["dotsize"],
                                    cfg["alphavalue"],
                                    cfg["pcutoff"],
                                    ax=ax
                                )
                                visualization.save_labeled_frame(
                                    fig,
                                    image_path,
                                    foldername,
                                    imageindex in trainIndices,
                                )
                                visualization.erase_artists(ax)

                        sess.close()  # closes the current tf session

                        # Compute all distance statistics
                        df_dist = pd.DataFrame(dist, columns=df.index)
                        df_conf = pd.DataFrame(conf, columns=df.index)
                        df_joint = pd.concat(
                            [df_dist, df_conf],
                            keys=["rmse", "conf"],
                            names=["metrics"],
                            axis=1,
                        )
                        df_joint = df_joint.reorder_levels(
                            list(np.roll(df_joint.columns.names, -1)), axis=1
                        )
                        df_joint.sort_index(
                            axis=1,
                            level=["individuals", "bodyparts"],
                            ascending=[True, True],
                            inplace=True,
                        )
                        write_path = os.path.join(
                            evaluationfolder, f"dist_{trainingsiterations}.csv"
                        )
                        df_joint.to_csv(write_path)

                        # Calculate overall prediction error
                        error = df_joint.xs("rmse", level="metrics", axis=1)
                        mask = df_joint.xs("conf", level="metrics", axis=1) >= cfg["pcutoff"]
                        error_masked = error[mask]
                        error_train = np.nanmean(error.iloc[trainIndices])
                        error_train_cut = np.nanmean(error_masked.iloc[trainIndices])
                        error_test = np.nanmean(error.iloc[testIndices])
                        error_test_cut = np.nanmean(error_masked.iloc[testIndices])
                        results = [
                            trainingsiterations,
                            int(100 * trainFraction),
                            shuffle,
                            np.round(error_train, 2),
                            np.round(error_test, 2),
                            cfg["pcutoff"],
                            np.round(error_train_cut, 2),
                            np.round(error_test_cut, 2),
                        ]
                        final_result.append(results)

                        # For OKS/PCK, compute the standard deviation error across all frames
                        sd = df_dist.groupby("bodyparts", axis=1).mean().std(axis=0)
                        sd["distnorm"] = np.sqrt(np.nanmax(distnorm))
                        sd.to_csv(write_path.replace("dist_", "sd_"))

                        if show_errors:
                            string = (
                                "Results for {} training iterations: {}, shuffle {}:\n"
                                "Train error: {} pixels. Test error: {} pixels.\n"
                                "With pcutoff of {}:\n"
                                "Train error: {} pixels. Test error: {} pixels."
                            )
                            print(string.format(*results))

                            print("##########################################")
                            print(
                                "Average Euclidean distance to GT per individual (in pixels)"
                            )
                            print(
                                error_masked.groupby("individuals", axis=1)
                                .mean()
                                .mean()
                                .to_string()
                            )
                            print(
                                "Average Euclidean distance to GT per bodypart (in pixels)"
                            )
                            print(
                                error_masked.groupby("bodyparts", axis=1)
                                .mean()
                                .mean()
                                .to_string()
                            )

                        PredicteData["metadata"] = {
                            "nms radius": dlc_cfg["nmsradius"],
                            "minimal confidence": dlc_cfg["minconfidence"],
                            "PAFgraph": dlc_cfg["partaffinityfield_graph"],
                            "all_joints": [
                                [i] for i in range(len(dlc_cfg["all_joints"]))
                            ],
                            "all_joints_names": [
                                dlc_cfg["all_joints_names"][i]
                                for i in range(len(dlc_cfg["all_joints"]))
                            ],
                            "stride": dlc_cfg.get("stride", 8),
                        }
                        print(
                            "Done and results stored for snapshot: ",
                            Snapshots[snapindex],
                        )

                        dictionary = {
                            "Scorer": DLCscorer,
                            "DLC-model-config file": dlc_cfg,
                            "trainIndices": trainIndices,
                            "testIndices": testIndices,
                            "trainFraction": trainFraction,
                        }
                        metadata = {"data": dictionary}
                        _ = auxfun_multianimal.SaveFullMultiAnimalData(
                            PredicteData, metadata, resultsfilename
                        )

                        tf.reset_default_graph()

                    # Data-driven skeleton selection
                    uncropped_data_path = data_path.replace(".pickle", "_uncropped.pickle")
                    if not os.path.isfile(uncropped_data_path):
                        print("Selecting best skeleton...")
                        crossvalutils._rebuild_uncropped_in(evaluationfolder)
                        crossvalutils.cross_validate_paf_graphs(
                            config,
                            str(path_test_config).replace("pose_", "inference_"),
                            uncropped_data_path,
                            uncropped_data_path.replace("_full_", "_meta_"),
                        )

                if len(final_result) > 0:  # Only append if results were calculated
                    make_results_file(final_result, evaluationfolder, DLCscorer)

<<<<<<< HEAD
    # returning to intial folder
    os.chdir(str(start_path))
=======
        if plotting:
            foldername = os.path.join(
                str(evaluationfolder),
                "LabeledImages_" + DLCscorer + "_" + Snapshots[snapindex],
            )
            auxiliaryfunctions.attempttomakefolder(foldername)
            fig, ax = visualization.create_minimal_figure()
            for imageindex, imagename in tqdm(enumerate(Data.index)):
                image_path = os.path.join(cfg["project_path"], imagename)
                image = io.imread(image_path)
                frame = img_as_ubyte(skimage.color.gray2rgb(image))
                groundtruthcoordinates = poses_gt[imageindex]
                coords_pred = poses[imageindex][:, :, :2]
                probs_pred = poses[imageindex][:, :, -1:]
                h, w, _ = np.shape(frame)
                fig.set_size_inches(w / 100, h / 100)
                ax.set_xlim(0, w)
                ax.set_ylim(0, h)
                ax.invert_yaxis()
                ax = visualization.make_multianimal_labeled_image(
                    frame,
                    groundtruthcoordinates,
                    coords_pred,
                    probs_pred,
                    colors,
                    cfg["dotsize"],
                    cfg["alphavalue"],
                    cfg["pcutoff"],
                    ax=ax
                )
                visualization.save_labeled_frame(
                    fig, image_path, foldername, imageindex in trainIndices
                )
                visualization.erase_artists(ax)
>>>>>>> 4d7e8a99
<|MERGE_RESOLUTION|>--- conflicted
+++ resolved
@@ -388,19 +388,15 @@
                                     conf[sl] = probs_pred[n_joint][cols].squeeze()
 
                             if plotting:
-<<<<<<< HEAD
                                 gt = temp_xy.values.reshape(
                                     (-1, 2, temp_xy.shape[1])
                                 ).T.swapaxes(1, 2)
-                                fig = visualization.make_multianimal_labeled_image(
-=======
                                 h, w, _ = np.shape(frame)
                                 fig.set_size_inches(w / 100, h / 100)
                                 ax.set_xlim(0, w)
                                 ax.set_ylim(0, h)
                                 ax.invert_yaxis()
                                 ax = visualization.make_multianimal_labeled_image(
->>>>>>> 4d7e8a99
                                     frame,
                                     gt,
                                     coords_pred,
@@ -545,42 +541,5 @@
                 if len(final_result) > 0:  # Only append if results were calculated
                     make_results_file(final_result, evaluationfolder, DLCscorer)
 
-<<<<<<< HEAD
     # returning to intial folder
-    os.chdir(str(start_path))
-=======
-        if plotting:
-            foldername = os.path.join(
-                str(evaluationfolder),
-                "LabeledImages_" + DLCscorer + "_" + Snapshots[snapindex],
-            )
-            auxiliaryfunctions.attempttomakefolder(foldername)
-            fig, ax = visualization.create_minimal_figure()
-            for imageindex, imagename in tqdm(enumerate(Data.index)):
-                image_path = os.path.join(cfg["project_path"], imagename)
-                image = io.imread(image_path)
-                frame = img_as_ubyte(skimage.color.gray2rgb(image))
-                groundtruthcoordinates = poses_gt[imageindex]
-                coords_pred = poses[imageindex][:, :, :2]
-                probs_pred = poses[imageindex][:, :, -1:]
-                h, w, _ = np.shape(frame)
-                fig.set_size_inches(w / 100, h / 100)
-                ax.set_xlim(0, w)
-                ax.set_ylim(0, h)
-                ax.invert_yaxis()
-                ax = visualization.make_multianimal_labeled_image(
-                    frame,
-                    groundtruthcoordinates,
-                    coords_pred,
-                    probs_pred,
-                    colors,
-                    cfg["dotsize"],
-                    cfg["alphavalue"],
-                    cfg["pcutoff"],
-                    ax=ax
-                )
-                visualization.save_labeled_frame(
-                    fig, image_path, foldername, imageindex in trainIndices
-                )
-                visualization.erase_artists(ax)
->>>>>>> 4d7e8a99
+    os.chdir(str(start_path))