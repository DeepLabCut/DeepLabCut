"""
DeepLabCut2.0 Toolbox (deeplabcut.org)
© A. & M. Mathis Labs
https://github.com/AlexEMG/DeepLabCut

Please see AUTHORS for contributors.
https://github.com/AlexEMG/DeepLabCut/blob/master/AUTHORS
Licensed under GNU Lesser General Public License v3.0
"""

import pandas as pd
import numpy as np
from pathlib import Path
import cv2
import os
from tqdm import tqdm
import glob

from deeplabcut.utils import auxiliaryfunctions_3d
from deeplabcut.utils import auxiliaryfunctions
from matplotlib.axes._axes import _log as matplotlib_axes_logger
matplotlib_axes_logger.setLevel('ERROR')

def triangulate(config,video_path,videotype='avi',filterpredictions=True,
                filtertype='median',gputouse=None,destfolder=None,save_as_csv=False):
    """
    This function triangulates the detected DLC-keypoints from the two camera views
    using the camera matrices (derived from calibration) to calculate 3D predictions.

    Parameters
    ----------
    config : string
        Full path of the config.yaml file as a string.

    video_path : string/list of list
        Full path of the directory where videos are saved. If the user wants to analyze
        only a pair of videos, the user needs to pass them as a list of list of videos,
        i.e. [['video1-camera-1.avi','video1-camera-2.avi']]

    videotype: string, optional
        Checks for the extension of the video in case the input to the video is a directory.\n
        Only videos with this extension are analyzed. The default is ``.avi``

    filterpredictions: Bool, optional
        Filter the predictions with filter specified by "filtertype". If specified it
        should be either ``True`` or ``False``.

    filtertype: string
        Select which filter, 'arima' or 'median' filter (currently supported).

    gputouse: int, optional. Natural number indicating the number of your GPU (see number in nvidia-smi).
        If you do not have a GPU put None.
        See: https://nvidia.custhelp.com/app/answers/detail/a_id/3751/~/useful-nvidia-smi-queries

    destfolder: string, optional
        Specifies the destination folder for analysis data (default is the path of the video)

    save_as_csv: bool, optional
        Saves the predictions in a .csv file. The default is ``False``

    Example
    -------
    Linux/MacOS
    To analyze all the videos in the directory:
    >>> deeplabcut.triangulate(config,'/data/project1/videos/')

    To analyze only a few pairs of videos:
    >>> deeplabcut.triangulate(config,[['/data/project1/videos/video1-camera-1.avi','/data/project1/videos/video1-camera-2.avi'],['/data/project1/videos/video2-camera-1.avi','/data/project1/videos/video2-camera-2.avi']])


    Windows
    To analyze all the videos in the directory:
    >>> deeplabcut.triangulate(config,'C:\\yourusername\\rig-95\\Videos')

    To analyze only a few pair of videos:
    >>> deeplabcut.triangulate(config,[['C:\\yourusername\\rig-95\\Videos\\video1-camera-1.avi','C:\\yourusername\\rig-95\\Videos\\video1-camera-2.avi'],['C:\\yourusername\\rig-95\\Videos\\video2-camera-1.avi','C:\\yourusername\\rig-95\\Videos\\video2-camera-2.avi']])
    """
    from deeplabcut.pose_estimation_tensorflow import predict_videos
    from deeplabcut.post_processing import filtering

    cfg_3d = auxiliaryfunctions.read_config(config)
    cam_names = cfg_3d['camera_names']
    pcutoff = cfg_3d['pcutoff']
    scorer_3d = cfg_3d['scorername_3d']

    snapshots={}
    for cam in cam_names:
        snapshots[cam] = cfg_3d[str('config_file_'+cam)]
        # Check if the config file exists
        if not os.path.exists(snapshots[cam]):
            raise Exception(str("It seems the file specified in the variable config_file_"+str(cam))+" does not exist. Please edit the config file with correct file path and retry.")

    #flag to check if the video_path variable is a string or a list of list
    flag=False # assumes that video path is a list
    if isinstance(video_path, str)==True:
        flag=True
        video_list = auxiliaryfunctions_3d.get_camerawise_videos(video_path,cam_names,videotype=videotype)
    else:
        video_list = video_path

    if video_list == []:
        print("No videos found in the specified video path.", video_path)
        print("Please make sure that the video names are specified with correct camera names as entered in the config file or")
        print("perhaps the videotype is distinct from the videos in the path, I was looking for:",videotype)

    print("List of pairs:", video_list)
    scorer_name = {}
    run_triangulate=False
    for i in range(len(video_list)):
        dataname = []
        for j in range(len(video_list[i])): #looping over cameras
            if cam_names[j] in video_list[i][j]:
                print("Analyzing video %s using %s" %(video_list[i][j], str('config_file_'+cam_names[j])))

                config_2d = snapshots[cam_names[j]]
                cfg = auxiliaryfunctions.read_config(config_2d)
                shuffle = cfg_3d[str('shuffle_'+cam_names[j])]
                trainingsetindex=cfg_3d[str('trainingsetindex_'+cam_names[j])]
                trainFraction = cfg['TrainingFraction'][trainingsetindex]
                if flag==True:
                    video = os.path.join(video_path,video_list[i][j])
                else:
                    video_path = str(Path(video_list[i][j]).parents[0])
                    video = os.path.join(video_path,video_list[i][j])

                if destfolder is None:
                    destfolder = str(Path(video).parents[0])

                vname = Path(video).stem
                prefix = str(vname).split(cam_names[j])[0]
                suffix = str(vname).split(cam_names[j])[-1]
                if prefix == "":
                    pass
                elif prefix[-1]=='_' or prefix[-1]=='-':
                    prefix = prefix[:-1]

                if suffix=="":
                    pass
                elif suffix[0]=='_' or suffix[0]=='-':
                    suffix = suffix[1:]

                if prefix=='':
                    output_file = os.path.join(destfolder,suffix)
                else:
                    if suffix=='':
                        output_file = os.path.join(destfolder,prefix)
                    else:
                        output_file = os.path.join(destfolder,prefix+'_'+suffix)

                output_filename= os.path.join(output_file+'_'+scorer_3d) # Check if the videos are already analyzed for 3d
                if os.path.isfile(output_filename+'.h5'):
                    if save_as_csv is True and not os.path.exists(output_filename + '.csv'):
                        # In case user adds save_as_csv is True after triangulating
                        pd.read_hdf(output_filename + '.h5').to_csv(str(output_filename+'.csv'))

<<<<<<< HEAD
                output_filename= os.path.join(output_filename+'_'+scorer_3d)
                if os.path.isfile(output_filename+'.h5'): #TODO: don't check twice and load the pickle file to check if the same snapshots + camera matrices were used.
                    if save_as_csv is True and not os.path.exists(output_filename + '.csv'):
                        # In case user adds save_as_csv is True after triangulating
                        import pandas as pd
                        pd.read_hdf(output_filename + '.h5').to_csv(str(output_filename+'.csv'))

=======
>>>>>>> 2cb87042
                    print("Already analyzed...Checking the meta data for any change in the camera matrices and/or scorer names",vname)
                    pickle_file = str(output_filename+'_includingmetadata.pickle')
                    metadata_ = auxiliaryfunctions_3d.LoadMetadata3d(pickle_file)
                    img_path,path_corners,path_camera_matrix,path_undistort=auxiliaryfunctions_3d.Foldernames3Dproject(cfg_3d)
                    path_stereo_file = os.path.join(path_camera_matrix,'stereo_params.pickle')
                    stereo_file = auxiliaryfunctions.read_pickle(path_stereo_file)
                    cam_pair = str(cam_names[0]+'-'+cam_names[1])
                    if_video_analyzed = False # variable to keep track if the video was already analyzed
                    # Check for the camera matrix
                    for k in metadata_['stereo_matrix'].keys():
                        if np.all(metadata_['stereo_matrix'][k] == stereo_file[cam_pair][k]) :
                            pass
                        else:
                            run_triangulate = True

                    # Check for scorer names in the pickle file of 3d output
                    DLCscorer,DLCscorerlegacy = auxiliaryfunctions.GetScorerName(cfg,shuffle,trainFraction,trainingsiterations='unknown')

                    if  metadata_['scorer_name'][cam_names[j]] == DLCscorer: #TODO: CHECK FOR BOTH?
                        if_video_analyzed=True
                    elif metadata_['scorer_name'][cam_names[j]] == DLCscorerlegacy:
                        if_video_analyzed=True
                    else:
                        if_video_analyzed=False
                        run_triangulate = True

                    if if_video_analyzed:
                        print("This file is already analyzed!")
                        dataname.append(os.path.join(destfolder,vname + DLCscorer + '.h5'))
                        scorer_name[cam_names[j]] = DLCscorer
                    else:
                        # Analyze video if score name is different
                        DLCscorer = predict_videos.analyze_videos(config_2d,[video],videotype=videotype,shuffle=shuffle,trainingsetindex=trainingsetindex,gputouse=gputouse,destfolder=destfolder)
                        scorer_name[cam_names[j]] = DLCscorer
                        if_video_analyzed=False
                        run_triangulate = True
                        if filterpredictions:
                            filtering.filterpredictions(config_2d,[video],videotype=videotype,shuffle=shuffle,trainingsetindex=trainingsetindex,filtertype=filtertype,destfolder=destfolder)

                        dataname.append(os.path.join(destfolder,vname + DLCscorer + '.h5'))

                else: # need to do the whole jam.
                    DLCscorer = predict_videos.analyze_videos(config_2d,[video],videotype=videotype,shuffle=shuffle,trainingsetindex=trainingsetindex,gputouse=gputouse,destfolder=destfolder)
                    scorer_name[cam_names[j]] = DLCscorer
                    run_triangulate = True
                    print(destfolder, vname , DLCscorer)
                    if filterpredictions:
                        filtering.filterpredictions(config_2d,[video],videotype=videotype,shuffle=shuffle,trainingsetindex=trainingsetindex,filtertype=filtertype,destfolder=destfolder)
                        dataname.append(os.path.join(destfolder,vname + DLCscorer + '.h5'))

        if run_triangulate:
#        if len(dataname)>0:
            #undistort points for this pair
            print("Undistorting...")
            dataFrame_camera1_undistort,dataFrame_camera2_undistort,stereomatrix,path_stereo_file = undistort_points(config,dataname,str(cam_names[0]+'-'+cam_names[1]),destfolder)
            if len(dataFrame_camera1_undistort) != len(dataFrame_camera2_undistort):
                import warnings
                warnings.warn("The number of frames do not match in the two videos. Please make sure that your videos have same number of frames and then retry! Excluding the extra frames from the longer video.")
                if len(dataFrame_camera1_undistort) > len(dataFrame_camera2_undistort):
                    dataFrame_camera1_undistort = dataFrame_camera1_undistort[:len(dataFrame_camera2_undistort)]
                if len(dataFrame_camera2_undistort) > len(dataFrame_camera1_undistort):
                    dataFrame_camera2_undistort = dataFrame_camera2_undistort[:len(dataFrame_camera1_undistort)]
#                raise Exception("The number of frames do not match in the two videos. Please make sure that your videos have same number of frames and then retry!")
            X_final = []
            triangulate = []
            scorer_cam1 = dataFrame_camera1_undistort.columns.get_level_values(0)[0]
            scorer_cam2 = dataFrame_camera2_undistort.columns.get_level_values(0)[0]
            df_3d,scorer_3d,bodyparts = auxiliaryfunctions_3d.create_empty_df(dataFrame_camera1_undistort,scorer_3d,flag='3d')
            P1 = stereomatrix['P1']
            P2 = stereomatrix['P2']

            print("Computing the triangulation...")
            for bpindex, bp in enumerate(bodyparts):
                # Extract the indices of frames where the likelihood of a bodypart for both cameras are less than pvalue
                likelihoods = np.array([dataFrame_camera1_undistort[scorer_cam1][bp]['likelihood'].values[:], dataFrame_camera2_undistort[scorer_cam2][bp]['likelihood'].values[:]])
                likelihoods = likelihoods.T

                #Extract frames where likelihood for both the views is less than the pcutoff
                low_likelihood_frames = np.any(likelihoods < pcutoff, axis=1)
                #low_likelihood_frames = np.all(likelihoods < pcutoff, axis=1)

                low_likelihood_frames = np.where(low_likelihood_frames==True)[0]
                points_cam1_undistort = np.array([dataFrame_camera1_undistort[scorer_cam1][bp]['x'].values[:], dataFrame_camera1_undistort[scorer_cam1][bp]['y'].values[:]])
                points_cam1_undistort = points_cam1_undistort.T

                # For cam1 camera: Assign nans to x and y values of a bodypart where the likelihood for is less than pvalue
                points_cam1_undistort[low_likelihood_frames] = np.nan,np.nan
                points_cam1_undistort = np.expand_dims(points_cam1_undistort, axis=1)

                points_cam2_undistort = np.array([dataFrame_camera2_undistort[scorer_cam2][bp]['x'].values[:], dataFrame_camera2_undistort[scorer_cam2][bp]['y'].values[:]])
                points_cam2_undistort = points_cam2_undistort.T

                # For cam2 camera: Assign nans to x and y values of a bodypart where the likelihood is less than pvalue
                points_cam2_undistort[low_likelihood_frames] = np.nan,np.nan
                points_cam2_undistort = np.expand_dims(points_cam2_undistort, axis=1)

                X_l = auxiliaryfunctions_3d.triangulatePoints(P1, P2, points_cam1_undistort, points_cam2_undistort)

                #ToDo: speed up func. below by saving in numpy.array
                X_final.append(X_l)
            triangulate.append(X_final)
            triangulate = np.asanyarray(triangulate)
            metadata = {}
            metadata['stereo_matrix'] = stereomatrix
            metadata['stereo_matrix_file'] = path_stereo_file
            metadata['scorer_name'] = {cam_names[0]:scorer_name[cam_names[0]],cam_names[1]:scorer_name[cam_names[1]]}

            # Create an empty dataframe to store x,y,z of 3d data
            for bpindex, bp in enumerate(bodyparts):
                df_3d.iloc[:][scorer_3d,bp,'x'] = triangulate[0,bpindex,0,:]
                df_3d.iloc[:][scorer_3d,bp,'y'] = triangulate[0,bpindex,1,:]
                df_3d.iloc[:][scorer_3d,bp,'z'] = triangulate[0,bpindex,2,:]

            df_3d.to_hdf(str(output_filename+'.h5'),'df_with_missing',format='table', mode='w')
            auxiliaryfunctions_3d.SaveMetadata3d(str(output_filename+'_includingmetadata.pickle'), metadata)

            if save_as_csv:
                df_3d.to_csv(str(output_filename+'.csv'))

            print("Triangulated data for video", video_list[i])
            print("Results are saved under: ",destfolder)
            # have to make the dest folder none so that it can be updated for a new pair of videos
            if destfolder == str(Path(video).parents[0]):
                destfolder = None

    if len(video_list)>0:
        print("All videos were analyzed...")
        print("Now you can create 3D video(s) using deeplabcut.create_labeled_video_3d")


'''
ToDo: speed up func. below and check only for one cam individually
PredicteData = np.zeros((nframes, 3 * len(dlc_cfg['all_joints_names'])))
PredicteData[batch_num*batchsize:batch_num*batchsize+batch_ind, :] = pose[:batch_ind,:]
pdindex = pd.MultiIndex.from_product([[DLCscorer], dlc_cfg['all_joints_names'], ['x', 'y', 'likelihood']],names=['scorer', 'bodyparts', 'coords'])
auxiliaryfunctions.SaveData(PredicteData[:nframes,:], metadata, dataname, pdindex, framelist,save_as_csv)
'''

def undistort_points(config,dataframe,camera_pair,destfolder):
    cfg_3d = auxiliaryfunctions.read_config(config)
    img_path,path_corners,path_camera_matrix,path_undistort=auxiliaryfunctions_3d.Foldernames3Dproject(cfg_3d)
    '''
    path_undistort = destfolder
    filename_cam1 = Path(dataframe[0]).stem
    filename_cam2 = Path(dataframe[1]).stem

    #currently no interm. saving of this due to high speed.
    # check if the undistorted files are already present
    if os.path.exists(os.path.join(path_undistort,filename_cam1 + '_undistort.h5')) and os.path.exists(os.path.join(path_undistort,filename_cam2 + '_undistort.h5')):
        print("The undistorted files are already present at %s" % os.path.join(path_undistort,filename_cam1))
        dataFrame_cam1_undistort = pd.read_hdf(os.path.join(path_undistort,filename_cam1 + '_undistort.h5'))
        dataFrame_cam2_undistort = pd.read_hdf(os.path.join(path_undistort,filename_cam2 + '_undistort.h5'))
    else:
    '''
    if True:
        # Create an empty dataFrame to store the undistorted 2d coordinates and likelihood
        dataframe_cam1 = pd.read_hdf(dataframe[0])
        dataframe_cam2 = pd.read_hdf(dataframe[1])
        scorer_cam1 = dataframe_cam1.columns.get_level_values(0)[0]
        scorer_cam2 = dataframe_cam2.columns.get_level_values(0)[0]
        stereo_file = auxiliaryfunctions.read_pickle(os.path.join(path_camera_matrix,'stereo_params.pickle'))
        path_stereo_file = os.path.join(path_camera_matrix,'stereo_params.pickle')
        stereo_file = auxiliaryfunctions.read_pickle(path_stereo_file)
        mtx_l = stereo_file[camera_pair]['cameraMatrix1']
        dist_l = stereo_file[camera_pair]['distCoeffs1']

        mtx_r = stereo_file[camera_pair]['cameraMatrix2']
        dist_r = stereo_file[camera_pair]['distCoeffs2']

        R1 = stereo_file[camera_pair]['R1']
        P1 = stereo_file[camera_pair]['P1']

        R2 = stereo_file[camera_pair]['R2']
        P2 = stereo_file[camera_pair]['P2']

        # Create an empty dataFrame to store the undistorted 2d coordinates and likelihood
        dataFrame_cam1_undistort,scorer_cam1,bodyparts = auxiliaryfunctions_3d.create_empty_df(dataframe_cam1,scorer_cam1,flag='2d')
        dataFrame_cam2_undistort,scorer_cam2,bodyparts = auxiliaryfunctions_3d.create_empty_df(dataframe_cam2,scorer_cam2,flag='2d')

        for bpindex, bp in tqdm(enumerate(bodyparts)):
            # Undistorting the points from cam1 camera
            points_cam1 = np.array([dataframe_cam1[scorer_cam1][bp]['x'].values[:],
                                    dataframe_cam1[scorer_cam1][bp]['y'].values[:]])
            points_cam1 = points_cam1.T
            points_cam1 = np.expand_dims(points_cam1, axis=1)
            points_cam1_remapped = cv2.undistortPoints(src=points_cam1, cameraMatrix =mtx_l, distCoeffs = dist_l,P=P1,R=R1)


            dataFrame_cam1_undistort.iloc[:][scorer_cam1,bp,'x'] = points_cam1_remapped[:,0,0]
            dataFrame_cam1_undistort.iloc[:][scorer_cam1,bp,'y'] = points_cam1_remapped[:,0,1]
            dataFrame_cam1_undistort.iloc[:][scorer_cam1,bp,'likelihood'] = dataframe_cam1[scorer_cam1][bp]['likelihood'].values[:]

            # Undistorting the points from cam2 camera
            points_cam2 = np.array([dataframe_cam2[scorer_cam2][bp]['x'].values[:],dataframe_cam2[scorer_cam2][bp]['y'].values[:]])
            points_cam2 = points_cam2.T
            points_cam2 = np.expand_dims(points_cam2, axis=1)
            points_cam2_remapped = cv2.undistortPoints(src=points_cam2, cameraMatrix =mtx_r, distCoeffs = dist_r,P=P2,R=R2)

            dataFrame_cam2_undistort.iloc[:][scorer_cam2,bp,'x'] = points_cam2_remapped[:,0,0]
            dataFrame_cam2_undistort.iloc[:][scorer_cam2,bp,'y'] = points_cam2_remapped[:,0,1]
            dataFrame_cam2_undistort.iloc[:][scorer_cam2,bp,'likelihood'] = dataframe_cam2[scorer_cam2][bp]['likelihood'].values[:]

        # Save the undistorted files
        dataFrame_cam1_undistort.sort_index(inplace=True)
        dataFrame_cam2_undistort.sort_index(inplace=True)

<<<<<<< HEAD

def triangulate_raw_2d_camera_coords(config, cam1_coords=None, cam2_coords=None, cam1_image=None, cam2_image=None, coord_keys=None):
    """
    This function triangulates user-defined coordinates from the two camera views using the camera matrices (derived from calibration) to calculate 3D predictions.
    Optionally, the user can define the coordiantes from images.
    
    Note: cam1 is the first camera on the 'camera_names' list located in the project 'config.yaml' file; cam2 is the second camera on the same list

    Parameters
    ----------
    config : string
        Full path of the config.yaml file as a string.
    cam1_image : string; default None
        Full path of the image of camera 1 as a string.
    cam2_image : string; default None
        Full path of the image of camera 2 as a string.
    cam1_coords : numpy.array-like; default None
        List of vectors that are coordinates in the camera 1 image
    cam2_coords : numpy.array-like; default None
        List of vectors that are coordinates in the camera 2 image
    coord_keys : list-like; default None
        List of names or dictionary keys that can be associated with the 3d-coordinate with the identical index

    Example
    -------
    To analyze a set of coordinates:
    >>> deeplabcut.triangulate_raw_2d_camera_coords(config, cam1_coords=((1, 2), (20, 50), ...), cam2_coords=((3, 5), (14, 2), ...) )

    Linux/MacOS
    To analyze a set of images in a directory:
    >>> deeplabcut.triangulate_raw_2d_camera_coords(config, cam1_image='/image_directory/cam1.png', cam2_image='/image_directory/cam2.png')
    
    Windows
    To analyze a set of images in a directory:
    >>> deeplabcut.triangulate_raw_2d_camera_coords(config, cam1_image='<drive_letter>:\\<image_directory>\\cam1.png', cam2_image='\\image_directory\\cam2.png')

    """
    # if ((cam1_coords is None and cam2_coords is None) and (cam1_image is None and cam2_image is None)) or (
    #     (cam1_coords is not None and cam2_coords is not None) and (cam1_image is not None and cam2_image is not None)):
    #     msg = 'Must include a set of camera images or 2d-coordinates'
    #     raise ValueError(msg)
    
    if cam1_coords is not None and cam2_coords is not None:
        coords_defined = True
        
    if cam1_image is not None and cam2_image is not None:
        if coords_defined is True:
            msg = 'Must include a set of camera images or 2d-coordinates'
            raise ValueError(msg)
        cam1_coords = auxiliaryfunctions_3d.get_coord(cam1_image, n=-1)
        cam2_coords = auxiliaryfunctions_3d.get_coord(cam2_image, n=-1)
        
        if len(cam1_coords) != len(cam2_coords):
            msg = 'Each image must have the same number of selections'
            raise ValueError(msg)

    cam1_coords = np.array(cam1_coords, dtype=np.float64)
    cam2_coords = np.array(cam1_coords, dtype=np.float64)

    if cam1_coords.shape != cam2_coords.shape:
        msg = "Camera coordinate arrays have different dimensions"
        raise ValueError(msg)

    if not cam1_coords[0].shape == (1, 2):
        if cam1_coords[0].shape == (2,):
            print("Attempting to fix coordinate-array by np.expand_dims(<array>, axis=1)")
            cam1_coords = np.expand_dims(cam1_coords, axis=1)
            cam2_coords = np.expand_dims(cam2_coords, axis=1)
        else:
            msg = "Coordinate-array has an invalid format"
            raise ValueError(msg)

    cfg_3d = auxiliaryfunctions.read_config(config)
    img_path, path_corners, path_camera_matrix, path_undistort = auxiliaryfunctions_3d.Foldernames3Dproject(cfg_3d)

    cam_names = cfg_3d['camera_names']
    camera_pair_key = cam_names[0]+'-'+cam_names[1]

    # Create an empty dataFrame to store the undistorted 2d coordinates and likelihood
    stereo_file = auxiliaryfunctions.read_pickle(os.path.join(path_camera_matrix, 'stereo_params.pickle'))
    stereo_file = auxiliaryfunctions.read_pickle(
        os.path.join(path_camera_matrix,'stereo_params.pickle')
    )
    mtx_l = stereo_file[camera_pair_key]['cameraMatrix1']
    dist_l = stereo_file[camera_pair_key]['distCoeffs1']

    mtx_r = stereo_file[camera_pair_key]['cameraMatrix2']
    dist_r = stereo_file[camera_pair_key]['distCoeffs2']

    R1 = stereo_file[camera_pair_key]['R1']
    P1 = stereo_file[camera_pair_key]['P1']

    R2 = stereo_file[camera_pair_key]['R2']
    P2 = stereo_file[camera_pair_key]['P2']

    cam1_undistorted_coords = cv2.undistortPoints(
        src=cam1_coords, cameraMatrix=mtx_l, distCoeffs=dist_l, P=P1, R=R1
    )
    cam2_undistorted_coords = cv2.undistortPoints(
        src=cam2_coords, cameraMatrix =mtx_r, distCoeffs = dist_r,P=P2,R=R2
    )
    homogenous_coords = auxiliaryfunctions_3d.triangulatePoints(P1, P2, cam1_undistorted_coords, cam2_undistorted_coords)
    triangulated_coords = np.array((homogenous_coords[0], homogenous_coords[1], homogenous_coords[2])).T

    if coord_keys is not None:
        return {label: coord for label, coord in zip(coord_keys, triangulated_coords)}
    else:
        return triangulated_coords
=======
    return(dataFrame_cam1_undistort,dataFrame_cam2_undistort,stereo_file[camera_pair],path_stereo_file)
>>>>>>> 2cb87042
<|MERGE_RESOLUTION|>--- conflicted
+++ resolved
@@ -153,16 +153,6 @@
                         # In case user adds save_as_csv is True after triangulating
                         pd.read_hdf(output_filename + '.h5').to_csv(str(output_filename+'.csv'))
 
-<<<<<<< HEAD
-                output_filename= os.path.join(output_filename+'_'+scorer_3d)
-                if os.path.isfile(output_filename+'.h5'): #TODO: don't check twice and load the pickle file to check if the same snapshots + camera matrices were used.
-                    if save_as_csv is True and not os.path.exists(output_filename + '.csv'):
-                        # In case user adds save_as_csv is True after triangulating
-                        import pandas as pd
-                        pd.read_hdf(output_filename + '.h5').to_csv(str(output_filename+'.csv'))
-
-=======
->>>>>>> 2cb87042
                     print("Already analyzed...Checking the meta data for any change in the camera matrices and/or scorer names",vname)
                     pickle_file = str(output_filename+'_includingmetadata.pickle')
                     metadata_ = auxiliaryfunctions_3d.LoadMetadata3d(pickle_file)
@@ -368,116 +358,5 @@
         # Save the undistorted files
         dataFrame_cam1_undistort.sort_index(inplace=True)
         dataFrame_cam2_undistort.sort_index(inplace=True)
-
-<<<<<<< HEAD
-
-def triangulate_raw_2d_camera_coords(config, cam1_coords=None, cam2_coords=None, cam1_image=None, cam2_image=None, coord_keys=None):
-    """
-    This function triangulates user-defined coordinates from the two camera views using the camera matrices (derived from calibration) to calculate 3D predictions.
-    Optionally, the user can define the coordiantes from images.
-    
-    Note: cam1 is the first camera on the 'camera_names' list located in the project 'config.yaml' file; cam2 is the second camera on the same list
-
-    Parameters
-    ----------
-    config : string
-        Full path of the config.yaml file as a string.
-    cam1_image : string; default None
-        Full path of the image of camera 1 as a string.
-    cam2_image : string; default None
-        Full path of the image of camera 2 as a string.
-    cam1_coords : numpy.array-like; default None
-        List of vectors that are coordinates in the camera 1 image
-    cam2_coords : numpy.array-like; default None
-        List of vectors that are coordinates in the camera 2 image
-    coord_keys : list-like; default None
-        List of names or dictionary keys that can be associated with the 3d-coordinate with the identical index
-
-    Example
-    -------
-    To analyze a set of coordinates:
-    >>> deeplabcut.triangulate_raw_2d_camera_coords(config, cam1_coords=((1, 2), (20, 50), ...), cam2_coords=((3, 5), (14, 2), ...) )
-
-    Linux/MacOS
-    To analyze a set of images in a directory:
-    >>> deeplabcut.triangulate_raw_2d_camera_coords(config, cam1_image='/image_directory/cam1.png', cam2_image='/image_directory/cam2.png')
-    
-    Windows
-    To analyze a set of images in a directory:
-    >>> deeplabcut.triangulate_raw_2d_camera_coords(config, cam1_image='<drive_letter>:\\<image_directory>\\cam1.png', cam2_image='\\image_directory\\cam2.png')
-
-    """
-    # if ((cam1_coords is None and cam2_coords is None) and (cam1_image is None and cam2_image is None)) or (
-    #     (cam1_coords is not None and cam2_coords is not None) and (cam1_image is not None and cam2_image is not None)):
-    #     msg = 'Must include a set of camera images or 2d-coordinates'
-    #     raise ValueError(msg)
-    
-    if cam1_coords is not None and cam2_coords is not None:
-        coords_defined = True
         
-    if cam1_image is not None and cam2_image is not None:
-        if coords_defined is True:
-            msg = 'Must include a set of camera images or 2d-coordinates'
-            raise ValueError(msg)
-        cam1_coords = auxiliaryfunctions_3d.get_coord(cam1_image, n=-1)
-        cam2_coords = auxiliaryfunctions_3d.get_coord(cam2_image, n=-1)
-        
-        if len(cam1_coords) != len(cam2_coords):
-            msg = 'Each image must have the same number of selections'
-            raise ValueError(msg)
-
-    cam1_coords = np.array(cam1_coords, dtype=np.float64)
-    cam2_coords = np.array(cam1_coords, dtype=np.float64)
-
-    if cam1_coords.shape != cam2_coords.shape:
-        msg = "Camera coordinate arrays have different dimensions"
-        raise ValueError(msg)
-
-    if not cam1_coords[0].shape == (1, 2):
-        if cam1_coords[0].shape == (2,):
-            print("Attempting to fix coordinate-array by np.expand_dims(<array>, axis=1)")
-            cam1_coords = np.expand_dims(cam1_coords, axis=1)
-            cam2_coords = np.expand_dims(cam2_coords, axis=1)
-        else:
-            msg = "Coordinate-array has an invalid format"
-            raise ValueError(msg)
-
-    cfg_3d = auxiliaryfunctions.read_config(config)
-    img_path, path_corners, path_camera_matrix, path_undistort = auxiliaryfunctions_3d.Foldernames3Dproject(cfg_3d)
-
-    cam_names = cfg_3d['camera_names']
-    camera_pair_key = cam_names[0]+'-'+cam_names[1]
-
-    # Create an empty dataFrame to store the undistorted 2d coordinates and likelihood
-    stereo_file = auxiliaryfunctions.read_pickle(os.path.join(path_camera_matrix, 'stereo_params.pickle'))
-    stereo_file = auxiliaryfunctions.read_pickle(
-        os.path.join(path_camera_matrix,'stereo_params.pickle')
-    )
-    mtx_l = stereo_file[camera_pair_key]['cameraMatrix1']
-    dist_l = stereo_file[camera_pair_key]['distCoeffs1']
-
-    mtx_r = stereo_file[camera_pair_key]['cameraMatrix2']
-    dist_r = stereo_file[camera_pair_key]['distCoeffs2']
-
-    R1 = stereo_file[camera_pair_key]['R1']
-    P1 = stereo_file[camera_pair_key]['P1']
-
-    R2 = stereo_file[camera_pair_key]['R2']
-    P2 = stereo_file[camera_pair_key]['P2']
-
-    cam1_undistorted_coords = cv2.undistortPoints(
-        src=cam1_coords, cameraMatrix=mtx_l, distCoeffs=dist_l, P=P1, R=R1
-    )
-    cam2_undistorted_coords = cv2.undistortPoints(
-        src=cam2_coords, cameraMatrix =mtx_r, distCoeffs = dist_r,P=P2,R=R2
-    )
-    homogenous_coords = auxiliaryfunctions_3d.triangulatePoints(P1, P2, cam1_undistorted_coords, cam2_undistorted_coords)
-    triangulated_coords = np.array((homogenous_coords[0], homogenous_coords[1], homogenous_coords[2])).T
-
-    if coord_keys is not None:
-        return {label: coord for label, coord in zip(coord_keys, triangulated_coords)}
-    else:
-        return triangulated_coords
-=======
-    return(dataFrame_cam1_undistort,dataFrame_cam2_undistort,stereo_file[camera_pair],path_stereo_file)
->>>>>>> 2cb87042
+    return(dataFrame_cam1_undistort,dataFrame_cam2_undistort,stereo_file[camera_pair],path_stereo_file)