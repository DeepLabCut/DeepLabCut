#
# DeepLabCut Toolbox (deeplabcut.org)
# © A. & M.W. Mathis Labs
# https://github.com/DeepLabCut/DeepLabCut
#
# Please see AUTHORS for contributors.
# https://github.com/DeepLabCut/DeepLabCut/blob/main/AUTHORS
#
# Licensed under GNU Lesser General Public License v3.0
#
from __future__ import annotations

import logging
import os
import pickle
from abc import ABC
from pathlib import Path
from typing import Generic, TypeVar

import numpy as np
import torch
import torch.nn as nn

ModelType = TypeVar("ModelType", bound=nn.Module)

_load_weights_only: bool = (
    os.getenv("TORCH_LOAD_WEIGHTS_ONLY", "true").lower() in ("true", "1")
)


def get_load_weights_only() -> bool:
    """Gets the default value to use when loading snapshots with `torch.load(...)`.

    Returns:
        The default `weights_only` value when loading snapshots using `torch.load(...)`.
    """
    global _load_weights_only
    return _load_weights_only


def set_load_weights_only(value: bool) -> None:
    """Sets the default value to use when loading snapshots with `torch.load(...)`.

    Args:
        value: The default `weights_only` value to use when loading snapshots using
            `torch.load(...)`.
    """
    global _load_weights_only
    _load_weights_only = value


class Runner(ABC, Generic[ModelType]):
    """Runner base class

    A runner takes a model and runs actions on it, such as training or inference
    """

    def __init__(
        self,
        model: ModelType,
        device: str = "cpu",
        gpus: list[int] | None = None,
        snapshot_path: str | Path | None = None,
    ):
        """
        Args:
            model: the model to run
            device: the device to use (e.g. {'cpu', 'cuda:0', 'mps'})
            gpus: the list of GPU indices to use for multi-GPU training
            snapshot_path: the path of a snapshot from which to load model weights
        """
        if gpus is None:
            gpus = []

        if len(gpus) == 1:
            if device != "cuda":
                raise ValueError(
                    "When specifying a GPU index to train on, the device must be set "
                    f"to 'cuda'. Found {device}"
                )
            device = f"cuda:{gpus[0]}"

        self.model = model
        self.device = device
        self.snapshot_path = snapshot_path
        self._gpus = gpus
        self._data_parallel = len(gpus) > 1

    @staticmethod
    def load_snapshot(
        snapshot_path: str | Path,
        device: str,
        model: ModelType,
        weights_only: bool | None = None,
    ) -> dict:
        """Loads the state dict for a model from a file

        This method loads a file containing a DeepLabCut PyTorch model snapshot onto
        a given device, and sets the model weights using the state_dict.

        Args:
            snapshot_path: The path containing the model weights to load
            device: The device on which the model should be loaded
            model: The model for which the weights are loaded
            weights_only: Value for torch.load() `weights_only` parameter.
                If False, the python pickle module is used implicitly, which is known to
                be insecure. Only set to False if you're loading data that you trust
                (e.g. snapshots that you created yourself). For more information, see:
                    https://pytorch.org/docs/stable/generated/torch.load.html
                If None, the default value is used:
                    `deeplabcut.pose_estimation_pytorch.get_load_weights_only()`

        Returns:
            The content of the snapshot file.
        """
<<<<<<< HEAD
        snapshot = torch.load(snapshot_path, map_location=device)
        #############################################################################################
        # snapshot = torch.load("/home/lucas/checkpoints/fish/w48/model_best.pth", map_location="cpu")

        # import re
        # snapshot = {"backbone.model." + k: v for k, v in snapshot.items()}
        # snapshot = {re.sub(r"model.stage([0-4])_att", r"coam_stages.\1", k): v for k, v in snapshot.items()}
        # snapshot = {k.replace("backbone.model.final_layer.weigth",
        #                       "heads.bodypart.heatmap_head.final_conv.weight"): v for k, v in snapshot.items()}
        # snapshot = {k.replace("backbone.model.final_layer.bias",
        #                       "heads.bodypart.heatmap_head.final_conv.bias"): v for k, v in snapshot.items()}

        # # print(model)
        # # for key in model.state_dict().keys():
        # #     print(key)

        # model.load_state_dict(snapshot)

        ############################################################################################
=======
        snapshot = attempt_snapshot_load(snapshot_path, device, weights_only)
>>>>>>> 9687dcb2
        model.load_state_dict(snapshot["model"])
        return snapshot


def attempt_snapshot_load(
    path: str | Path,
    device: str,
    weights_only: bool | None = None,
) -> dict:
    """Attempts to load a snapshot using `torch.load(...)`.

    Args:
        path: The path of the snapshot to try to load..
        device: The device to use for the `map_location`.
        weights_only: Value for torch.load() `weights_only` parameter.
            If False, the python pickle module is used implicitly, which is known to be
            insecure. Only set to False if you're loading data that you trust (e.g.
            snapshots that you created yourself). For more information, see:
                https://pytorch.org/docs/stable/generated/torch.load.html
            If None, the default value is used:
                `deeplabcut.pose_estimation_pytorch.get_load_weights_only()`

    Returns:
        The loaded snapshot.

    Raises:
        pickle.UnpicklingError: If `weights_only=True` but the snapshot failed to load
            with `weights_only=True`.
    """
    try:
        if weights_only is None:
            weights_only = get_load_weights_only()

        snapshot = torch.load(path, map_location=device, weights_only=weights_only)
    except pickle.UnpicklingError as err:
        logging.error(
            f"\nFailed to load the snapshot: {path}.\n\n"
            "If you trust the snapshot that you're trying to load, you can try\n"
            "calling `Runner.load_snapshot` with `weights_only=False`. See the \n"
            "error message below for more information and warnings.\n"
            "You can set the `weights_only` parameter in the model configuration (\n"
            "the content of the pytorch_config.yaml), as:\n\n```\n"
            "runner:\n"
            "  load_weights_only: False\n```\n\n"
            "If it's the detector snapshot that's failing to load, place the\n"
            "`load_weights_only` key under the detector runner:\n\n```\n"
            "detector:\n"
            "    runner:\n"
            "      load_weights_only: False\n```\n\n"
            "You can also set the default `load_weights_only` that will be used when\n"
            "the `load_weights_only` variable is not set in the `pytorch_config.yaml`\n"
            "using `deeplabcut.pose_estimation_pytorch.set_load_weights_only(value)`:\n"
            "\n```\n"
            "from deeplabcut.pose_estimation_pytorch import set_load_weights_only\n"
            "set_load_weights_only(True)\n"
            "```\n\n"
            "You can also set the value for `load_weights_only` with a \n"
            "`TORCH_LOAD_WEIGHTS_ONLY` environment variable. If you call \n"
            "`TORCH_LOAD_WEIGHTS_ONLY=False python -m deeplabcut`, it will launch the\n"
            "DeepLabCut GUI with the default `load_weights_only` value to False.\n"
            "If you set this value to `False`, make sure you only load snapshots that\n"
            "you trust.\n\n"
        )
        raise err

    return snapshot


def fix_snapshot_metadata(path: str | Path) -> None:
    """Replace numpy floats in snapshot metrics

    Only call this method with snapshots that you trust, as torch.load(...) is called
    with `weights_only=False`. For more information, see:
        https://pytorch.org/docs/stable/generated/torch.load.html

    DeepLabCut PyTorch snapshots trained with older releases may have `numpy` floats in
    the stored metrics. This method opens the snapshots (with `weights_only=False`),
    replaces the numpy floats with python floats (allowing to load with
    `weights_only=True`), and saves the new snapshot data.

    Warning: This overwrites your existing snapshot. If you want to ensure that no data
    is lost, copy your snapshot before calling `fix_snapshot_metadata`.

    Args:
        path: The path of the snapshot to fix.
    """
    snapshot = torch.load(path, map_location="cpu", weights_only=False)
    metrics = snapshot.get("metadata", {}).get("metrics")
    if metrics is not None:
        snapshot["metadata"]["metrics"] = {k: float(v) for k, v in metrics.items()}

    torch.save(snapshot, path)


def _add_numpy_to_torch_safe_globals():
    """
    Attempts tot add numpy classes allowing snapshots containing numpy floats in the
    metrics to be loaded without needing to change the `weights_only` argument.

    This fix only works for `numpy>=1.25.0`.
    """
    try:
        from numpy.core.multiarray import scalar
        from numpy.dtypes import Float64DType
        torch.serialization.add_safe_globals([np.dtype, Float64DType, scalar])
    except Exception:
        pass


_add_numpy_to_torch_safe_globals()<|MERGE_RESOLUTION|>--- conflicted
+++ resolved
@@ -113,8 +113,7 @@
         Returns:
             The content of the snapshot file.
         """
-<<<<<<< HEAD
-        snapshot = torch.load(snapshot_path, map_location=device)
+        snapshot = attempt_snapshot_load(snapshot_path, device, weights_only)
         #############################################################################################
         # snapshot = torch.load("/home/lucas/checkpoints/fish/w48/model_best.pth", map_location="cpu")
 
@@ -133,9 +132,6 @@
         # model.load_state_dict(snapshot)
 
         ############################################################################################
-=======
-        snapshot = attempt_snapshot_load(snapshot_path, device, weights_only)
->>>>>>> 9687dcb2
         model.load_state_dict(snapshot["model"])
         return snapshot
 
