--- conflicted
+++ resolved
@@ -316,17 +316,10 @@
       },
       "source": [
         "print(\"Start Analyzing my video(s)!\")\n",
-<<<<<<< HEAD
-        "scorername = deeplabcut.analyze_videos(path_config_file, \n",
-        "                                       videofile_path, \n",
-        "                                       shuffle=shuffle, \n",
-        "                                       videotype=VideoType)"
-=======
         "#EDIT OPTION: which video(s) do you want to analyze? You can pass a path or a folder:\n",
         "# currently, if you run \"as is\" it assumes you have a video in the DLC project video folder!\n",
         "\n",
         "deeplabcut.analyze_videos(path_config_file,videofile_path, videotype=VideoType)"
->>>>>>> 0d531613
       ],
       "execution_count": null,
       "outputs": []
