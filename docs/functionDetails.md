--- conflicted
+++ resolved
@@ -541,11 +541,7 @@
 Upon saving the refined tracks you get an `.h5` file (akin to what you might be used to from standard DLC. You can also load (1) filter this to take care of small jitters, and (2) load this `.h5` this to refine (again) in case you find another issue, etc!
 
 ```python
-<<<<<<< HEAD
 deeplabcut.refine_tracklets(path_config_file, pickle_or_h5_file, videofile_path, min_swap_len=2, min_tracklet_len=2, trail_len=50)
-=======
-deeplabcut.refine_tracklets(config_path, pickle_or_h5_file, videofile_path, min_swap_frac=0.0, min_tracklet_frac=0.0, trail_len=50)
->>>>>>> da0c363f
 ```
 HOT KEYS IN THE GUI:
 ```
