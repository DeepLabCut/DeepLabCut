--- conflicted
+++ resolved
@@ -45,10 +45,6 @@
         pos_coord, pos_frame = pos
         neg_coord, neg_frame = neg
 
-<<<<<<< HEAD
-
-=======
->>>>>>> afe2d855
         anchor_frame = "frame" + str(anchor_frame).zfill(zfill_width)
         pos_frame = "frame" + str(pos_frame).zfill(zfill_width)
         neg_frame = "frame" + str(neg_frame).zfill(zfill_width)
