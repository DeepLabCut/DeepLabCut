--- conflicted
+++ resolved
@@ -209,24 +209,14 @@
 
     if detector_runner is not None:
         print(f"Running detector with batch size {detector_runner.batch_size}")
-<<<<<<< HEAD
         bbox_predictions = detector_runner.inference(images=GpuTqdm(video))
-=======
-        bbox_predictions = detector_runner.inference(images=tqdm(video))
->>>>>>> 382cdc75
         video.set_context(bbox_predictions)
 
     print(f"Running pose prediction with batch size {pose_runner.batch_size}")
     if shelf_writer is not None:
         shelf_writer.open()
 
-<<<<<<< HEAD
-    predictions = pose_runner.inference(
-        images=GpuTqdm(video), shelf_writer=shelf_writer
-    )
-=======
-    predictions = pose_runner.inference(images=tqdm(video), shelf_writer=shelf_writer)
->>>>>>> 382cdc75
+    predictions = pose_runner.inference(images=GpuTqdm(video), shelf_writer=shelf_writer)
     if shelf_writer is not None:
         shelf_writer.close()
 
