#
# DeepLabCut Toolbox (deeplabcut.org)
# © A. & M.W. Mathis Labs
# https://github.com/DeepLabCut/DeepLabCut
#
# Please see AUTHORS for contributors.
# https://github.com/DeepLabCut/DeepLabCut/blob/main/AUTHORS
#
# Licensed under GNU Lesser General Public License v3.0
#
from __future__ import annotations

from collections import defaultdict
from functools import reduce, lru_cache
from pathlib import Path

import albumentations as A
import numpy as np
from PIL import Image


@lru_cache(maxsize=None)
def read_image_shape_fast(path: str | Path) -> tuple[int, int, int]:
    """Blazing fast and does not load the image into memory"""
    with Image.open(path) as img:
        width, height = img.size
        return len(img.getbands()), height, width


def bbox_from_keypoints(
    keypoints: np.ndarray,
    image_h: int,
    image_w: int,
    margin: int,
) -> np.ndarray:
    """
    Computes bounding boxes from keypoints.

    Args:
        keypoints: (..., num_keypoints, xy) the keypoints from which to get bboxes
        image_h: the height of the image
        image_w: the width of the image
        margin: the bounding box margin

    Returns:
        the bounding boxes for the keypoints, of shape (..., 4) in the xywh format
    """
    squeeze = False

    # we do not estimate bbox on keypoints that have 0 or -1 flag
    mask = keypoints[..., -1] > 0
    keypoints = keypoints[mask]

    if len(keypoints.shape) == 2:
        squeeze = True
        keypoints = np.expand_dims(keypoints, axis=0)

    bboxes = np.full((keypoints.shape[0], 4), np.nan)
    bboxes[:, :2] = np.nanmin(keypoints[..., :2], axis=1) - margin  # X1, Y1
    bboxes[:, 2:4] = np.nanmax(keypoints[..., :2], axis=1) + margin  # X2, Y2
    bboxes = np.clip(
        bboxes,
        a_min=[0, 0, 0, 0],
        a_max=[image_w, image_h, image_w, image_h],
    )
    bboxes[..., 2] = bboxes[..., 2] - bboxes[..., 0]  # to width
    bboxes[..., 3] = bboxes[..., 3] - bboxes[..., 1]  # to height
    if squeeze:
        return bboxes[0]

    return bboxes


def merge_list_of_dicts(
    list_of_dicts: list[dict], keys_to_include: list[str]
) -> dict[str, list]:
    """
    Flattens a list of dictionaries into a dictionary with the lists concatenated.

    Args:
        list_of_dicts: the dictionaries to merge
        keys_to_include: the keys to include in the new dictionary

    Returns:
        the merged dictionary

    Examples:
        input:
            list_of_dicts: [{"id": 0, "num": 1}, {"id": 1, "num": 10}]
            keys_to_include: ["id", "num"]
        output:
            {"id": [0, 1], "num": [1, 10]}
    """
    return reduce(
        lambda acc, d: {
            key: acc.get(key, []) + [value]
            for key, value in d.items()
            if key in keys_to_include
        },
        list_of_dicts,
        defaultdict(list),
    )


def map_image_path_to_id(images: list[dict]) -> dict[str, int]:
    """
    Binds the image paths to their respective IDs.

    Args:
        images: List of dictionaries containing image data in COCO-like format.
            Each dictionary should have 'file_name' and 'id' keys.

    Returns:
        A dictionary mapping image paths to their respective IDs.

    Examples:
        images = [{"file_name": "path/to/image1.jpg", "id": 1}, ...]
    """

    return {image["file_name"]: image["id"] for image in images}


def map_id_to_annotations(annotations: list[dict]) -> dict[int, list[int]]:
    """
    Maps image IDs to their corresponding annotation indices.

    Args:
        annotations: List of dictionaries containing annotation data. Each dictionary
            should have 'image_id' key.

    Returns:
        A dictionary mapping image IDs to lists of corresponding annotation indices.

    Examples:
        annotations = [{"image_id": 1, ...}, ...]
    """

    annotation_idx_map = defaultdict(list)
    for idx, annotation in enumerate(annotations):
        annotation_idx_map[annotation["image_id"]].append(idx)

    return annotation_idx_map


def _crop_and_pad_image(
    image: np.ndarray,
    coords: tuple[tuple[int, int], tuple[int, int]],
    output_size: tuple[int, int],
) -> tuple[np.ndarray, tuple[int, int]]:
    """
    Crop the image using the given coordinates and pad the larger dimension to change
    the aspect ratio.

    Args:
        image: Image to crop, of shape (height, width, channels).
        coords: Coordinates for cropping as [(xmin, xmax), (ymin, ymax)].
        output_size: The (output_h, output_w) that this cropped image will be resized
            to. Used to compute padding to keep aspect ratios.

    Returns:
        Cropped (and possibly padded) image
        Padding (pad_h, pad_w)
    """
    cropped_image = image[coords[1][0] : coords[1][1], coords[0][0] : coords[0][1], :]

    crop_h, crop_w, c = cropped_image.shape
    pad_h, pad_w = 0, 0
    target_ratio_h = output_size[0] / crop_h
    target_ratio_w = output_size[1] / crop_w

    if target_ratio_h != target_ratio_w:
        if crop_h < crop_w:
            # Pad the height
            new_h = int(crop_w * output_size[0] / output_size[1])
            pad_h = new_h - crop_h
            pad_image = np.zeros((new_h, crop_w, c))
            y_offset = pad_h // 2
            pad_image[y_offset : y_offset + crop_h, :] = cropped_image
        else:
            # Pad the width
            new_w = int(crop_h * output_size[1] / output_size[0])
            pad_w = new_w - crop_w
            pad_image = np.zeros((crop_h, new_w, c))
            x_offset = pad_w // 2
            pad_image[:, x_offset : x_offset + crop_w] = cropped_image
    else:
        pad_image = cropped_image

    return pad_image, (pad_h, pad_w)


def _crop_and_pad_keypoints(
    keypoints: np.ndarray, coords: tuple[int, int], pad_size: tuple[int, int]
):
    """
    Adjust the keypoints after cropping and padding.

    Parameters:
        keypoints: The original keypoints, typically a 2D array of shape (..., 2).
        coords: The (xmin, ymin) crop coordinates used for cropping the image.
        pad_size: The padding sizes added to the cropped image, in the format (pad_h, pad_w).

    Returns:
        Adjusted keypoints.
    """
    keypoints[..., 0] -= coords[0]
    keypoints[..., 1] -= coords[1]
    keypoints[..., 0] += pad_size[1] // 2
    keypoints[..., 1] += pad_size[0] // 2
    return keypoints


def _crop_image_keypoints(
    image, keypoints, coords, output_size
) -> tuple[np.ndarray, np.ndarray, tuple[int, int], tuple[int, int]]:
    """TODO: Requires fixing
    Crop the image based on a given bounding box and resize it to the desired output
    size. Returns offsets and scales to map keypoints in the resized image to
    coordinates in the original image:

        x_original = (x_cropped * x_scale) + x_offset
        y_original = (y_cropped * y_scale) + y_offset

    Args:
        image: Image to crop, of shape (height, width, channels).
        coords: Coordinates for cropping as ((xmin, xmax), (ymin, ymax)).
        output_size: The (h, w) that the cropped image should be resized to.

    Returns:
        Cropped, possibly padded, and resized image.
        The position of the keypoints in the cropped, resized image
        Offsets used for cropping.
        The offsets to map predicted keypoints back to the original image
        The scale to map predicted keypoints back to the original image
    """

    cropped_image, pad_size = _crop_and_pad_image(image, coords, output_size)
    cropped_keypoints = _crop_and_pad_keypoints(
        keypoints, (coords[0][0], coords[1][0]), pad_size
    )

    offsets = (coords[0][0], coords[1][0])
    scales = [
        output_size[0] / cropped_image.shape[0],
        output_size[1] / cropped_image.shape[1],
    ]

    # TODO: Fix resizing, use OpenCV
    cropped_resized_image = np.resize(
        cropped_image, (*output_size, cropped_image.shape[2])
    )

    cropped_resized_keypoints = np.array(cropped_keypoints) * np.array(scales + [1])

    return cropped_resized_image, cropped_resized_keypoints, offsets, scales


<<<<<<< HEAD
=======
def _crop_and_pad_image_torch(
    image: np.array,
    bbox: np.array,
    bbox_format: str,
    output_size: int,
    center: bool = True,
) -> tuple[np.array, tuple[int, int], tuple[int, int]]:
    """TODO: Reimplement this function with numpy and for non-square resize :)
    Only works for square cropped bounding boxes. Crops images around bounding boxes
    for top-down pose estimation in a MMpose style. Computes offsets so that
    coordinates in the original image can be mapped to the cropped one;

        x_cropped = (x - offset_x) / scale_x
        x_cropped = (y - offset_y) / scale_y

    Args:
        image: (h, w, c) the image to crop
        bbox: (4,) the bounding box to crop around
        bbox_format: {"xyxy", "xywh", "cxcywh"} the format of the bounding box
        output_size: the size to resize the image to
        center: Whether to center the crop if it needs to be padded

    Returns:
        cropped_image, (offset_x, offset_y), (scale_x, scale_y)
    """
    image = torch.tensor(image).permute(2, 0, 1)
    bbox = torch.tensor(bbox)
    if bbox_format != "cxcywh":
        bbox = box_convert(bbox.unsqueeze(0), bbox_format, "cxcywh").squeeze()

    c, h, w = image.shape
    crop_size = torch.max(bbox[2:])

    xmin = int(torch.clip(bbox[0] - (crop_size / 2), min=0, max=w - 1).cpu().item())
    xmax = int(torch.clip(bbox[0] + (crop_size / 2), min=1, max=w).cpu().item())
    ymin = int(torch.clip(bbox[1] - (crop_size / 2), min=0, max=h - 1).cpu().item())
    ymax = int(torch.clip(bbox[1] + (crop_size / 2), min=1, max=h).cpu().item())
    cropped_image = image[:, ymin:ymax, xmin:xmax]

    crop_h, crop_w = cropped_image.shape[1:3]
    pad_size = max(crop_h, crop_w)
    offset = (xmin, ymin)

    # Pad image if not square
    if not crop_h == crop_w:
        padded_cropped_image = torch.zeros((c, pad_size, pad_size), dtype=image.dtype)
        if center:
            # center the bbox in padding
            w_start = (pad_size - crop_w) // 2
            h_start = (pad_size - crop_h) // 2
        else:
            w_start = 0
            if bbox[0] - (crop_size / 2) < 0:
                # padding on the left
                w_start = pad_size - crop_w
            elif bbox[0] + (crop_size / 2) >= w:
                # padding on the right
                w_start = 0

            h_start = 0
            if bbox[1] - (crop_size / 2) < 0:
                # padding at the top
                h_start = pad_size - crop_h
            elif bbox[1] + (crop_size / 2) >= h:
                # padding at the bottom
                h_start = 0

        h_end = h_start + crop_h
        w_end = w_start + crop_w
        offset = (offset[0] - w_start, offset[1] - h_start)
        padded_cropped_image[:, h_start:h_end, w_start:w_end] = cropped_image
        cropped_image = padded_cropped_image

    scale = pad_size / output_size
    output = F.resize(cropped_image, [output_size, output_size], antialias=True)
    return output.permute(1, 2, 0).numpy(), offset, (scale, scale)


>>>>>>> 8bd646d3
def _compute_crop_bounds(
    bboxes: np.ndarray,
    image_shape: tuple[int, int, int],
    remove_empty: bool = True,
) -> np.ndarray:
    """
    Compute the boundaries for cropping an image based on a COCO-format bounding box
    and image shape by clipping values so the bounding boxes are entirely in the image.

    Args:
        bboxes: COCO-format bounding box of shape (b, xywh)
        image_shape: Shape of the image defined as (height, width, channels).

    Returns:
        The bounding boxes, clipped to be entirely inside the image
    """
    h, w = image_shape[:2]
    # to xyxy
    bboxes[:, 2] = bboxes[:, 0] + bboxes[:, 2]
    bboxes[:, 3] = bboxes[:, 1] + bboxes[:, 3]
    # clip
    bboxes = np.clip(bboxes, 0, np.array([w, h, w, h]))
    # to xywh
    bboxes[:, 2] = bboxes[:, 2] - bboxes[:, 0]
    bboxes[:, 3] = bboxes[:, 3] - bboxes[:, 1]
    # filter
    if remove_empty:
        squashed_bbox_mask = np.logical_or(bboxes[:, 2] <= 0, bboxes[:, 3] <= 0)
        bboxes = bboxes[~squashed_bbox_mask]
    return bboxes


def _extract_keypoints_and_bboxes(
    anns: list[dict],
    image_shape: tuple[int, int, int],
    num_joints: int,
    num_unique_bodyparts: int,
) -> tuple[np.ndarray, np.ndarray, np.ndarray, dict[str, np.ndarray]]:
    """
    Args:
        anns: COCO-style annotations
        image_shape: the (h, w, c) shape of the image for which to get annotations
        num_joints: the number of joints in the annotations

    Returns:
        keypoints, unique_keypoints, bboxes in xywh format, annotations_merged
    """
    keypoints = []
    original_bboxes = []
    anns_to_merge = []
    unique_keypoints = None
    h, w = image_shape[:2]
    for i, annotation in enumerate(anns):
        keypoints_individual = _annotation_to_keypoints(annotation, h, w)
        if annotation["individual"] != "single":
            bbox_individual = annotation["bbox"]
            original_bboxes.append(bbox_individual)
            keypoints.append(keypoints_individual)
            anns_to_merge.append(annotation)
        else:
            unique_keypoints = keypoints_individual

    if unique_keypoints is None:
        unique_keypoints = -1 * np.ones((num_unique_bodyparts, 3), dtype=float)

    keypoints = safe_stack(keypoints, (0, num_joints, 3))
    original_bboxes = safe_stack(original_bboxes, (0, 4))
    bboxes = _compute_crop_bounds(original_bboxes, image_shape, remove_empty=False)

    # at least 1 visible joint to keep individuals
    vis_mask = (keypoints[..., 2] > 0).any(axis=1)
    keypoints = keypoints[vis_mask]
    bboxes = bboxes[vis_mask]

    keys_to_merge = ["area", "category_id", "iscrowd", "individual_id"]
    anns_merged = {k: [] for k in keys_to_merge}
    if len(anns_to_merge) > 0:
        anns_merged = merge_list_of_dicts(anns_to_merge, keys_to_include=keys_to_merge)
    anns_merged = {k: np.array(v)[vis_mask] for k, v in anns_merged.items()}

    if len(anns_merged["area"]) != len(keypoints):
        raise ValueError(f"Missing area values! {anns_merged}, {keypoints.shape}")

    return keypoints, unique_keypoints, bboxes, anns_merged


def calc_area_from_keypoints(keypoints: np.ndarray) -> np.ndarray:
    """
    Calculate the area from keypoints

    TODO: in the pups benchmark, there are 5 keypoints perfectly aligned so
     the area is 0.
     How do we deal with that?
     Makes more sense to compute the area from the bboxes (they are padded)
     Below is a temporary fix, which sets a min height and width to 5
     Suggestion: compute min height/width using labeled data

    Args:
        keypoints (np.ndarray): array of keypoints

    Returns:
        np.ndarray: array containing the computed areas based on the keypoints
    """
    w = np.maximum(keypoints[:, :, 0].max(axis=1) - keypoints[:, :, 0].min(axis=1), 1)
    h = np.maximum(keypoints[:, :, 1].max(axis=1) - keypoints[:, :, 1].min(axis=1), 1)
    return w * h


def calc_bbox_overlap(bbox1: np.ndarray, bbox2: np.ndarray) -> np.ndarray:
    """
    Calculate the overlap between two bounding boxes

    Args:
        bbox1: the first bounding box in the format (x, y, w, h)
        bbox2: the second bounding box in the format (x, y, w, h)

    Returns:
        The overlap between
    """
    x1, y1, w1, h1 = bbox1
    x2, y2, w2, h2 = bbox2

    x1_max = x1 + w1
    y1_max = y1 + h1
    x2_max = x2 + w2
    y2_max = y2 + h2

    x_overlap = max(0, min(x1_max, x2_max) - max(x1, x2))
    y_overlap = max(0, min(y1_max, y2_max) - max(y1, y2))

    intersection = x_overlap * y_overlap
    union = w1 * h1 + w2 * h2 - intersection

    return intersection / union


def _annotation_to_keypoints(annotation: dict, h: int, w: int) -> np.array:
    """
    Convert the coco annotations into array of keypoints returns the array of the
    keypoints' visibility. If keypoint is not visible, the value for (x,y) coordinates
    is set to 0. If the keypoints are outside of the image, they are also set to 0.

    Args:
        annotation: dictionary containing coco-like annotations with essential
            `keypoints` field
        h: the image height
        w: the image width

    Returns:
        keypoints: np.array where the first two columns are x and y coordinates of the
    
    """
    # we don't mess up visibility flags here
    return annotation["keypoints"].reshape(-1, 3)


def apply_transform(
    transform: A.BaseCompose,
    image: np.ndarray,
    keypoints: np.ndarray,
    bboxes: np.ndarray,
    class_labels: list[str],
) -> dict[str, np.ndarray]:
    """
    Applies a transformation to the provided image and keypoints.

    Args:
        transform: The transformation to apply.
        image: The input image to which the transformation will be applied.
        keypoints: List of keypoints to be transformed along with the image. Each keypoint
            is expected to be a tuple or list with at least three values,
            where the third value indicates the class label index.
        bboxes: List of bounding boxes to be transformed along with the image.
        class_labels: List of class labels corresponding to the keypoints.

    Returns:
        transformed: A dictionary containing the transformed image and keypoints.
    """

    if transform:
        oob_mask = _out_of_bounds_keypoints(keypoints, image.shape)
        transformed = _apply_transform(
            transform, image, keypoints, bboxes, class_labels
        )

        transformed["keypoints"] = np.array(transformed["keypoints"])

        # out-of-bound keypoints have visibility flag 0. But we don't touch coordinates
        if np.sum(oob_mask) > 0:
            transformed["keypoints"][oob_mask, 2] = 0.0

        out_shape = transformed["image"].shape
        if len(transformed["keypoints"]) > 0:
            oob_mask = _out_of_bounds_keypoints(transformed["keypoints"], out_shape)
            # out-of-bound keypoints have visibility flag 0. Don't touch coordinates
            if np.sum(oob_mask) > 0:
                transformed["keypoints"][oob_mask, 2] = 0.0

        # TODO: Check that the transformed bboxes are still within the image
        if len(transformed["bboxes"]) > 0:
            transformed["bboxes"] = np.array(transformed["bboxes"])
        else:
            transformed["bboxes"] = np.zeros(shape=(0, 4))

    else:
        transformed = {"keypoints": keypoints, "image": image}

    # do we ever need to do this if we had check_keypoints_within_bounds above?
    # np.nan_to_num(transformed["keypoints"], copy=False, nan=-1)
    return transformed


def _apply_transform(
    transform: A.BaseCompose,
    image: np.ndarray,
    keypoints: np.ndarray,
    bboxes: np.ndarray,
    class_labels: list[str],
) -> dict[str, np.ndarray]:
    """
    Applies a transformation to the provided image and keypoints.

    Args:
        image : np.array or similar image data format
            The input image to which the transformation will be applied.

        keypoints : list or similar data format
            List of keypoints to be transformed along with the image. Each keypoint
            is expected to be a tuple or list with at least three values,
            where the third value indicates the class label index.

    Returns:
        dict
            A dictionary containing the transformed image and keypoints.
    """
    transformed = transform(
        image=image,
        keypoints=keypoints,
        class_labels=class_labels,
        bboxes=bboxes,
        bbox_labels=np.arange(len(bboxes)),
    )

    bboxes_out = np.zeros(bboxes.shape)
    for bbox, bbox_id in zip(transformed["bboxes"], transformed["bbox_labels"]):
        bboxes_out[bbox_id] = bbox

    transformed["bboxes"] = bboxes_out
    return transformed


def _out_of_bounds_keypoints(keypoints: np.ndarray, shape: tuple) -> np.ndarray:
    """Computes which visible keypoints are outside an image

    Args:
        keypoints: A (N, 3) shaped array where N is the number of keypoints and each
            keypoint is represented as (x, y, visibility).
        shape: A tuple representing the shape or bounds as (height, width).

    Returns:
        A boolean array of shape (N,) where each element corresponds to whether
        the respective keypoint is visible (visibility > 0) and outside the image
        bounds. This mask can be used to set the visibility bit to 0 for keypoints that
        were kicked off an image due to augmentation.
    """
    return (keypoints[..., 2] > 0) & (
        np.isnan(keypoints[..., 0])
        | np.isnan(keypoints[..., 1])
        | (keypoints[..., 0] < 0)
        | (keypoints[..., 0] > shape[1])
        | (keypoints[..., 1] < 0)
        | (keypoints[..., 1] > shape[0])
    )


def pad_to_length(data: np.array, length: int, value: float) -> np.array:
    """
    Pads the first dimension of an array with a given value

    Args:
        data: the array to pad, of shape (l, ...), where l <= length
        length: the desired length of the tensor
        value: the value to pad with

    Returns:
        the padded array of shape (length, ...)
    """
    pad_length = length - len(data)
    if pad_length == 0:
        return data
    elif pad_length > 0:
        padding = value * np.ones((pad_length, *data.shape[1:]), dtype=data.dtype)
        return np.concatenate([data, padding])

    raise ValueError(f"Cannot pad! data.shape={data.shape} > length={length}")


def safe_stack(data: list[np.ndarray], default_shape: tuple[int, ...]) -> np.ndarray:
    """
    Stacks a list of arrays if there are any, otherwise returns an array of zeros
    of a desired shape.

    Args:
        data: the list of arrays to stack
        default_shape: the shape of the array to return if the list is empty

    Returns:
        the stacked data or empty array
    """
    if len(data) == 0:
        return np.zeros(default_shape, dtype=float)

    return np.stack(data, axis=0)<|MERGE_RESOLUTION|>--- conflicted
+++ resolved
@@ -255,87 +255,6 @@
     return cropped_resized_image, cropped_resized_keypoints, offsets, scales
 
 
-<<<<<<< HEAD
-=======
-def _crop_and_pad_image_torch(
-    image: np.array,
-    bbox: np.array,
-    bbox_format: str,
-    output_size: int,
-    center: bool = True,
-) -> tuple[np.array, tuple[int, int], tuple[int, int]]:
-    """TODO: Reimplement this function with numpy and for non-square resize :)
-    Only works for square cropped bounding boxes. Crops images around bounding boxes
-    for top-down pose estimation in a MMpose style. Computes offsets so that
-    coordinates in the original image can be mapped to the cropped one;
-
-        x_cropped = (x - offset_x) / scale_x
-        x_cropped = (y - offset_y) / scale_y
-
-    Args:
-        image: (h, w, c) the image to crop
-        bbox: (4,) the bounding box to crop around
-        bbox_format: {"xyxy", "xywh", "cxcywh"} the format of the bounding box
-        output_size: the size to resize the image to
-        center: Whether to center the crop if it needs to be padded
-
-    Returns:
-        cropped_image, (offset_x, offset_y), (scale_x, scale_y)
-    """
-    image = torch.tensor(image).permute(2, 0, 1)
-    bbox = torch.tensor(bbox)
-    if bbox_format != "cxcywh":
-        bbox = box_convert(bbox.unsqueeze(0), bbox_format, "cxcywh").squeeze()
-
-    c, h, w = image.shape
-    crop_size = torch.max(bbox[2:])
-
-    xmin = int(torch.clip(bbox[0] - (crop_size / 2), min=0, max=w - 1).cpu().item())
-    xmax = int(torch.clip(bbox[0] + (crop_size / 2), min=1, max=w).cpu().item())
-    ymin = int(torch.clip(bbox[1] - (crop_size / 2), min=0, max=h - 1).cpu().item())
-    ymax = int(torch.clip(bbox[1] + (crop_size / 2), min=1, max=h).cpu().item())
-    cropped_image = image[:, ymin:ymax, xmin:xmax]
-
-    crop_h, crop_w = cropped_image.shape[1:3]
-    pad_size = max(crop_h, crop_w)
-    offset = (xmin, ymin)
-
-    # Pad image if not square
-    if not crop_h == crop_w:
-        padded_cropped_image = torch.zeros((c, pad_size, pad_size), dtype=image.dtype)
-        if center:
-            # center the bbox in padding
-            w_start = (pad_size - crop_w) // 2
-            h_start = (pad_size - crop_h) // 2
-        else:
-            w_start = 0
-            if bbox[0] - (crop_size / 2) < 0:
-                # padding on the left
-                w_start = pad_size - crop_w
-            elif bbox[0] + (crop_size / 2) >= w:
-                # padding on the right
-                w_start = 0
-
-            h_start = 0
-            if bbox[1] - (crop_size / 2) < 0:
-                # padding at the top
-                h_start = pad_size - crop_h
-            elif bbox[1] + (crop_size / 2) >= h:
-                # padding at the bottom
-                h_start = 0
-
-        h_end = h_start + crop_h
-        w_end = w_start + crop_w
-        offset = (offset[0] - w_start, offset[1] - h_start)
-        padded_cropped_image[:, h_start:h_end, w_start:w_end] = cropped_image
-        cropped_image = padded_cropped_image
-
-    scale = pad_size / output_size
-    output = F.resize(cropped_image, [output_size, output_size], antialias=True)
-    return output.permute(1, 2, 0).numpy(), offset, (scale, scale)
-
-
->>>>>>> 8bd646d3
 def _compute_crop_bounds(
     bboxes: np.ndarray,
     image_shape: tuple[int, int, int],
