--- conflicted
+++ resolved
@@ -595,13 +595,7 @@
             if not overlapping_tracklets:
                 continue
             # Pick the closest (spatially) overlapping tracklet
-<<<<<<< HEAD
-            ind_min = np.argmin(
-                [tracklet.distance_to(t) for t in overlapping_tracklets]
-            )
-=======
             ind_min = np.argmin([tracklet.distance_to(t) for t in overlapping_tracklets])
->>>>>>> c43e9523
             overlapping_tracklet = overlapping_tracklets[ind_min]
             common_inds = set(tracklet.inds).intersection(overlapping_tracklet.inds)
             ind_anchor = np.random.choice(list(common_inds))
@@ -609,15 +603,7 @@
             neg = overlapping_tracklet.get_data_at(ind_anchor)[:, :2].astype(int)
             ind_pos = np.random.choice(tracklet.inds[tracklet.inds != ind_anchor])
             pos = tracklet.get_data_at(ind_pos)[:, :2].astype(int)
-<<<<<<< HEAD
             triplet = ((anchor, ind_anchor), (pos, ind_pos), (neg, ind_anchor))
-=======
-            triplet = (
-                (anchor, ind_anchor),
-                (pos, ind_pos),
-                (neg, ind_anchor)
-            )
->>>>>>> c43e9523
             triplets.append(triplet)
         return triplets
 
@@ -1102,10 +1088,6 @@
     cfg = auxiliaryfunctions.read_config(config_path)
     track_method = auxfun_multianimal.get_track_method(cfg, track_method=track_method)
 
-<<<<<<< HEAD
-=======
-
->>>>>>> c43e9523
     animal_names = cfg["individuals"]
     if n_tracks is None:
         n_tracks = len(animal_names)
