--- conflicted
+++ resolved
@@ -7,16 +7,6 @@
 https://github.com/AlexEMG/DeepLabCut/blob/master/AUTHORS
 Licensed under GNU Lesser General Public License v3.0
 """
-<<<<<<< HEAD
-import networkx as nx
-import numpy as np
-from collections import defaultdict
-from itertools import combinations
-from math import sqrt
-from scipy.optimize import linear_sum_assignment
-from scipy.spatial import cKDTree
-from scipy.spatial.distance import cdist
-=======
 import heapq
 import itertools
 import networkx as nx
@@ -32,7 +22,6 @@
 from tqdm import tqdm
 from typing import Tuple
 
->>>>>>> 256acb55
 
 ###################################
 #### auxiliaryfunctions
@@ -266,12 +255,7 @@
     graph,
     paf_inds,
     costs,
-<<<<<<< HEAD
-    max_ndets,
-    pcutoff=0.3,
-=======
     pcutoff=0.1,
->>>>>>> 256acb55
     dist_funcs=None,
     method="m1",
 ):
@@ -286,20 +270,6 @@
             continue
 
         # Filter out low confidence detections
-<<<<<<< HEAD
-        inds_a = np.argsort(dets_a[:, 2])[::-1][:max_ndets]
-        inds_b = np.argsort(dets_b[:, 2])[::-1][:max_ndets]
-        keep_a = inds_a[dets_a[inds_a, 2] >= pcutoff]
-        keep_b = inds_b[dets_b[inds_b, 2] >= pcutoff]
-        # sl = np.ix_(keep_a, keep_b)
-        # w = costs[paf_inds[i]][method][sl]
-        w = costs[paf_inds[i]][method].copy()
-        affs = w.copy()
-        w[np.isnan(w)] = 0  # FIXME Why is it even NaN??
-        # dist = dist[sl]
-        if dist_funcs:
-            w += dist_funcs[i](dist)
-=======
         # inds_a = np.argsort(dets_a[:, 2])[::-1][:max_ndets]
         # inds_b = np.argsort(dets_b[:, 2])[::-1][:max_ndets]
         # keep_a = inds_a[dets_a[inds_a, 2] >= pcutoff]
@@ -313,18 +283,10 @@
         # dets_b = dets_b[inds_b]
         # if dist_funcs:
         #     w += dist_funcs[i](dist)
->>>>>>> 256acb55
         row_inds, col_inds = linear_sum_assignment(w, maximize=True)
         connections = []
         for row, col in zip(row_inds, col_inds):
             d = dist[row, col]
-<<<<<<< HEAD
-            if dets_a[row, 2] >= pcutoff and dets_b[col, 2] >= pcutoff:
-                connections.append(
-                    # [int(dets_a[keep_a[row], -1]), int(dets_b[keep_b[col], -1]), affs[row, col], d, row, col]
-                    [int(dets_a[row, -1]), int(dets_b[col, -1]), w[row, col], d, row, col]
-                )
-=======
             if dist_funcs is not None:
                 bounds = dist_funcs[i]
                 if not bounds[0] <= d <= bounds[1]:
@@ -334,7 +296,6 @@
             connections.append(
                 [int(dets_a[row, -1]), int(dets_b[col, -1]), w[row, col], d, row, col]
             )
->>>>>>> 256acb55
         all_connections.append(connections)
     return all_connections
 
@@ -441,11 +402,7 @@
 
     nrows = len(subsets)
     left = max_individuals - len(subsets0)
-<<<<<<< HEAD
-    if nrows > left:
-=======
     if nrows > left > 0:
->>>>>>> 256acb55
         subsets = subsets[np.argsort(np.sum(subsets == -1, axis=1))]
         for nrow in range(nrows - 1, left - 1, -1):
             mask = (subsets[:left] >= 0).astype(int)
@@ -455,432 +412,6 @@
             free_rows = np.flatnonzero(~np.any(temp == 2, axis=1))
             if free_rows.size == 1:
                 subsets = _merge_disjoint_subsets(subsets, free_rows[0], nrow)
-
-    if ambiguous and use_springs:
-        # Get rid of connections that are no longer ambiguous
-        for ambi in ambiguous[::-1]:
-            rows, _ = np.where(np.isin(subsets, ambi[:2]))
-            if len(rows) < 2 or rows[0] == rows[1]:
-                ambiguous.remove(ambi)
-        # Fix ambiguous connections starting from those nodes of highest degree.
-        G2 = G.edge_subgraph(ambi[:2] for ambi in ambiguous)
-        all_ids = np.arange(subsets.shape[0])[:, np.newaxis] * np.ones(subsets.shape[1])
-        counts = dict(G2.degree)
-        degs = [k for k, _ in sorted(G2.degree(weight='weight'), key=lambda x: x[1], reverse=True)]
-        spring = SpringEmbedder(G)
-        for ind in degs:
-            if counts[ind] > 0:
-                temp = np.c_[subsets.ravel(), all_ids.ravel()].astype(int)
-                temp = temp[np.all(temp != -1, axis=1)]
-                inds_ = list(temp[:, 0])
-                # Infer an ambiguous node's ID from its neighbors in transformed space.
-                neighbors = spring.find_neighbors(ind)
-                mask = [inds_.index(n) for n in neighbors.flatten() if n in inds_]
-                ids = temp[mask]
-                curr_id = ids[0, 1]
-                id_, count = np.unique(ids[1:, 1], return_counts=True)
-                neigh_id = id_[np.argsort(count)[::-1]][0]
-                if curr_id == neigh_id:  # No ID mismatch
-                    counts[ind] = 0
-                    for neigh in G2.neighbors(ind):
-                        counts[neigh] -= 1
-                    continue
-                row, col = np.argwhere(subsets == ind).squeeze()
-                new_ind = subsets[neigh_id, col]
-                if new_ind == -1:
-                    subsets[[neigh_id, row], col] = ind, new_ind
-                    counts[ind] = 0
-                    for neigh in G2.neighbors(ind):
-                        counts[neigh] -= 1
-                else:  # Ensure swapping does not make things worse
-                    if np.all(ids[2:, 1] == ids[1, 1]):
-                        subsets[[neigh_id, row], col] = ind, new_ind
-                        counts[ind] = 0
-                        for neigh in G2.neighbors(ind):
-                            counts[neigh] -= 1
-                    else:
-                        # Swap bodyparts only if doing so reduces the tension of
-                        # the springs comprising the ambiguous subsets.
-                        curr_inds = subsets[curr_id]
-                        new_inds = curr_inds.copy()
-                        new_inds[col] = new_ind
-                        curr_coords = [spring.layout[i] for i in curr_inds if i != -1]
-                        new_coords = [spring.layout[i] for i in new_inds if i != -1]
-                        curr_e = sum(sqrt((x2 - x1) ** 2 + (y2 - y1) ** 2)
-<<<<<<< HEAD
-                                     for (x1, y1), (x2, y2) in combinations(curr_coords, 2))
-                        new_e = sum(sqrt((x2 - x1) ** 2 + (y2 - y1) ** 2)
-                                    for (x1, y1), (x2, y2) in combinations(new_coords, 2))
-=======
-                                     for (x1, y1), (x2, y2) in itertools.combinations(curr_coords, 2))
-                        new_e = sum(sqrt((x2 - x1) ** 2 + (y2 - y1) ** 2)
-                                    for (x1, y1), (x2, y2) in itertools.combinations(new_coords, 2))
->>>>>>> 256acb55
-                        if new_e < curr_e:
-                            subsets[[neigh_id, row], col] = ind, new_ind
-                        counts[ind] = 0
-                        for neigh in G2.neighbors(ind):
-                            counts[neigh] -= 1
-        subsets = subsets[np.any(subsets != -1, axis=1)]
-
-    subsets = np.vstack((subsets0, subsets))
-    return subsets[:max_individuals], candidates
-
-
-def _merge_disjoint_subsets(subsets, row1, row2):
-    subsets[row1] += subsets[row2] + 1
-    return np.delete(subsets, row2, axis=0)
-
-
-class SpringEmbedder:
-    def __init__(self, graph, n_iter=50):
-        self.graph = graph.copy()
-        self.layout = nx.spring_layout(graph, iterations=n_iter, seed=42)
-        self.nodes = np.asarray(list(self.layout))
-        self.coords = np.stack(list(self.layout.values()))
-        self.tree = cKDTree(self.coords)
-
-    def find_neighbors(self, nodes, n_neighbors=6):
-        xy = self.coords[np.isin(self.nodes, nodes)]
-        neighbors = self.tree.query(xy, k=n_neighbors)[1]
-        return self.nodes[neighbors]
-
-    def view(self, node_colors=None):
-        import matplotlib.pyplot as plt
-
-        fig, ax = plt.subplots()
-        ax.axis(False)
-        nx.draw_networkx(
-            self.graph, pos=self.layout, ax=ax, node_color=node_colors,
-        )
-<<<<<<< HEAD
-
-
-def link_joints_to_individuals(
-    all_detections,
-    all_connections,
-    max_individuals,
-    use_springs=False,
-    link_unconnected=True,
-    sort_by="affinity",
-):
-    if sort_by not in ("affinity", "degree"):
-        raise ValueError("`sort_by` must either be 'affinity' or 'degree'.")
-
-    candidates = []
-    missing_detections = []
-    for i, sublist in enumerate(all_detections):
-        if not sublist:
-            missing_detections.append(i)
-        else:
-            for item in sublist:
-                candidates.append(item + [i])
-    candidates = np.asarray(candidates)
-    all_inds = candidates[:, -1].astype(int)
-
-    G = nx.Graph()
-    G.add_weighted_edges_from(
-        [(a, b, c) for arrays in all_connections for a, b, c, *_ in arrays],
-    )
-    mask_unconnected = ~np.isin(candidates[:, -2], list(G))
-
-    n_bodyparts = len(all_detections)
-    subsets = np.empty((0, n_bodyparts))
-    # Fill the subsets with unambiguous (partial) skeletons
-    for chain in sorted(nx.connected_components(G), key=len, reverse=True):
-        if len(chain) <= n_bodyparts - len(missing_detections):
-            row = -1 * np.ones(n_bodyparts)
-            nodes = list(chain)
-            row[all_inds[nodes]] = nodes
-            subsets = np.vstack((subsets, row))
-            G.remove_nodes_from(nodes)
-
-    if sort_by == 'affinity':
-        # Sort connections in descending order of part affinity
-        connections = sorted(
-            G.edges.data('weight'),
-            key=lambda x: x[2],
-            reverse=True
-        )
-    else:
-        # Alternatively, sort edges in decreasing order
-        # of their vertices' weighted degree. This is to encourage
-        # dense, strong connections to come first.
-        nodes_weight = defaultdict(int)
-        for ind1, ind2, score in G.edges.data('weight'):
-            nodes_weight[ind1] += score
-            nodes_weight[ind2] += score
-        connections = sorted(
-            G.edges.data('weight'),
-            key=lambda x: nodes_weight[x[0]] + nodes_weight[x[1]],
-            reverse=True
-        )
-
-    ambiguous = []
-    for connection in connections:
-        nodes = list(connection[:2])
-        inds = all_inds[nodes]
-        mask = np.any(subsets[:, inds] == nodes, axis=1)
-        subset_inds = np.flatnonzero(mask)
-        found = subset_inds.size
-        if found == 1:
-            subset = subsets[subset_inds[0]]
-            if np.all(subset[inds] == nodes):  # Nodes correctly found in the same subset
-                continue
-            if np.all(subset[inds] != -1):
-                ambiguous.append(connection)
-            elif subset[inds[0]] == -1:
-                subset[inds[0]] = nodes[0]
-            else:
-                subset[inds[1]] = nodes[1]
-        elif found == 2:
-            membership = np.sum(subsets[subset_inds] >= 0, axis=0)
-            if not np.any(membership == 2):
-                subsets = _merge_disjoint_subsets(subsets, *subset_inds)
-            else:
-                ambiguous.append(connection)
-        else:
-            row = -1 * np.ones(n_bodyparts)
-            row[inds] = nodes
-            subsets = np.vstack((subsets, row))
-
-    if ambiguous and use_springs:
-        # Get rid of connections that are no longer ambiguous
-        for ambi in ambiguous[::-1]:
-            rows, _ = np.where(np.isin(subsets, ambi[:2]))
-            if len(rows) < 2 or rows[0] == rows[1]:
-                ambiguous.remove(ambi)
-        # Fix ambiguous connections starting from those nodes of highest degree.
-        G2 = G.edge_subgraph(ambi[:2] for ambi in ambiguous)
-        all_ids = np.arange(subsets.shape[0])[:, np.newaxis] * np.ones(subsets.shape[1])
-        counts = dict(G2.degree)
-        degs = [k for k, _ in sorted(G2.degree(weight='weight'), key=lambda x: x[1], reverse=True)]
-        spring = SpringEmbedder(G)
-        for ind in degs:
-            if counts[ind] > 0:
-                temp = np.c_[subsets.ravel(), all_ids.ravel()].astype(int)
-                temp = temp[np.all(temp != -1, axis=1)]
-                inds_ = list(temp[:, 0])
-                # Infer an ambiguous node's ID from its neighbors in transformed space.
-                neighbors = spring.find_neighbors(ind)
-                mask = [inds_.index(n) for n in neighbors.flatten() if n in inds_]
-                ids = temp[mask]
-                curr_id = ids[0, 1]
-                id_, count = np.unique(ids[1:, 1], return_counts=True)
-                neigh_id = id_[np.argsort(count)[::-1]][0]
-                if curr_id == neigh_id:  # No ID mismatch
-                    counts[ind] = 0
-                    for neigh in G2.neighbors(ind):
-                        counts[neigh] -= 1
-                    continue
-                row, col = np.argwhere(subsets == ind).squeeze()
-                new_ind = subsets[neigh_id, col]
-                if new_ind == -1:
-                    subsets[[neigh_id, row], col] = ind, new_ind
-                    counts[ind] = 0
-                    for neigh in G2.neighbors(ind):
-                        counts[neigh] -= 1
-                else:  # Ensure swapping does not make things worse
-                    if np.all(ids[2:, 1] == ids[1, 1]):
-                        subsets[[neigh_id, row], col] = ind, new_ind
-                        counts[ind] = 0
-                        for neigh in G2.neighbors(ind):
-                            counts[neigh] -= 1
-                    else:
-                        # Swap bodyparts only if doing so reduces the tension of
-                        # the springs comprising the ambiguous subsets.
-                        curr_inds = subsets[curr_id]
-                        new_inds = curr_inds.copy()
-                        new_inds[col] = new_ind
-                        curr_coords = [spring.layout[i] for i in curr_inds if i != -1]
-                        new_coords = [spring.layout[i] for i in new_inds if i != -1]
-                        curr_e = sum(sqrt((x2 - x1) ** 2 + (y2 - y1) ** 2)
-                                     for (x1, y1), (x2, y2) in combinations(curr_coords, 2))
-                        new_e = sum(sqrt((x2 - x1) ** 2 + (y2 - y1) ** 2)
-                                    for (x1, y1), (x2, y2) in combinations(new_coords, 2))
-                        if new_e < curr_e:
-                            subsets[[neigh_id, row], col] = ind, new_ind
-                        counts[ind] = 0
-                        for neigh in G2.neighbors(ind):
-                            counts[neigh] -= 1
-        subsets = subsets[np.any(subsets != -1, axis=1)]
-
-    # Merge extra subsets
-    nrows = len(subsets)
-    if nrows > max_individuals:
-        subsets = subsets[np.argsort(np.sum(subsets == -1, axis=1))]
-        ii = np.argsort(np.sum(subsets[max_individuals:] != -1, axis=1))
-        subsets[max_individuals:] = subsets[ii + max_individuals]
-        for nrow in range(nrows - 1, max_individuals - 1, -1):
-            mask = (subsets[:max_individuals] >= 0).astype(int)
-            row = subsets[nrow]
-            mask2 = (row >= 0).astype(int)
-            temp = mask + mask2
-            free_rows = np.flatnonzero(~np.any(temp == 2, axis=1))
-            if not free_rows.size:
-                # Special treatment
-                empty = subsets[:max_individuals] == -1
-                has_value = row != -1
-                mask = empty & has_value
-                n_chains = mask.sum(axis=1)
-                while np.any(n_chains > 0):
-                    ind = n_chains.argmax()
-                    mask_ = np.flatnonzero(mask[ind])
-                    subsets[np.ix_([ind, nrow], mask_)] = subsets[np.ix_([nrow, ind], mask_)]
-                    # Update masks
-                    empty = subsets[:max_individuals] == -1
-                    has_value[mask_] = False
-                    mask = empty & has_value
-                    n_chains = mask.sum(axis=1)
-                continue
-            if free_rows.size == 1:
-                ind = free_rows[0]
-                xy = candidates[row[row != -1].astype(int), :2].mean(axis=0)
-                dists = []
-                for free_row in range(max_individuals):
-                    sub_ = subsets[free_row]
-                    d = cdist(
-                        np.asarray(xy).reshape((1, -1)),
-                        candidates[sub_[sub_ != -1].astype(int), :2],
-                    )
-                    dists.append(d.mean())
-                if ind != np.argmin(dists):
-                    continue
-            else:
-                xy = candidates[row[row != -1].astype(int), :2].mean(axis=0)
-                dists = []
-                for free_row in free_rows:
-                    sub_ = subsets[free_row]
-                    d = cdist(
-                        np.asarray(xy).reshape((1, -1)),
-                        candidates[sub_[sub_ != -1].astype(int), :2],
-                    )
-                    dists.append(d.min())
-                ind = free_rows[np.argmin(dists)]
-            subsets = _merge_disjoint_subsets(subsets, ind, nrow)
-        subsets = subsets[np.any(subsets != -1, axis=1)]
-
-    # Link unconnected bodyparts
-    mask_valid = ~np.isnan(candidates[:, :2]).all(axis=1)
-    unconnected = candidates[np.logical_and(mask_unconnected, mask_valid)]
-    n_unconnected = unconnected.shape[0]
-    if n_unconnected and link_unconnected:
-        unconnected = unconnected[np.argsort(unconnected[:, 2])[::-1]]
-        inds = list(set(unconnected[:, -1].astype(int)))
-        for ind in inds:
-            bpts = unconnected[unconnected[:, -1] == ind]
-            for bpt in bpts:
-                xy = bpt[:2]
-                n_bpt = int(bpt[-2])
-                free = np.flatnonzero(subsets[:, ind] == -1)
-                n_free = free.size
-                if not n_free:
-                    row = -1 * np.ones(n_bodyparts)
-                    row[ind] = n_bpt
-                    subsets = np.vstack((subsets, row))
-                elif n_free == 1:
-                    subsets[free[0], ind] = n_bpt
-                else:
-                    dists = []
-                    for j in free:
-                        sub_ = subsets[j]
-                        d = cdist(
-                            np.asarray(xy).reshape((1, -1)),
-                            candidates[sub_[sub_ != -1].astype(int), :2],
-                        )
-                        dists.append(d.min())
-                    subsets[free[np.argmin(dists)], ind] = n_bpt
-
-=======
-
-
-def link_joints_to_individuals(
-    all_detections,
-    all_connections,
-    max_individuals,
-    use_springs=False,
-    link_unconnected=True,
-    sort_by="affinity",
-):
-    if sort_by not in ("affinity", "degree"):
-        raise ValueError("`sort_by` must either be 'affinity' or 'degree'.")
-
-    candidates = []
-    missing_detections = []
-    for i, sublist in enumerate(all_detections):
-        if not sublist:
-            missing_detections.append(i)
-        else:
-            for item in sublist:
-                candidates.append(item + [i])
-    candidates = np.asarray(candidates)
-    all_inds = candidates[:, -1].astype(int)
-
-    G = nx.Graph()
-    G.add_weighted_edges_from(
-        [(a, b, c) for arrays in all_connections for a, b, c, *_ in arrays],
-    )
-    mask_unconnected = ~np.isin(candidates[:, -2], list(G))
-
-    n_bodyparts = len(all_detections)
-    subsets = np.empty((0, n_bodyparts))
-    # Fill the subsets with unambiguous (partial) skeletons
-    for chain in sorted(nx.connected_components(G), key=len, reverse=True):
-        if len(chain) <= n_bodyparts - len(missing_detections):
-            row = -1 * np.ones(n_bodyparts)
-            nodes = list(chain)
-            row[all_inds[nodes]] = nodes
-            subsets = np.vstack((subsets, row))
-            G.remove_nodes_from(nodes)
-
-    if sort_by == 'affinity':
-        # Sort connections in descending order of part affinity
-        connections = sorted(
-            G.edges.data('weight'),
-            key=lambda x: x[2],
-            reverse=True
-        )
-    else:
-        # Alternatively, sort edges in decreasing order
-        # of their vertices' weighted degree. This is to encourage
-        # dense, strong connections to come first.
-        nodes_weight = defaultdict(int)
-        for ind1, ind2, score in G.edges.data('weight'):
-            nodes_weight[ind1] += score
-            nodes_weight[ind2] += score
-        connections = sorted(
-            G.edges.data('weight'),
-            key=lambda x: nodes_weight[x[0]] + nodes_weight[x[1]],
-            reverse=True
-        )
-
-    ambiguous = []
-    for connection in connections:
-        nodes = list(connection[:2])
-        inds = all_inds[nodes]
-        mask = np.any(subsets[:, inds] == nodes, axis=1)
-        subset_inds = np.flatnonzero(mask)
-        found = subset_inds.size
-        if found == 1:
-            subset = subsets[subset_inds[0]]
-            if np.all(subset[inds] == nodes):  # Nodes correctly found in the same subset
-                continue
-            if np.all(subset[inds] != -1):
-                ambiguous.append(connection)
-            elif subset[inds[0]] == -1:
-                subset[inds[0]] = nodes[0]
-            else:
-                subset[inds[1]] = nodes[1]
-        elif found == 2:
-            membership = np.sum(subsets[subset_inds] >= 0, axis=0)
-            if not np.any(membership == 2):
-                subsets = _merge_disjoint_subsets(subsets, *subset_inds)
-            else:
-                ambiguous.append(connection)
-        else:
-            row = -1 * np.ones(n_bodyparts)
-            row[inds] = nodes
-            subsets = np.vstack((subsets, row))
 
     if ambiguous and use_springs:
         # Get rid of connections that are no longer ambiguous
@@ -943,6 +474,187 @@
                             counts[neigh] -= 1
         subsets = subsets[np.any(subsets != -1, axis=1)]
 
+    subsets = np.vstack((subsets0, subsets))
+    return subsets[:max_individuals], candidates
+
+
+def _merge_disjoint_subsets(subsets, row1, row2):
+    subsets[row1] += subsets[row2] + 1
+    return np.delete(subsets, row2, axis=0)
+
+
+class SpringEmbedder:
+    def __init__(self, graph, n_iter=50):
+        self.graph = graph.copy()
+        self.layout = nx.spring_layout(graph, iterations=n_iter, seed=42)
+        self.nodes = np.asarray(list(self.layout))
+        self.coords = np.stack(list(self.layout.values()))
+        self.tree = cKDTree(self.coords)
+
+    def find_neighbors(self, nodes, n_neighbors=6):
+        xy = self.coords[np.isin(self.nodes, nodes)]
+        neighbors = self.tree.query(xy, k=n_neighbors)[1]
+        return self.nodes[neighbors]
+
+    def view(self, node_colors=None):
+        import matplotlib.pyplot as plt
+
+        fig, ax = plt.subplots()
+        ax.axis(False)
+        nx.draw_networkx(
+            self.graph, pos=self.layout, ax=ax, node_color=node_colors,
+        )
+
+
+def link_joints_to_individuals(
+    all_detections,
+    all_connections,
+    max_individuals,
+    use_springs=False,
+    link_unconnected=True,
+    sort_by="affinity",
+):
+    if sort_by not in ("affinity", "degree"):
+        raise ValueError("`sort_by` must either be 'affinity' or 'degree'.")
+
+    candidates = []
+    missing_detections = []
+    for i, sublist in enumerate(all_detections):
+        if not sublist:
+            missing_detections.append(i)
+        else:
+            for item in sublist:
+                candidates.append(item + [i])
+    candidates = np.asarray(candidates)
+    all_inds = candidates[:, -1].astype(int)
+
+    G = nx.Graph()
+    G.add_weighted_edges_from(
+        [(a, b, c) for arrays in all_connections for a, b, c, *_ in arrays],
+    )
+    mask_unconnected = ~np.isin(candidates[:, -2], list(G))
+
+    n_bodyparts = len(all_detections)
+    subsets = np.empty((0, n_bodyparts))
+    # Fill the subsets with unambiguous (partial) skeletons
+    for chain in sorted(nx.connected_components(G), key=len, reverse=True):
+        if len(chain) <= n_bodyparts - len(missing_detections):
+            row = -1 * np.ones(n_bodyparts)
+            nodes = list(chain)
+            row[all_inds[nodes]] = nodes
+            subsets = np.vstack((subsets, row))
+            G.remove_nodes_from(nodes)
+
+    if sort_by == 'affinity':
+        # Sort connections in descending order of part affinity
+        connections = sorted(
+            G.edges.data('weight'),
+            key=lambda x: x[2],
+            reverse=True
+        )
+    else:
+        # Alternatively, sort edges in decreasing order
+        # of their vertices' weighted degree. This is to encourage
+        # dense, strong connections to come first.
+        nodes_weight = defaultdict(int)
+        for ind1, ind2, score in G.edges.data('weight'):
+            nodes_weight[ind1] += score
+            nodes_weight[ind2] += score
+        connections = sorted(
+            G.edges.data('weight'),
+            key=lambda x: nodes_weight[x[0]] + nodes_weight[x[1]],
+            reverse=True
+        )
+
+    ambiguous = []
+    for connection in connections:
+        nodes = list(connection[:2])
+        inds = all_inds[nodes]
+        mask = np.any(subsets[:, inds] == nodes, axis=1)
+        subset_inds = np.flatnonzero(mask)
+        found = subset_inds.size
+        if found == 1:
+            subset = subsets[subset_inds[0]]
+            if np.all(subset[inds] == nodes):  # Nodes correctly found in the same subset
+                continue
+            if np.all(subset[inds] != -1):
+                ambiguous.append(connection)
+            elif subset[inds[0]] == -1:
+                subset[inds[0]] = nodes[0]
+            else:
+                subset[inds[1]] = nodes[1]
+        elif found == 2:
+            membership = np.sum(subsets[subset_inds] >= 0, axis=0)
+            if not np.any(membership == 2):
+                subsets = _merge_disjoint_subsets(subsets, *subset_inds)
+            else:
+                ambiguous.append(connection)
+        else:
+            row = -1 * np.ones(n_bodyparts)
+            row[inds] = nodes
+            subsets = np.vstack((subsets, row))
+
+    if ambiguous and use_springs:
+        # Get rid of connections that are no longer ambiguous
+        for ambi in ambiguous[::-1]:
+            rows, _ = np.where(np.isin(subsets, ambi[:2]))
+            if len(rows) < 2 or rows[0] == rows[1]:
+                ambiguous.remove(ambi)
+        # Fix ambiguous connections starting from those nodes of highest degree.
+        G2 = G.edge_subgraph(ambi[:2] for ambi in ambiguous)
+        all_ids = np.arange(subsets.shape[0])[:, np.newaxis] * np.ones(subsets.shape[1])
+        counts = dict(G2.degree)
+        degs = [k for k, _ in sorted(G2.degree(weight='weight'), key=lambda x: x[1], reverse=True)]
+        spring = SpringEmbedder(G)
+        for ind in degs:
+            if counts[ind] > 0:
+                temp = np.c_[subsets.ravel(), all_ids.ravel()].astype(int)
+                temp = temp[np.all(temp != -1, axis=1)]
+                inds_ = list(temp[:, 0])
+                # Infer an ambiguous node's ID from its neighbors in transformed space.
+                neighbors = spring.find_neighbors(ind)
+                mask = [inds_.index(n) for n in neighbors.flatten() if n in inds_]
+                ids = temp[mask]
+                curr_id = ids[0, 1]
+                id_, count = np.unique(ids[1:, 1], return_counts=True)
+                neigh_id = id_[np.argsort(count)[::-1]][0]
+                if curr_id == neigh_id:  # No ID mismatch
+                    counts[ind] = 0
+                    for neigh in G2.neighbors(ind):
+                        counts[neigh] -= 1
+                    continue
+                row, col = np.argwhere(subsets == ind).squeeze()
+                new_ind = subsets[neigh_id, col]
+                if new_ind == -1:
+                    subsets[[neigh_id, row], col] = ind, new_ind
+                    counts[ind] = 0
+                    for neigh in G2.neighbors(ind):
+                        counts[neigh] -= 1
+                else:  # Ensure swapping does not make things worse
+                    if np.all(ids[2:, 1] == ids[1, 1]):
+                        subsets[[neigh_id, row], col] = ind, new_ind
+                        counts[ind] = 0
+                        for neigh in G2.neighbors(ind):
+                            counts[neigh] -= 1
+                    else:
+                        # Swap bodyparts only if doing so reduces the tension of
+                        # the springs comprising the ambiguous subsets.
+                        curr_inds = subsets[curr_id]
+                        new_inds = curr_inds.copy()
+                        new_inds[col] = new_ind
+                        curr_coords = [spring.layout[i] for i in curr_inds if i != -1]
+                        new_coords = [spring.layout[i] for i in new_inds if i != -1]
+                        curr_e = sum(sqrt((x2 - x1) ** 2 + (y2 - y1) ** 2)
+                                     for (x1, y1), (x2, y2) in itertools.combinations(curr_coords, 2))
+                        new_e = sum(sqrt((x2 - x1) ** 2 + (y2 - y1) ** 2)
+                                    for (x1, y1), (x2, y2) in itertools.combinations(new_coords, 2))
+                        if new_e < curr_e:
+                            subsets[[neigh_id, row], col] = ind, new_ind
+                        counts[ind] = 0
+                        for neigh in G2.neighbors(ind):
+                            counts[neigh] -= 1
+        subsets = subsets[np.any(subsets != -1, axis=1)]
+
     # Merge extra subsets
     nrows = len(subsets)
     if nrows > max_individuals:
@@ -1029,7 +741,6 @@
                         dists.append(d.min())
                     subsets[free[np.argmin(dists)], ind] = n_bpt
 
->>>>>>> 256acb55
     return subsets[:max_individuals], candidates
 
 
@@ -1063,10 +774,6 @@
         paf_graph,
         paf_inds,
         data_dict["costs"],
-<<<<<<< HEAD
-        inference_cfg["topktoretain"],
-=======
->>>>>>> 256acb55
         inference_cfg["pcutoff"],
         dist_funcs,
     )
@@ -1083,9 +790,6 @@
         mask = inds != -1
         animal[mask] = candidates[inds[mask], :-2]
 
-<<<<<<< HEAD
-    return animals, single
-=======
     return animals, single
 
 
@@ -1805,5 +1509,4 @@
         "recalls": recalls,
         "mAP": precisions.mean(),
         "mAR": recalls.mean(),
-    }
->>>>>>> 256acb55
+    }