format: jb-book
root: README
parts:
- caption: Getting Started
  chapters:
  - file: docs/UseOverviewGuide
- caption: Installation
  chapters:
  - file: docs/installation
  - file: docs/recipes/installTips
  - file: docs/docker
- caption: User Guides
  chapters:
  - file: docs/standardDeepLabCut_UserGuide
  - file: docs/maDLC_UserGuide
  - file: docs/Overviewof3D
  - file: docs/HelperFunctions
- caption: Graphical User Interfaces (GUIs)
  chapters:
  - file: docs/PROJECT_GUI
  - file: docs/napari_GUI
<<<<<<< HEAD
  - file: docs/recipes/ClusteringNapari
- caption: Beginner's Guide to the DLC GUI
  chapters:
  - file: docs/beginners-guide
  - file: docs/manage-project
  - file: docs/labelling
  - file: docs/Training-Evaluation
  - file: docs/video-analysis
=======
- caption: Quick Start Tutorials
  chapters:
  - file: docs/single_animal_quick_guide
  - file: docs/tutorial_maDLC
- caption: Hardware Tips
  chapters:
  - file: docs/recipes/TechHardware
>>>>>>> 01f350cf
- caption: DeepLabCut-Live!
  chapters:
  - file: docs/deeplabcutlive
- caption: DeepLabCut Model Zoo
  chapters:
  - file: docs/ModelZoo
  - file: docs/recipes/UsingModelZooPupil
  - file: docs/recipes/MegaDetectorDLCLive
- caption: Cookbook
  chapters:
<<<<<<< HEAD
  - file: docs/recipes/TechHardware
- caption: Cookbook
  chapters:
  - file: docs/tutorial
=======
>>>>>>> 01f350cf
  - file: docs/convert_maDLC
  - file: docs/recipes/io
  - file: docs/recipes/nn
  - file: docs/recipes/post
  - file: docs/recipes/BatchProcessing
  - file: docs/recipes/DLCMethods
  - file: docs/recipes/ClusteringNapari
  - file: docs/recipes/OpenVINO
  - file: docs/recipes/flip_and_rotate
  - file: docs/recipes/pose_cfg_file_breakdown
  - file: docs/recipes/publishing_notebooks_into_the_DLC_main_cookbook
- caption: DeepLabCut Benchmark
  chapters:
  - file: docs/benchmark
- caption: Mission & Contribute
  chapters:
  - file: docs/MISSION_AND_VALUES
  - file: docs/roadmap
  - file: docs/Governance<|MERGE_RESOLUTION|>--- conflicted
+++ resolved
@@ -9,7 +9,7 @@
   - file: docs/installation
   - file: docs/recipes/installTips
   - file: docs/docker
-- caption: User Guides
+- caption: Main User Guides
   chapters:
   - file: docs/standardDeepLabCut_UserGuide
   - file: docs/maDLC_UserGuide
@@ -19,16 +19,13 @@
   chapters:
   - file: docs/PROJECT_GUI
   - file: docs/napari_GUI
-<<<<<<< HEAD
-  - file: docs/recipes/ClusteringNapari
-- caption: Beginner's Guide to the DLC GUI
+- caption: Beginner's Guide to the GUI
   chapters:
   - file: docs/beginners-guide
   - file: docs/manage-project
   - file: docs/labelling
   - file: docs/Training-Evaluation
   - file: docs/video-analysis
-=======
 - caption: Quick Start Tutorials
   chapters:
   - file: docs/single_animal_quick_guide
@@ -36,7 +33,6 @@
 - caption: Hardware Tips
   chapters:
   - file: docs/recipes/TechHardware
->>>>>>> 01f350cf
 - caption: DeepLabCut-Live!
   chapters:
   - file: docs/deeplabcutlive
@@ -47,13 +43,7 @@
   - file: docs/recipes/MegaDetectorDLCLive
 - caption: Cookbook
   chapters:
-<<<<<<< HEAD
-  - file: docs/recipes/TechHardware
-- caption: Cookbook
-  chapters:
   - file: docs/tutorial
-=======
->>>>>>> 01f350cf
   - file: docs/convert_maDLC
   - file: docs/recipes/io
   - file: docs/recipes/nn
