--- conflicted
+++ resolved
@@ -64,11 +64,8 @@
     output_suffix: str = "",
     plot_bboxes: bool = True,
     bboxes_pcutoff: float = 0.9,
-<<<<<<< HEAD
     create_labeled_video: bool = True,
-=======
     torchvision_detector_name: str | None = None,
->>>>>>> bba86890
 ) -> dict:
     """
     Perform inference on a video using a superanimal model from the model zoo specified by `superanimal_name`.
@@ -100,12 +97,9 @@
         output_suffix: The suffix to add to output file names (e.g. _before_adapt)
         plot_bboxes: Whether to plot bounding boxes in the output video
         bboxes_pcutoff: Confidence threshold for bounding box plotting
-<<<<<<< HEAD
         create_labeled_video (bool):
             Specifies if a labeled video needs to be created, True by default.
-=======
         torchvision_detector_name: If using a filtered torchvision detector, the torchvision model name
->>>>>>> bba86890
 
     Returns:
         results: Dictionary with the result pd.DataFrame for each video
@@ -116,7 +110,7 @@
     raise_warning_if_called_directly()
 
     if superanimal_name == "superanimal_humanbody":
-        if torchvision_detector_name is None:
+        if not torchvision_detector_name:
             torchvision_detector_name = "fasterrcnn_mobilenet_v3_large_fpn"
         COCO_PERSON = 1  # COCO class ID for person
         detector_runner = get_filtered_coco_detector_inference_runner(
