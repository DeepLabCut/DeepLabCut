"""
DeepLabCut2.2 Toolbox (deeplabcut.org)
© A. & M. Mathis Labs
https://github.com/AlexEMG/DeepLabCut

Please see AUTHORS for contributors.
https://github.com/AlexEMG/DeepLabCut/blob/master/AUTHORS
Licensed under GNU Lesser General Public License v3.0
"""
import heapq
import itertools
import multiprocessing
import networkx as nx
import numpy as np
import operator
import pandas as pd
import pickle
import warnings
from collections import defaultdict
from dataclasses import dataclass
from math import sqrt, erf
from scipy.optimize import linear_sum_assignment
from scipy.spatial import cKDTree
from scipy.spatial.distance import pdist, cdist
from scipy.special import softmax
from scipy.stats import gaussian_kde, chi2
from tqdm import tqdm
from typing import Tuple


def _conv_square_to_condensed_indices(ind_row, ind_col, n):
    if ind_row == ind_col:
        raise ValueError("There are no diagonal elements in condensed matrices.")

    if ind_row < ind_col:
        ind_row, ind_col = ind_col, ind_row
    return n * ind_col - ind_col * (ind_col + 1) // 2 + ind_row - 1 - ind_col


Position = Tuple[float, float]


@dataclass(frozen=True)
class Joint:
    pos: Position
    confidence: float = 1.0
    label: int = None
    idx: int = None
    group: int = -1


class Link:
    def __init__(self, j1, j2, affinity=1):
        self.j1 = j1
        self.j2 = j2
        self.affinity = affinity
        self._length = sqrt((j1.pos[0] - j2.pos[0]) ** 2 + (j1.pos[1] - j2.pos[1]) ** 2)

    def __repr__(self):
        return (
            f"Link {self.idx}, affinity={self.affinity:.2f}, length={self.length:.2f}"
        )

    @property
    def confidence(self):
        return self.j1.confidence * self.j2.confidence

    @property
    def idx(self):
        return self.j1.idx, self.j2.idx

    @property
    def length(self):
        return self._length

    @length.setter
    def length(self, length):
        self._length = length

    def to_vector(self):
        return [*self.j1.pos, *self.j2.pos]


class Assembly:
    def __init__(self, size):
        self.data = np.full((size, 4), np.nan)
        self._affinity = 0
        self._links = []
        self._visible = set()
        self._idx = set()
        self._dict = dict()

    def __len__(self):
        return len(self._visible)

    def __contains__(self, assembly):
        return bool(self._visible.intersection(assembly._visible))

    def __add__(self, other):
        if other in self:
            raise ValueError("Assemblies contain shared joints.")

        assembly = Assembly(self.data.shape[0])
        for link in self._links + other._links:
            assembly.add_link(link)
        return assembly

    @property
    def xy(self):
        return self.data[:, :2]

    @property
    def extent(self):
        bbox = np.empty(4)
        bbox[:2] = np.nanmin(self.xy, axis=0)
        bbox[2:] = np.nanmax(self.xy, axis=0)
        return bbox

    @property
    def area(self):
        x1, y1, x2, y2 = self.extent
        return (x2 - x1) * (y2 - y1)

    @property
    def confidence(self):
        return np.nanmean(self.data[:, 2])

    @property
    def soft_identity(self):
        data = self.data[~np.isnan(self.data).any(axis=1)]
        unq, idx, cnt = np.unique(data[:, 3], return_inverse=True, return_counts=True)
        avg = np.bincount(idx, weights=data[:, 2]) / cnt
        soft = softmax(avg)
        return dict(zip(unq.astype(int), soft))

    @property
    def affinity(self):
        n_links = self.n_links
        if not n_links:
            return 0
        return self._affinity / n_links

    @property
    def n_links(self):
        return len(self._links)

    def intersection_with(self, other):
        x11, y11, x21, y21 = self.extent
        x12, y12, x22, y22 = other.extent
        x1 = max(x11, x12)
        y1 = max(y11, y12)
        x2 = min(x21, x22)
        y2 = min(y21, y22)
        if x2 < x1 or y2 < y1:
            return 0
        ll = np.array([x1, y1])
        ur = np.array([x2, y2])
        xy1 = self.xy[~np.isnan(self.xy).any(axis=1)]
        xy2 = other.xy[~np.isnan(other.xy).any(axis=1)]
        in1 = np.all((xy1 >= ll) & (xy1 <= ur), axis=1).sum()
        in2 = np.all((xy2 >= ll) & (xy2 <= ur), axis=1).sum()
        return min(in1 / len(self), in2 / len(other))

    def add_joint(self, joint):
        if joint.label in self._visible or joint.label is None:
            return False
        self.data[joint.label] = *joint.pos, joint.confidence, joint.group
        self._visible.add(joint.label)
        self._idx.add(joint.idx)
        return True

    def remove_joint(self, joint):
        if joint.label not in self._visible:
            return False
        self.data[joint.label] = np.nan
        self._visible.remove(joint.label)
        self._idx.remove(joint.idx)
        return True

    def add_link(self, link, store_dict=False):
        if store_dict:
            # Selective copy; deepcopy is >5x slower
            self._dict = {
                "data": self.data.copy(),
                "_affinity": self._affinity,
                "_links": self._links.copy(),
                "_visible": self._visible.copy(),
                "_idx": self._idx.copy(),
            }
        i1, i2 = link.idx
        if i1 in self._idx and i2 in self._idx:
            self._affinity += link.affinity
            self._links.append(link)
            return False
        if link.j1.label in self._visible and link.j2.label in self._visible:
            return False
        self.add_joint(link.j1)
        self.add_joint(link.j2)
        self._affinity += link.affinity
        self._links.append(link)
        return True

    def calc_pairwise_distances(self):
        return pdist(self.xy, metric="sqeuclidean")


class Assembler:
    def __init__(
        self,
        data,
        *,
        max_n_individuals,
        n_multibodyparts,
        graph=None,
        paf_inds=None,
        greedy=False,
        pcutoff=0.1,
        min_affinity=0.05,
        min_n_links=2,
        max_overlap=0.8,
        identity_only=False,
        nan_policy="little",
        force_fusion=False,
        add_discarded=False,
        window_size=0,
        method="m1",
    ):
        self.data = data
        self.metadata = self.parse_metadata(self.data)
        self.max_n_individuals = max_n_individuals
        self.n_multibodyparts = n_multibodyparts
        self.n_uniquebodyparts = self.n_keypoints - n_multibodyparts
        self.greedy = greedy
        self.pcutoff = pcutoff
        self.min_affinity = min_affinity
        self.min_n_links = min_n_links
        self.max_overlap = max_overlap
        self._has_identity = "identity" in self[0]
        if identity_only and not self._has_identity:
            warnings.warn(
                "The network was not trained with identity; setting `identity_only` to False."
            )
        self.identity_only = identity_only & self._has_identity
        self.nan_policy = nan_policy
        self.force_fusion = force_fusion
        self.add_discarded = add_discarded
        self.window_size = window_size
        self.method = method
        self.graph = graph or self.metadata["paf_graph"]
        self.paf_inds = paf_inds or self.metadata["paf"]
        self._gamma = 0.01
        self._trees = dict()
        self.safe_edge = False
        self._kde = None
        self.assemblies = dict()
        self.unique = dict()

    def __getitem__(self, item):
        return self.data[self.metadata["imnames"][item]]

    @property
    def n_keypoints(self):
        return self.metadata["num_joints"]

    def calibrate(self, train_data_file):
        df = pd.read_hdf(train_data_file)
        try:
            df.drop("single", level="individuals", axis=1, inplace=True)
        except KeyError:
            pass
        n_bpts = len(df.columns.get_level_values("bodyparts").unique())
        xy = df.to_numpy().reshape((-1, n_bpts, 2))
        frac_valid = np.mean(~np.isnan(xy), axis=(1, 2))
        # Only keeps skeletons that are more than 90% complete
        xy = xy[frac_valid >= 0.9]
        # TODO Normalize dists by longest length?
        # TODO Smarter imputation technique (Bayesian? Grassmann averages?)
        dists = np.vstack([pdist(data, "sqeuclidean") for data in xy])
        mu = np.nanmean(dists, axis=0)
        missing = np.isnan(dists)
        dists = np.where(missing, mu, dists)
        try:
            kde = gaussian_kde(dists.T)
            kde.mean = mu
            self._kde = kde
            self.safe_edge = True
        except np.linalg.LinAlgError:
            # Covariance matrix estimation fails due to numerical singularities
            warnings.warn(
                "The assembler could not be robustly calibrated. Continuing without it..."
            )

    def calc_assembly_mahalanobis_dist(
        self, assembly, return_proba=False, nan_policy="little"
    ):
        if self._kde is None:
            raise ValueError("Assembler should be calibrated first with training data.")

        dists = assembly.calc_pairwise_distances() - self._kde.mean
        mask = np.isnan(dists)
        if mask.any() and nan_policy == "little":
            inds = np.flatnonzero(~mask)
            dists = dists[inds]
            inv_cov = self._kde.inv_cov[np.ix_(inds, inds)]
            # Correct distance to account for missing observations
            factor = self._kde.d / len(inds)
        else:
            # Alternatively, reduce contribution of missing values to the Mahalanobis
            # distance to zero by substituting the corresponding means.
            dists[mask] = 0
            mask.fill(False)
            inv_cov = self._kde.inv_cov
            factor = 1
        dot = dists @ inv_cov
        mahal = factor * sqrt(np.sum((dot * dists), axis=-1))
        if return_proba:
            proba = 1 - chi2.cdf(mahal, np.sum(~mask))
            return mahal, proba
        return mahal

    def calc_link_probability(self, link):
        if self._kde is None:
            raise ValueError("Assembler should be calibrated first with training data.")

        i = link.j1.label
        j = link.j2.label
        ind = _conv_square_to_condensed_indices(i, j, self.n_multibodyparts)
        mu = self._kde.mean[ind]
        sigma = self._kde.covariance[i, j]
        z = (link.length ** 2 - mu) / sigma
        return 2 * (1 - 0.5 * (1 + erf(abs(z) / sqrt(2))))

    @staticmethod
    def _flatten_detections(data_dict):
        ind = 0
        coordinates = data_dict["coordinates"][0]
        confidence = data_dict["confidence"]
        ids = data_dict.get("identity", None)
        if ids is None:
            ids = [np.ones(len(arr), dtype=int) * -1 for arr in confidence]
        else:
            ids = [arr.argmax(axis=1) for arr in ids]
        for i, (coords, conf, id_) in enumerate(zip(coordinates, confidence, ids)):
            if not np.any(coords):
                continue
            for xy, p, g in zip(coords, conf, id_):
                joint = Joint(tuple(xy), p.item(), i, ind, g)
                ind += 1
                yield joint

    def extract_best_links(self, joints_dict, costs, trees=None):
        links = []
        for ind in self.paf_inds:
            s, t = self.graph[ind]
            dets_s = joints_dict.get(s, None)
            dets_t = joints_dict.get(t, None)
            if dets_s is None or dets_t is None:
                continue
            lengths = costs[ind]["distance"]
            if np.isinf(lengths).all():
                continue
            aff = costs[ind][self.method].copy()
            aff[np.isnan(aff)] = 0

            if trees:
                vecs = np.vstack(
                    [[*det_s.pos, *det_t.pos] for det_s in dets_s for det_t in dets_t]
                )
                dists = []
                for n, tree in enumerate(trees, start=1):
                    d, _ = tree.query(vecs)
                    dists.append(np.exp(-self._gamma * n * d))
                w = np.mean(dists, axis=0)
                aff *= w.reshape(aff.shape)

            if self.greedy:
                conf = np.asarray(
                    [
                        [det_s.confidence * det_t.confidence for det_t in dets_t]
                        for det_s in dets_s
                    ]
                )
                rows, cols = np.where(
                    (conf >= self.pcutoff * self.pcutoff) & (aff >= self.min_affinity)
                )
                candidates = sorted(
                    zip(rows, cols, aff[rows, cols], lengths[rows, cols]),
                    key=lambda x: x[2],
                    reverse=True,
                )
                i_seen = set()
                j_seen = set()
                for i, j, w, l in candidates:
                    if i not in i_seen and j not in j_seen:
                        i_seen.add(i)
                        j_seen.add(j)
                        links.append(Link(dets_s[i], dets_t[j], w))
                        if len(i_seen) == self.max_n_individuals:
                            break
            else:  # Optimal keypoint pairing
                inds_s = sorted(
                    range(len(dets_s)), key=lambda x: dets_s[x].confidence, reverse=True
                )[: self.max_n_individuals]
                inds_t = sorted(
                    range(len(dets_t)), key=lambda x: dets_t[x].confidence, reverse=True
                )[: self.max_n_individuals]
                keep_s = [
                    ind for ind in inds_s if dets_s[ind].confidence >= self.pcutoff
                ]
                keep_t = [
                    ind for ind in inds_t if dets_t[ind].confidence >= self.pcutoff
                ]
                aff = aff[np.ix_(keep_s, keep_t)]
                rows, cols = linear_sum_assignment(aff, maximize=True)
                for row, col in zip(rows, cols):
                    w = aff[row, col]
                    if w >= self.min_affinity:
                        links.append(Link(dets_s[keep_s[row]], dets_t[keep_t[col]], w))
        return links

    def _fill_assembly(self, assembly, lookup, assembled, safe_edge, nan_policy):
        stack = []
        visited = set()
        tabu = []
        counter = itertools.count()

        def push_to_stack(i):
            for j, link in lookup[i].items():
                if j in assembly._idx:
                    continue
                if link.idx in visited:
                    continue
                heapq.heappush(stack, (-link.affinity, next(counter), link))
                visited.add(link.idx)

        for idx in assembly._idx:
            push_to_stack(idx)

        while stack and len(assembly) < self.n_multibodyparts:
            _, _, best = heapq.heappop(stack)
            i, j = best.idx
            if i in assembly._idx:
                new_ind = j
            elif j in assembly._idx:
                new_ind = i
            else:
                continue
            if new_ind in assembled:
                continue
            if safe_edge:
                d_old = self.calc_assembly_mahalanobis_dist(
                    assembly, nan_policy=nan_policy
                )
                success = assembly.add_link(best, store_dict=True)
                if not success:
                    assembly._dict = dict()
                    continue
                d = self.calc_assembly_mahalanobis_dist(assembly, nan_policy=nan_policy)
                if d < d_old:
                    push_to_stack(new_ind)
                    try:
                        _, _, link = heapq.heappop(tabu)
                        heapq.heappush(stack, (-link.affinity, next(counter), link))
                    except IndexError:
                        pass
                else:
                    heapq.heappush(tabu, (d - d_old, next(counter), best))
                    assembly.__dict__.update(assembly._dict)
                assembly._dict = dict()
            else:
                assembly.add_link(best)
                push_to_stack(new_ind)

    def build_assemblies(self, links):
        lookup = defaultdict(dict)
        for link in links:
            i, j = link.idx
            lookup[i][j] = link
            lookup[j][i] = link

        assemblies = []
        assembled = set()

        # Fill the subsets with unambiguous, complete individuals
        G = nx.Graph([link.idx for link in links])
        for chain in nx.connected_components(G):
            if len(chain) == self.n_multibodyparts:
                edges = [tuple(sorted(edge)) for edge in G.edges(chain)]
                assembly = Assembly(self.n_multibodyparts)
                for link in links:
                    i, j = link.idx
                    if (i, j) in edges:
                        success = assembly.add_link(link)
                        if success:
                            lookup[i].pop(j)
                            lookup[j].pop(i)
                assembled.update(assembly._idx)
                assemblies.append(assembly)

        if len(assemblies) == self.max_n_individuals:
            return assemblies, assembled

        for link in sorted(links, key=lambda x: x.affinity, reverse=True):
            if any(i in assembled for i in link.idx):
                continue
            assembly = Assembly(self.n_multibodyparts)
            assembly.add_link(link)
            self._fill_assembly(
                assembly, lookup, assembled, self.safe_edge, self.nan_policy
            )
            for link in assembly._links:
                i, j = link.idx
                lookup[i].pop(j)
                lookup[j].pop(i)
            assembled.update(assembly._idx)
            assemblies.append(assembly)

        # Fuse superfluous assemblies
        n_extra = len(assemblies) - self.max_n_individuals
        if n_extra > 0:
            if self.safe_edge:
                ds_old = [
                    self.calc_assembly_mahalanobis_dist(assembly)
                    for assembly in assemblies
                ]
                while len(assemblies) > self.max_n_individuals:
                    ds = []
                    for i, j in itertools.combinations(range(len(assemblies)), 2):
                        if assemblies[j] not in assemblies[i]:
                            temp = assemblies[i] + assemblies[j]
                            d = self.calc_assembly_mahalanobis_dist(temp)
                            delta = d - max(ds_old[i], ds_old[j])
                            ds.append((i, j, delta, d, temp))
                    if not ds:
                        break
                    min_ = sorted(ds, key=lambda x: x[2])
                    i, j, delta, d, new = min_[0]
                    if delta < 0 or len(min_) == 1:
                        assemblies[i] = new
                        assemblies.pop(j)
                        ds_old[i] = d
                        ds_old.pop(j)
                    else:
                        break
            elif self.force_fusion:
                assemblies = sorted(assemblies, key=len)
                for nrow in range(n_extra):
                    assembly = assemblies[nrow]
                    candidates = [a for a in assemblies[nrow:] if assembly not in a]
                    if not candidates:
                        continue
                    if len(candidates) == 1:
                        candidate = candidates[0]
                    else:
                        dists = []
                        for cand in candidates:
                            d = cdist(assembly.xy, cand.xy)
                            dists.append(np.nanmin(d))
                        candidate = candidates[np.argmin(dists)]
                    ind = assemblies.index(candidate)
                    assemblies[ind] += assembly
            else:
                store = dict()
                for assembly in assemblies:
                    if len(assembly) != self.n_multibodyparts:
                        for i in assembly._idx:
                            store[i] = assembly
                used = [link for assembly in assemblies for link in assembly._links]
                unconnected = [link for link in links if link not in used]
                for link in unconnected:
                    i, j = link.idx
                    try:
                        if store[j] not in store[i]:
                            temp = store[i] + store[j]
                            store[i].__dict__.update(temp.__dict__)
                            assemblies.remove(store[j])
                            for idx in store[j]._idx:
                                store[idx] = store[i]
                    except KeyError:
                        pass

        # Second pass without edge safety
        for assembly in assemblies:
            if len(assembly) != self.n_multibodyparts:
                self._fill_assembly(assembly, lookup, assembled, False, "")
                assembled.update(assembly._idx)

        return assemblies, assembled

    def _assemble(self, data_dict, ind_frame):
        joints = list(self._flatten_detections(data_dict))
        if not joints:
            return None, None

        bag = defaultdict(list)
        for joint in joints:
            bag[joint.label].append(joint)

        assembled = set()

        if self.n_uniquebodyparts:
            unique = np.full((self.n_uniquebodyparts, 3), np.nan)
            for n, ind in enumerate(range(self.n_multibodyparts, self.n_keypoints)):
                dets = bag[ind]
                if not dets:
                    continue
                if len(dets) > 1:
                    det = max(dets, key=lambda x: x.confidence)
                else:
                    det = dets[0]
                # Mark the unique body parts as assembled anyway so
                # they are not used later on to fill assemblies.
                assembled.update(d.idx for d in dets)
                if det.confidence <= self.pcutoff and not self.add_discarded:
                    continue
                unique[n] = *det.pos, det.confidence
            if np.isnan(unique).all():
                unique = None
        else:
            unique = None

        if not any(i in bag for i in range(self.n_multibodyparts)):
            return None, unique

<<<<<<< HEAD
        if self.n_multibodyparts == 1:
            assemblies = []
            for joint in bag[0]:
                if joint.confidence >= self.pcutoff:
                    ass = Assembly(self.n_multibodyparts)
                    ass.add_joint(joint)
                    assemblies.append(ass)
            return assemblies, unique
=======
        if self.max_n_individuals == 1:
            get_attr = operator.attrgetter("confidence")
            ass = Assembly(self.n_multibodyparts)
            for joints in bag.values():
                ass.add_joint(max(joints, key=get_attr))
            return [ass], unique
>>>>>>> b56691c6

        if self.identity_only:
            assemblies = []
            get_attr = operator.attrgetter("group")
            temp = sorted(
                (joint for joint in joints if np.isfinite(joint.confidence)),
                key=get_attr,
            )
            groups = itertools.groupby(temp, get_attr)
            for _, group in groups:
                ass = Assembly(self.n_multibodyparts)
                for joint in sorted(group, key=lambda x: x.confidence, reverse=True):
                    if (
                        joint.confidence >= self.pcutoff
                        and joint.label < self.n_multibodyparts
                    ):
                        ass.add_joint(joint)
                if len(ass):
                    assemblies.append(ass)
                    assembled.update(ass._idx)
        else:
            trees = []
            for j in range(1, self.window_size + 1):
                tree = self._trees.get(ind_frame - j, None)
                if tree is not None:
                    trees.append(tree)

            links = self.extract_best_links(bag, data_dict["costs"], trees)
            if self._kde:
                for link in links[::-1]:
                    p = max(self.calc_link_probability(link), 0.001)
                    link.affinity *= p
                    if link.affinity < self.min_affinity:
                        links.remove(link)

            if self.window_size >= 1 and links:
                # Store selected edges for subsequent frames
                vecs = np.vstack([link.to_vector() for link in links])
                self._trees[ind_frame] = cKDTree(vecs)

            assemblies, assembled_ = self.build_assemblies(links)
            assembled.update(assembled_)

        # Remove invalid assemblies
        discarded = set(
            joint
            for joint in joints
            if joint.idx not in assembled and np.isfinite(joint.confidence)
        )
        for assembly in assemblies[::-1]:
            if 0 < assembly.n_links < self.min_n_links:
                for link in assembly._links:
                    discarded.update((link.j1, link.j2))
                assemblies.remove(assembly)
        if 0 < self.max_overlap < 1:  # Non-maximum pose suppression
            if self._kde is not None:
                scores = [
                    -self.calc_assembly_mahalanobis_dist(ass) for ass in assemblies
                ]
            else:
                scores = [ass._affinity for ass in assemblies]
            lst = list(zip(scores, assemblies))
            assemblies = []
            while lst:
                temp = max(lst, key=lambda x: x[0])
                lst.remove(temp)
                assemblies.append(temp[1])
                for pair in lst[::-1]:
                    if temp[1].intersection_with(pair[1]) >= self.max_overlap:
                        lst.remove(pair)
        if len(assemblies) > self.max_n_individuals:
            assemblies = sorted(assemblies, key=len, reverse=True)
            for assembly in assemblies[self.max_n_individuals :]:
                for link in assembly._links:
                    discarded.update((link.j1, link.j2))
            assemblies = assemblies[: self.max_n_individuals]

        if self.add_discarded and discarded:
            # Fill assemblies with unconnected body parts
            for joint in sorted(discarded, key=lambda x: x.confidence, reverse=True):
                if self.safe_edge:
                    for assembly in assemblies:
                        if joint.label in assembly._visible:
                            continue
                        d_old = self.calc_assembly_mahalanobis_dist(assembly)
                        assembly.add_joint(joint)
                        d = self.calc_assembly_mahalanobis_dist(assembly)
                        if d < d_old:
                            break
                        assembly.remove_joint(joint)
                else:
                    dists = []
                    for i, assembly in enumerate(assemblies):
                        if joint.label in assembly._visible:
                            continue
                        d = cdist(assembly.xy, np.atleast_2d(joint.pos))
                        dists.append((i, np.nanmin(d)))
                    if not dists:
                        continue
                    min_ = sorted(dists, key=lambda x: x[1])
                    ind, _ = min_[0]
                    assemblies[ind].add_joint(joint)

        return assemblies, unique

    def assemble(self, chunk_size=1, n_processes=None):
        self.assemblies = dict()
        self.unique = dict()
        # Spawning (rather than forking) multiple processes does not
        # work nicely with the GUI or interactive sessions.
        # In that case, we fall back to the serial assembly.
        if chunk_size == 0 or multiprocessing.get_start_method() == "spawn":
            for i, data_dict in enumerate(tqdm(self)):
                assemblies, unique = self._assemble(data_dict, i)
                if assemblies:
                    self.assemblies[i] = assemblies
                if unique is not None:
                    self.unique[i] = unique
        else:
            global wrapped  # Hack to make the function pickable

            def wrapped(i):
                return i, self._assemble(self[i], i)

            n_frames = len(self.metadata["imnames"])
            with multiprocessing.Pool(n_processes) as p:
                with tqdm(total=n_frames) as pbar:
                    for i, (assemblies, unique) in p.imap_unordered(
                        wrapped, range(n_frames), chunksize=chunk_size
                    ):
                        if assemblies:
                            self.assemblies[i] = assemblies
                        if unique is not None:
                            self.unique[i] = unique
                        pbar.update()

    @staticmethod
    def parse_metadata(data):
        params = dict()
        params["joint_names"] = data["metadata"]["all_joints_names"]
        params["num_joints"] = len(params["joint_names"])
        params["paf_graph"] = data["metadata"]["PAFgraph"]
        params["paf"] = data["metadata"].get(
            "PAFinds", np.arange(len(params["joint_names"]))
        )
        params["bpts"] = params["ibpts"] = range(params["num_joints"])
        params["imnames"] = [fn for fn in list(data) if fn != "metadata"]
        return params

    def to_h5(self, output_name):
        data = np.full(
            (
                len(self.metadata["imnames"]),
                self.max_n_individuals,
                self.n_multibodyparts,
                4,
            ),
            fill_value=np.nan,
        )
        for ind, assemblies in self.assemblies.items():
            for n, assembly in enumerate(assemblies):
                data[ind, n] = assembly.data
        index = pd.MultiIndex.from_product(
            [
                ["scorer"],
                map(str, range(self.max_n_individuals)),
                map(str, range(self.n_multibodyparts)),
                ["x", "y", "likelihood"],
            ],
            names=["scorer", "individuals", "bodyparts", "coords"],
        )
        temp = data[..., :3].reshape((data.shape[0], -1))
        df = pd.DataFrame(temp, columns=index)
        df.to_hdf(output_name, key="ass")

    def to_pickle(self, output_name):
        data = dict()
        for ind, assemblies in self.assemblies.items():
            data[ind] = [ass.data for ass in assemblies]
        if self.unique:
            data["single"] = self.unique
        with open(output_name, "wb") as file:
            pickle.dump(data, file, pickle.HIGHEST_PROTOCOL)


def calc_object_keypoint_similarity(
    xy_pred,
    xy_true,
    sigma,
    margin=0,
    symmetric_kpts=None,
):
    visible_gt = ~np.isnan(xy_true).all(axis=1)
    if visible_gt.sum() < 2:  # At least 2 points needed to calculate scale
        return np.nan
    true = xy_true[visible_gt]
    scale_squared = np.product(np.ptp(true, axis=0) + np.spacing(1) + margin * 2)
    if np.isclose(scale_squared, 0):
        return np.nan
    k_squared = (2 * sigma) ** 2
    denom = 2 * scale_squared * k_squared
    if symmetric_kpts is None:
        pred = xy_pred[visible_gt]
        pred[np.isnan(pred)] = np.inf
        dist_squared = np.sum((pred - true) ** 2, axis=1)
        oks = np.exp(-dist_squared / denom)
        return np.mean(oks)
    else:
        oks = []
        xy_preds = [xy_pred]
        combos = (pair for l in range(len(symmetric_kpts))
                  for pair in itertools.combinations(symmetric_kpts, l + 1))
        for pairs in combos:
            # Swap corresponding keypoints
            tmp = xy_pred.copy()
            for pair in pairs:
                tmp[pair, :] = tmp[pair[::-1], :]
            xy_preds.append(tmp)
        for xy_pred in xy_preds:
            pred = xy_pred[visible_gt]
            pred[np.isnan(pred)] = np.inf
            dist_squared = np.sum((pred - true) ** 2, axis=1)
            oks.append(np.mean(np.exp(-dist_squared / denom)))
        return max(oks)

def match_assemblies(
    ass_pred,
    ass_true,
    sigma,
    margin=0,
    symmetric_kpts=None,
):
    inds_true = list(range(len(ass_true)))
    inds_pred = np.argsort(
        [ins.affinity if ins.n_links else ins.confidence for ins in ass_pred]
    )[::-1]
    matched = []
    for ind_pred in inds_pred:
        xy_pred = ass_pred[ind_pred].xy
        oks = []
        for ind_true in inds_true:
            xy_true = ass_true[ind_true].xy
            oks.append(
                calc_object_keypoint_similarity(
                    xy_pred, xy_true, sigma, margin, symmetric_kpts,
                )
            )
        if np.all(np.isnan(oks)):
            continue
        ind_best = np.nanargmax(oks)
        ind_true_best = inds_true.pop(ind_best)
        matched.append((ass_pred[ind_pred], ass_true[ind_true_best], oks[ind_best]))
        if not inds_true:
            break
    unmatched = [ass_true[ind] for ind in inds_true]
    return matched, unmatched


def parse_ground_truth_data_file(h5_file):
    df = pd.read_hdf(h5_file)
    try:
        df.drop("single", axis=1, level="individuals", inplace=True)
    except KeyError:
        pass
    n_individuals = len(df.columns.get_level_values("individuals").unique())
    n_bodyparts = len(df.columns.get_level_values("bodyparts").unique())
    data = df.to_numpy().reshape((df.shape[0], n_individuals, n_bodyparts, 3))
    return _parse_ground_truth_data(data)


def _parse_ground_truth_data(data):
    gt = dict()
    for i, arr in enumerate(data):
        temp = []
        for row in arr:
            if np.isnan(row[:, :2]).all():
                continue
            ass = Assembly(row.shape[0])
            ass.data[:, : row.shape[1]] = row
            temp.append(ass)
        if not temp:
            continue
        gt[i] = temp
    return gt


def find_outlier_assemblies(dict_of_assemblies, criterion="area", qs=(5, 95)):
    if not hasattr(Assembly, criterion):
        raise ValueError(f"Invalid criterion {criterion}.")

    if len(qs) != 2:
        raise ValueError(
            "Two percentiles (for lower and upper bounds) should be given."
        )

    tuples = []
    for frame_ind, assemblies in dict_of_assemblies.items():
        for assembly in assemblies:
            tuples.append((frame_ind, getattr(assembly, criterion)))
    frame_inds, vals = zip(*tuples)
    vals = np.asarray(vals)
    lo, up = np.percentile(vals, qs, interpolation="nearest")
    inds = np.flatnonzero((vals < lo) | (vals > up)).tolist()
    return list(set(frame_inds[i] for i in inds))


def evaluate_assembly(
    ass_pred_dict,
    ass_true_dict,
    oks_sigma=0.072,
    oks_thresholds=np.linspace(0.5, 0.95, 10),
    margin=0,
    symmetric_kpts=None,
):
    # sigma is taken as the median of all COCO keypoint standard deviations
    all_matched = []
    all_unmatched = []
    for ind, ass_pred in tqdm(ass_pred_dict.items()):
        ass_true = ass_true_dict.get(ind)
        if ass_true is None:
            continue
        matched, unmatched = match_assemblies(
            ass_pred, ass_true, oks_sigma, margin, symmetric_kpts,
        )
        all_matched.extend(matched)
        all_unmatched.extend(unmatched)
    if not all_matched:
        return {
            "precisions": np.array([]),
            "recalls": np.array([]),
            "mAP": 0.0,
            "mAR": 0.0,
        }

    conf_pred = np.asarray([match[0].affinity for match in all_matched])
    idx = np.argsort(-conf_pred, kind="mergesort")
    # Sort matching score (OKS) in descending order of assembly affinity
    oks = np.asarray([match[2] for match in all_matched])[idx]
    ntot = len(all_matched) + len(all_unmatched)
    recall_thresholds = np.linspace(0, 1, 101)
    precisions = []
    recalls = []
    for th in oks_thresholds:
        tp = np.cumsum(oks >= th)
        fp = np.cumsum(oks < th)
        rc = tp / ntot
        pr = tp / (fp + tp + np.spacing(1))
        recall = rc[-1]
        # Guarantee precision decreases monotonically
        # See https://jonathan-hui.medium.com/map-mean-average-precision-for-object-detection-45c121a31173)
        for i in range(len(pr) - 1, 0, -1):
            if pr[i] > pr[i - 1]:
                pr[i - 1] = pr[i]
        inds_rc = np.searchsorted(rc, recall_thresholds)
        precision = np.zeros(inds_rc.shape)
        valid = inds_rc < len(pr)
        precision[valid] = pr[inds_rc[valid]]
        precisions.append(precision)
        recalls.append(recall)
    precisions = np.asarray(precisions)
    recalls = np.asarray(recalls)
    return {
        "precisions": precisions,
        "recalls": recalls,
        "mAP": precisions.mean(),
        "mAR": recalls.mean(),
    }<|MERGE_RESOLUTION|>--- conflicted
+++ resolved
@@ -622,7 +622,6 @@
         if not any(i in bag for i in range(self.n_multibodyparts)):
             return None, unique
 
-<<<<<<< HEAD
         if self.n_multibodyparts == 1:
             assemblies = []
             for joint in bag[0]:
@@ -631,14 +630,13 @@
                     ass.add_joint(joint)
                     assemblies.append(ass)
             return assemblies, unique
-=======
+
         if self.max_n_individuals == 1:
             get_attr = operator.attrgetter("confidence")
             ass = Assembly(self.n_multibodyparts)
             for joints in bag.values():
                 ass.add_joint(max(joints, key=get_attr))
             return [ass], unique
->>>>>>> b56691c6
 
         if self.identity_only:
             assemblies = []
