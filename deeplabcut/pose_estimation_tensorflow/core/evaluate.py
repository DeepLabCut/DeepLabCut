--- conflicted
+++ resolved
@@ -582,15 +582,10 @@
         from deeplabcut.utils.auxfun_videos import imread, imresize
         from deeplabcut.pose_estimation_tensorflow.core import predict
         from deeplabcut.pose_estimation_tensorflow.config import load_config
-<<<<<<< HEAD
-        from deeplabcut.pose_estimation_tensorflow.datasets.utils import data_to_input
-        from deeplabcut.utils import auxiliaryfunctions
-=======
         from deeplabcut.pose_estimation_tensorflow.datasets.utils import (
             data_to_input,
         )
         from deeplabcut.utils import auxiliaryfunctions, conversioncode
->>>>>>> 62f7a29a
         import tensorflow as tf
 
         # If a string was passed in, auto-convert to True for backward compatibility
