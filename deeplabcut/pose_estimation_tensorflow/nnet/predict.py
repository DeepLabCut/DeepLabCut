'''
Adapted from original predict.py by Eldar Insafutdinov's implementation of [DeeperCut](https://github.com/eldar/pose-tensorflow)

Source: DeeperCut by Eldar Insafutdinov
https://github.com/eldar/pose-tensorflow


To do faster inference on videos:

"On the inference speed and video-compression robustness of DeepLabCut"
Alexander Mathis & Richard Warren
doi: https://doi.org/10.1101/457242
See https://www.biorxiv.org/content/early/2018/10/30/457242
'''

import numpy as np
import tensorflow as tf
vers = (tf.__version__).split('.')
if int(vers[0])==1 and int(vers[1])>12:
    TF=tf.compat.v1
else:
    TF=tf
from deeplabcut.pose_estimation_tensorflow.nnet.net_factory import pose_net

def setup_pose_prediction(cfg):
    TF.reset_default_graph()
    inputs = TF.placeholder(tf.float32, shape=[cfg.batch_size   , None, None, 3])
    net_heads = pose_net(cfg).test(inputs)
    outputs = [net_heads['part_prob']]
    if cfg.location_refinement:
        outputs.append(net_heads['locref'])

    restorer = TF.train.Saver()
    sess = TF.Session()
    sess.run(TF.global_variables_initializer())
    sess.run(TF.local_variables_initializer())

    # Restore variables from disk.
    restorer.restore(sess, cfg.init_weights)

    return sess, inputs, outputs

def extract_cnn_output(outputs_np, cfg):
    ''' extract locref + scmap from network '''
    scmap = outputs_np[0]
    scmap = np.squeeze(scmap)
    locref = None
    if cfg.location_refinement:
        locref = np.squeeze(outputs_np[1])
        shape = locref.shape
        locref = np.reshape(locref, (shape[0], shape[1], -1, 2))
        locref *= cfg.locref_stdev
    if len(scmap.shape)==2: #for single body part!
        scmap=np.expand_dims(scmap,axis=2)
    return scmap, locref

def argmax_pose_predict(scmap, offmat, stride):
    """Combine scoremat and offsets to the final pose."""
    num_joints = scmap.shape[2]
    pose = []
    for joint_idx in range(num_joints):
        maxloc = np.unravel_index(np.argmax(scmap[:, :, joint_idx]),
                                  scmap[:, :, joint_idx].shape)
        offset = np.array(offmat[maxloc][joint_idx])[::-1]
        pos_f8 = (np.array(maxloc).astype('float') * stride + 0.5 * stride +
                  offset)
        pose.append(np.hstack((pos_f8[::-1],
                               [scmap[maxloc][joint_idx]])))
    return np.array(pose)

def multi_pose_predict(scmap, locref, stride, num_outputs):
    Y, X = get_top_values(scmap[None], num_outputs)
    Y, X = Y[:, 0], X[:, 0]
    num_joints = scmap.shape[2]
    DZ=np.zeros((num_outputs,num_joints,3)) 
    for m in range(num_outputs):
        for k in range(num_joints):
            x = X[m, k]
            y = Y[m, k]
            DZ[m,k,:2]=locref[y,x,k,:]
            DZ[m,k,2]=scmap[y,x,k]
            
    X = X.astype('float32')*stride + .5*stride + DZ[:,:,0]
    Y = Y.astype('float32')*stride + .5*stride + DZ[:,:,1]
    P = DZ[:, :, 2]
    
    pose = np.empty((num_joints, num_outputs*3), dtype='float32') 
    pose[:,0::3] = X.T
    pose[:,1::3] = Y.T
    pose[:,2::3] = P.T

    return pose
    
def getpose(image, cfg, sess, inputs, outputs, outall=False):
    ''' Extract pose '''
    im=np.expand_dims(image, axis=0).astype(float)
    outputs_np = sess.run(outputs, feed_dict={inputs: im})
    scmap, locref = extract_cnn_output(outputs_np, cfg)
    num_outputs = cfg.get('num_outputs', 1)
    if num_outputs > 1:
        pose = multi_pose_predict(scmap, locref, cfg.stride, num_outputs)
    else:
        pose = argmax_pose_predict(scmap, locref, cfg.stride)
    if outall:
        return scmap, locref, pose
    else:
        return pose

## Functions below implement are for batch sizes > 1:
def extract_cnn_outputmulti(outputs_np, cfg):
    ''' extract locref + scmap from network
    Dimensions: image batch x imagedim1 x imagedim2 x bodypart'''
    scmap = outputs_np[0]
    locref = None
    if cfg.location_refinement:
        locref =outputs_np[1]
        shape = locref.shape
        locref = np.reshape(locref, (shape[0], shape[1],shape[2], -1, 2))
        locref *= cfg.locref_stdev
    if len(scmap.shape)==2: #for single body part!
        scmap=np.expand_dims(scmap,axis=2)
    return scmap, locref


def get_top_values(scmap, n_top=5):
    batchsize,ny,nx,num_joints = scmap.shape
    scmap_flat = scmap.reshape(batchsize,nx*ny,num_joints)
    if n_top == 1:
        scmap_top = np.argmax(scmap_flat, axis=1)[None]
    else:
        scmap_top = np.argpartition(scmap_flat, -n_top, axis=1)[:, -n_top:]
        for ix in range(batchsize):
            vals = scmap_flat[ix, scmap_top[ix], np.arange(num_joints)]
            arg = np.argsort(-vals, axis=0)
            scmap_top[ix] = scmap_top[ix, arg, np.arange(num_joints)]
        scmap_top = scmap_top.swapaxes(0,1)

    Y, X = np.unravel_index(scmap_top, (ny, nx))
    return Y, X

def getposeNP(image, cfg, sess, inputs, outputs, outall=False):
    ''' Adapted from DeeperCut, performs numpy-based faster inference on batches.
	Introduced in https://www.biorxiv.org/content/10.1101/457242v1 '''

    num_outputs = cfg.get('num_outputs', 1)
    outputs_np = sess.run(outputs, feed_dict={inputs: image})

    scmap, locref = extract_cnn_outputmulti(outputs_np, cfg) #processes image batch.
    batchsize,ny,nx,num_joints = scmap.shape

<<<<<<< HEAD
    Y,X = get_top_values(scmap, n_top=num_outputs)
    
    #Combine scoremat and offsets to the final pose.
    DZ=np.zeros((num_outputs,batchsize,num_joints,3)) 
    for m in range(num_outputs):
        for l in range(batchsize):
            for k in range(num_joints):
                x = X[m, l, k]
                y = Y[m, l, k]
                DZ[m,l,k,:2]=locref[l,y,x,k,:]
                DZ[m,l,k,2]=scmap[l,y,x,k]
            
    X = X.astype('float32')*cfg.stride + .5*cfg.stride + DZ[:,:,:,0]
    Y = Y.astype('float32')*cfg.stride + .5*cfg.stride + DZ[:,:,:,1]
    P = DZ[:,:,:,2]

    Xs = X.swapaxes(0,2).swapaxes(0,1)
    Ys = Y.swapaxes(0,2).swapaxes(0,1)
    Ps = P.swapaxes(0,2).swapaxes(0,1)
    
    pose = np.empty((cfg['batch_size'], num_outputs*cfg['num_joints']*3), dtype=X.dtype) 
    pose[:,0::3] = Xs.reshape(batchsize, -1)
    pose[:,1::3] = Ys.reshape(batchsize, -1)
    pose[:,2::3] = Ps.reshape(batchsize, -1)
    
=======
    #Combine scoremat and offsets to the final pose.
    LOCREF=locref.reshape(batchsize,nx*ny,num_joints,2)
    MAXLOC=np.argmax(scmap.reshape(batchsize,nx*ny,num_joints),axis=1)
    Y,X=np.unravel_index(MAXLOC,dims=(ny,nx))
    DZ=np.zeros((batchsize,num_joints,3))
    for l in range(batchsize):
        for k in range(num_joints):
            DZ[l,k,:2]=LOCREF[l,MAXLOC[l,k],k,:]
            DZ[l,k,2]=scmap[l,Y[l,k],X[l,k],k]

    X=X.astype('float32')*cfg.stride+.5*cfg.stride+DZ[:,:,0]
    Y=Y.astype('float32')*cfg.stride+.5*cfg.stride+DZ[:,:,1]
    pose = np.empty((cfg['batch_size'], cfg['num_joints']*3), dtype=X.dtype)
    pose[:,0::3] = X
    pose[:,1::3] = Y
    pose[:,2::3] = DZ[:,:,2] #P
>>>>>>> acd1dfb5
    if outall:
        return scmap, locref, pose
    else:
        return pose<|MERGE_RESOLUTION|>--- conflicted
+++ resolved
@@ -140,7 +140,7 @@
 
 def getposeNP(image, cfg, sess, inputs, outputs, outall=False):
     ''' Adapted from DeeperCut, performs numpy-based faster inference on batches.
-	Introduced in https://www.biorxiv.org/content/10.1101/457242v1 '''
+        Introduced in https://www.biorxiv.org/content/10.1101/457242v1 '''
 
     num_outputs = cfg.get('num_outputs', 1)
     outputs_np = sess.run(outputs, feed_dict={inputs: image})
@@ -148,11 +148,10 @@
     scmap, locref = extract_cnn_outputmulti(outputs_np, cfg) #processes image batch.
     batchsize,ny,nx,num_joints = scmap.shape
 
-<<<<<<< HEAD
     Y,X = get_top_values(scmap, n_top=num_outputs)
-    
+
     #Combine scoremat and offsets to the final pose.
-    DZ=np.zeros((num_outputs,batchsize,num_joints,3)) 
+    DZ=np.zeros((num_outputs,batchsize,num_joints,3))
     for m in range(num_outputs):
         for l in range(batchsize):
             for k in range(num_joints):
@@ -160,7 +159,7 @@
                 y = Y[m, l, k]
                 DZ[m,l,k,:2]=locref[l,y,x,k,:]
                 DZ[m,l,k,2]=scmap[l,y,x,k]
-            
+
     X = X.astype('float32')*cfg.stride + .5*cfg.stride + DZ[:,:,:,0]
     Y = Y.astype('float32')*cfg.stride + .5*cfg.stride + DZ[:,:,:,1]
     P = DZ[:,:,:,2]
@@ -168,30 +167,12 @@
     Xs = X.swapaxes(0,2).swapaxes(0,1)
     Ys = Y.swapaxes(0,2).swapaxes(0,1)
     Ps = P.swapaxes(0,2).swapaxes(0,1)
-    
-    pose = np.empty((cfg['batch_size'], num_outputs*cfg['num_joints']*3), dtype=X.dtype) 
+
+    pose = np.empty((cfg['batch_size'], num_outputs*cfg['num_joints']*3), dtype=X.dtype)
     pose[:,0::3] = Xs.reshape(batchsize, -1)
     pose[:,1::3] = Ys.reshape(batchsize, -1)
     pose[:,2::3] = Ps.reshape(batchsize, -1)
-    
-=======
-    #Combine scoremat and offsets to the final pose.
-    LOCREF=locref.reshape(batchsize,nx*ny,num_joints,2)
-    MAXLOC=np.argmax(scmap.reshape(batchsize,nx*ny,num_joints),axis=1)
-    Y,X=np.unravel_index(MAXLOC,dims=(ny,nx))
-    DZ=np.zeros((batchsize,num_joints,3))
-    for l in range(batchsize):
-        for k in range(num_joints):
-            DZ[l,k,:2]=LOCREF[l,MAXLOC[l,k],k,:]
-            DZ[l,k,2]=scmap[l,Y[l,k],X[l,k],k]
 
-    X=X.astype('float32')*cfg.stride+.5*cfg.stride+DZ[:,:,0]
-    Y=Y.astype('float32')*cfg.stride+.5*cfg.stride+DZ[:,:,1]
-    pose = np.empty((cfg['batch_size'], cfg['num_joints']*3), dtype=X.dtype)
-    pose[:,0::3] = X
-    pose[:,1::3] = Y
-    pose[:,2::3] = DZ[:,:,2] #P
->>>>>>> acd1dfb5
     if outall:
         return scmap, locref, pose
     else:
