--- conflicted
+++ resolved
@@ -185,13 +185,9 @@
         )
 
     pose_config["inference"] = InferenceConfig().to_dict()
-<<<<<<< HEAD
     # Add conditions for CTD models if specified
     if task == Task.COND_TOP_DOWN and ctd_conditions is not None:
         _add_ctd_conditions(pose_config, ctd_conditions)
-
-=======
->>>>>>> 33164a46
 
     # sort first-level keys to make it prettier
     pose_config = dict(sorted(pose_config.items()))
