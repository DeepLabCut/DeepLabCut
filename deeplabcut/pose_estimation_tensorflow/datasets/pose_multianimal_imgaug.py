--- conflicted
+++ resolved
@@ -498,11 +498,7 @@
                 batch_images, joint_ids, batch_joints, data_items = self.get_batch()
 
             # in case it's empty prediction
-<<<<<<< HEAD
-            if batch_joints is None:
-=======
             if batch_joints is None or batch_images is None:
->>>>>>> 284b2cea
                 continue
 
             # Scale is sampled only once (per batch) to transform all of the images into same size.
