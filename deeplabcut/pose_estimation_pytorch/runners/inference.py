--- conflicted
+++ resolved
@@ -327,11 +327,8 @@
     batch_size: int = 1,
     preprocessor: Preprocessor | None = None,
     postprocessor: Postprocessor | None = None,
-<<<<<<< HEAD
     dynamic: DynamicCropper | None = None,
-=======
     load_weights_only: bool = True,
->>>>>>> c040f327
 ) -> InferenceRunner:
     """
     Build a runner object according to a pytorch configuration file
@@ -344,18 +341,15 @@
         batch_size: the batch size to use to run inference
         preprocessor: the preprocessor to use on images before inference
         postprocessor: the postprocessor to use on images after inference
-<<<<<<< HEAD
         dynamic: The DynamicCropper used for video inference, or None if dynamic
             cropping should not be used. Only for bottom-up pose estimation models.
             Should only be used when creating inference runners for video pose
             estimation with batch size 1.
-=======
         load_weights_only: Value for the torch.load() `weights_only` parameter. If
             False, the python pickle module is used implicitly, which is known to be
             insecure. Only set to False if you're loading data that you trust (e.g.
             snapshots that you created yourself). For more information, see:
                 https://pytorch.org/docs/stable/generated/torch.load.html
->>>>>>> c040f327
 
     Returns:
         The inference runner.
