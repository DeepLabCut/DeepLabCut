--- conflicted
+++ resolved
@@ -16,7 +16,6 @@
 from deeplabcut.pose_estimation_tensorflow.nnet import predict
 from deeplabcut.pose_estimation_tensorflow.config import load_config
 from deeplabcut.pose_estimation_tensorflow.dataset.pose_dataset import data_to_input
-from deeplabcut.utils.frame_pickers import get_frame_picker
 import time
 import pandas as pd
 import numpy as np
@@ -33,15 +32,9 @@
 # Loading data, and defining model folder
 ####################################################
 
-<<<<<<< HEAD
-def analyze_videos(config, videos, videotype='avi', videodriver='opencv',
-                    shuffle=1, trainingsetindex=0, gputouse=None,
-                    save_as_csv=False, destfolder=None, cropping=None):
-=======
 def analyze_videos(config,videos, videotype='avi', shuffle=1, trainingsetindex=0,
                     gputouse=None, save_as_csv=False, destfolder=None, batchsize=None,
                     cropping=None,get_nframesfrommetadata=True, TFGPUinference=True,dynamic=(False,.5,10)):
->>>>>>> b2253227
     """
     Makes prediction based on a trained network. The index of the trained network is specified by parameters in the config file (in particular the variable 'snapshotindex')
 
@@ -216,23 +209,6 @@
     ##################################################
     # Datafolder
     ##################################################
-<<<<<<< HEAD
-
-    # a list of Path's is returned
-    Videos = auxiliaryfunctions.Getlistofvideos(videos,videotype)
-
-    if len(Videos)>0:
-        #looping over videos
-        for video in Videos:
-            AnalyzeVideo(video, DLCscorer, trainFraction,
-                            cfg, dlc_cfg, sess,inputs, outputs,
-                            pdindex, save_as_csv, destfolder, videodriver=videodriver)
-
-        # FIXME: is this chdir really needed?
-        os.chdir(str(start_path))
-        print("The videos are analyzed. Now your research can truly start! \n You can create labeled videos with 'create_labeled_video'.")
-        print("If the tracking is not satisfactory for some videos, consider expanding the training set. You can use the function 'extract_outlier_frames' to extract any outlier frames!")
-=======
     Videos=auxiliaryfunctions.Getlistofvideos(videos,videotype)
     if len(Videos)>0:
         #looping over videos
@@ -250,7 +226,6 @@
     ny=cfg['y2']-cfg['y1']
     if nx>0 and ny>0:
         pass
->>>>>>> b2253227
     else:
         raise Exception('Please check the order of cropping parameter!')
     if cfg['x1']>=0 and cfg['x2']<int(cap.get(3)+1) and cfg['y1']>=0 and cfg['y2']<int(cap.get(4)+1):
@@ -259,61 +234,18 @@
         raise Exception('Please check the boundary of cropping!')
     return int(ny),int(nx)
 
-def GetPoseF(cfg,dlc_cfg, sess, inputs, outputs, picker, batchsize):
+def GetPoseF(cfg,dlc_cfg, sess, inputs, outputs,cap,nframes,batchsize):
     ''' Batchwise prediction of pose '''
-<<<<<<< HEAD
-
-    PredicteData = np.zeros((picker.nframes, dlc_cfg['num_outputs'] * 3 * len(dlc_cfg['all_joints_names'])))
-    ny, nx = picker.height, picker.width
-    if cfg['cropping']:
-        print("Cropping based on the x1 = %s x2 = %s y1 = %s y2 = %s. You can adjust the cropping coordinates in the config.yaml file." %(cfg['x1'], cfg['x2'],cfg['y1'], cfg['y2']))
-        nx=cfg['x2']-cfg['x1']
-        ny=cfg['y2']-cfg['y1']
-        if nx>0 and ny>0:
-            pass
-        else:
-            raise Exception('Please check the order of cropping parameter!')
-        if cfg['x1']>=0 and cfg['x2']<int(cap.get(3)+1) and cfg['y1']>=0 and cfg['y2']<int(cap.get(4)+1):
-            #good cropping box
-            picker.set_crop((cfg['x1'], cfg['x2'], cfg['y1'], cfg['y2']))
-        else:
-            raise Exception('Please check the boundary of cropping!')
-=======
     PredictedData = np.zeros((nframes, dlc_cfg['num_outputs'] * 3 * len(dlc_cfg['all_joints_names'])))
     batch_ind = 0 # keeps track of which image within a batch should be written to
     batch_num = 0 # keeps track of which batch you are at
     ny,nx=int(cap.get(4)),int(cap.get(3))
     if cfg['cropping']:
         ny,nx=checkcropping(cfg,cap)
->>>>>>> b2253227
 
     frames = np.empty((batchsize, ny, nx, 3), dtype='ubyte') # this keeps all frames in a batch
-    pbar=tqdm(total=picker.nframes)
+    pbar=tqdm(total=nframes)
     counter=0
-<<<<<<< HEAD
-    batch_ind = 0 # keeps track of which image within a batch should be written to
-    batch_num = 0 # keeps track of which batch you are at
-    step=max(10,int(picker.nframes/100))
-    for frame in picker.iter_frames(crop=cfg['cropping']):
-        if counter%step==0:
-            pbar.update(step)
-
-        frames[batch_ind] = frame
-        if batch_ind==batchsize-1:
-            pose = predict.getposeNP(frames, dlc_cfg, sess, inputs, outputs)
-            PredicteData[batch_num*batchsize:(batch_num+1)*batchsize, :] = pose
-            batch_ind = 0
-            batch_num += 1
-        else:
-            batch_ind+=1
-        counter+=1
-
-    nframes = counter
-    print("Detected frames: ", nframes)
-    if batch_ind>0:
-        pose = predict.getposeNP(frames, dlc_cfg, sess, inputs, outputs) #process the whole batch (some frames might be from previous batch!)
-        PredicteData[batch_num*batchsize:batch_num*batchsize+batch_ind, :] = pose[:batch_ind,:]
-=======
     step=max(10,int(nframes/100))
     while(cap.isOpened()):
             if counter%step==0:
@@ -342,42 +274,12 @@
                 break
             counter+=1
 
->>>>>>> b2253227
     pbar.close()
     return PredictedData,nframes
 
-def GetPoseS(cfg,dlc_cfg, sess, inputs, outputs, picker):
+def GetPoseS(cfg,dlc_cfg, sess, inputs, outputs,cap,nframes):
     ''' Non batch wise pose estimation for video cap.'''
     if cfg['cropping']:
-<<<<<<< HEAD
-        print("Cropping based on the x1 = %s x2 = %s y1 = %s y2 = %s. You can adjust the cropping coordinates in the config.yaml file." %(cfg['x1'], cfg['x2'],cfg['y1'], cfg['y2']))
-        nx=cfg['x2']-cfg['x1']
-        ny=cfg['y2']-cfg['y1']
-        if nx>0 and ny>0:
-            pass
-        else:
-            raise Exception('Please check the order of cropping parameter!')
-        if cfg['x1']>=0 and cfg['x2']<int(picker.width+1) and cfg['y1']>=0 and cfg['y2']<int(picker.height+1):
-            #good cropping box
-            picker.set_crop((cfg['x1'], cfg['x2'], cfg['y1'], cfg['y2']))
-        else:
-            raise Exception('Please check the boundary of cropping!')
-
-    PredicteData = np.zeros((picker.nframes, dlc_cfg['num_outputs'] * 3 * len(dlc_cfg['all_joints_names'])))
-
-    pbar=tqdm(total=picker.nframes)
-    counter=0
-    step=max(10,int(picker.nframes/100))
-    for frame in picker.iter_frames(crop=cfg['cropping']):
-        if counter%step==0:
-            pbar.update(step)
-        pose = predict.getpose(frame, dlc_cfg, sess, inputs, outputs)
-        PredicteData[counter, :] = pose.flatten()  # NOTE: thereby cfg['all_joints_names'] should be same order as bodyparts!
-        counter+=1
-    nframes = counter
-    pbar.close()
-    return PredicteData, nframes
-=======
         ny,nx=checkcropping(cfg,cap)
 
     PredictedData = np.zeros((nframes, dlc_cfg['num_outputs'] * 3 * len(dlc_cfg['all_joints_names'])))
@@ -426,7 +328,6 @@
                     frame= img_as_ubyte(frame[cfg['y1']:cfg['y2'],cfg['x1']:cfg['x2']])
                 else:
                     frame = img_as_ubyte(frame)
->>>>>>> b2253227
 
                 pose = sess.run(pose_tensor, feed_dict={inputs: np.expand_dims(frame, axis=0).astype(float)})
                 pose[:, [0,1,2]] = pose[:, [1,0,2]]
@@ -437,67 +338,6 @@
                 break
             counter+=1
 
-<<<<<<< HEAD
-def AnalyzeVideo(video, DLCscorer, trainFraction,
-                    cfg, dlc_cfg, sess, inputs, outputs,
-                    pdindex, save_as_csv, destfolder=None,
-                    videodriver='opencv'):
-    ''' Helper function for analyzing a video '''
-    print("Starting to analyze:", video)
-
-    if destfolder is None:
-        destfolder = video.parents[0]
-    else:
-        destfolder = Path(destfolder)
-
-    h5file   = destfolder / f"{video.stem}_{DLCscorer}.h5"
-    if h5file.is_file():
-        # Attempt to load data...
-        pd.read_hdf(str(h5file))
-        print("Video already analyzed:", h5file)
-        return
-
-    print("Loading: ", video)
-    picker = get_frame_picker(video, driver=videodriver)
-    print("Duration of video [s]: ", round(picker.duration,2), ", recorded with ", round(picker.fps,2),"fps!")
-    print("Overall # of frames: ", picker.nframes," found with (before cropping) frame dimensions: ", picker.width, picker.height)
-    start = time.time()
-
-    print("Starting to extract posture")
-    if int(dlc_cfg["batch_size"])>1:
-        PredicteData,nframes=GetPoseF(cfg, dlc_cfg, sess, inputs, outputs, picker, int(dlc_cfg["batch_size"]))
-    else:
-        PredicteData,nframes=GetPoseS(cfg, dlc_cfg, sess, inputs, outputs, picker)
-
-    stop = time.time()
-
-    if cfg['cropping']==True:
-        coords=[cfg['x1'],cfg['x2'],cfg['y1'],cfg['y2']]
-    else:
-        coords=[0, picker.width, 0, picker.height]
-
-    dictionary = {
-        "start": start,
-        "stop": stop,
-        "run_duration": stop - start,
-        "Scorer": DLCscorer,
-        "DLC-model-config file": dlc_cfg,
-        "fps": picker.fps,
-        "batch_size": dlc_cfg["batch_size"],
-        "num_outputs": dlc_cfg["num_outputs"],
-        "frame_dimensions": (picker.height, picker.width),
-        "nframes": picker.nframes,
-        "iteration (active-learning)": cfg["iteration"],
-        "training set fraction": trainFraction,
-        "cropping": cfg['cropping'],
-        "cropping_parameters": coords
-    }
-    metadata = {'data': dictionary}
-
-    print(f"Saving results in {destfolder}...")
-    auxiliaryfunctions.SaveData(PredicteData[:nframes,:], metadata, h5file, pdindex, range(nframes), save_as_csv)
-    picker.close()
-=======
     pbar.close()
     return PredictedData,nframes
 
@@ -684,7 +524,6 @@
         return DLCscorer
     else:
         return DLCscorer
->>>>>>> b2253227
 
 def GetPosesofFrames(cfg,dlc_cfg, sess, inputs, outputs,directory,framelist,nframes,batchsize,rgb):
     ''' Batchwise prediction of pose for frame list in directory'''
