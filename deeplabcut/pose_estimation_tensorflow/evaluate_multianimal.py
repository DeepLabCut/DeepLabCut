--- conflicted
+++ resolved
@@ -398,11 +398,8 @@
     inferencecfg=None,
     init_points=20,
     n_iter=50,
-<<<<<<< HEAD
-=======
     log_file=None,
     dcorr=10.0,
->>>>>>> f1cc1aff
     leastbpts=1,
     printingintermediatevalues=True,
     modelprefix="",
@@ -452,8 +449,6 @@
         The larger it is, the higher the likelihood of finding a good extremum.
         Parameter from BayesianOptimization.
 
-<<<<<<< HEAD
-=======
     log_file: str, optional (default=None)
         Path to a JSON file containing the progress of a previous Bayesian optimization run.
         Note that previously probed points will not be evaluated again.
@@ -461,7 +456,6 @@
     dcorr: float,
         Distance thereshold for percent correct keypoints / relative percent correct keypoints (see paper).
 
->>>>>>> f1cc1aff
     leastbpts: integer (should be a small number)
         If an animals has less or equal as many body parts in an image it will not be used
         for cross validation. Imagine e.g. if only a single bodypart is present, then
