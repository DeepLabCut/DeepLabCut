--- conflicted
+++ resolved
@@ -79,7 +79,6 @@
     else:
         scheduler = getattr(torch.optim.lr_scheduler, scheduler_cfg["type"])
 
-<<<<<<< HEAD
     parsed_params = {}
     for param_name, param in scheduler_cfg["params"].items():
         if isinstance(param, list):
@@ -98,8 +97,6 @@
         param = build_scheduler(param, optimizer)
 
     return param
-=======
-    return scheduler(optimizer=optimizer, **scheduler_cfg["params"])
 
 
 def load_scheduler_state(
@@ -130,5 +127,4 @@
 
     # Update the learning rate for the optimizer based on the scheduler
     for group, resume_lr in zip(param_groups, resume_lrs):
-        group['lr'] = resume_lr
->>>>>>> 89ac4a07
+        group['lr'] = resume_lr