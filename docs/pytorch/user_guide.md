(dlc3-user-guide)=
# DeepLabCut 3.0 - Pytorch User Guide

## Using DeepLabCut 3.0

**DeepLabCut 3.0 keeps the same high-level API that you know, but has a full new PyTorch backend. 
Moreover, it is a rewrite that more developer friendly, more powerful, and built for modern deep
learning-based computer vision applications.**

**NOTE**🔥: We suggest that if you're just starting with DeepLabCut you start with the PyTorch backend. 
You will easily know which "engine" you are using by looking at the main `config.yaml` file, or top right corner in the GUI. 
If you have DeepLabCut projects in TensorFlow, we've got you covered too: you can seamlessly switch to train your already labeled data
by simply switching the engine (and thereby also compare performance). In short, expect a boost 🔥.

In short, PyTorch models can be trained in any DeepLabCut project. If you have a project already made,  simply add a new key to your 
project `config.yaml` file specifying `engine: pytorch`. Then any new training dataset
that will be created will be a PyTorch model (see 
[Creating Shuffles and Model Configuration](#Creating-Shuffles-and-Model-Configuration))
to learn more about training PyTorch models. To train Tensorflow models again, you can
set `engine: tensorflow`.

### Installation

During the alpha phase, you can use the `yaml` we provide, or create a new `env`. 
- If you are a beginner user, [please see these docs!](https://deeplabcut.github.io/DeepLabCut/docs/beginner-guides/beginners-guide.html)
- If you are an advanced user, here is a quick start. [“Install PyTorch”](https://pytorch.org/get-started/locally/), then:
```
conda install -c conda-forge pytables==3.8.0
pip install git+https://github.com/DeepLabCut/DeepLabCut.git@pytorch_dlc#egg=deeplabcut[gui,modelzoo,wandb]
```

### Using the GUI

You can use the GUI to train DeepLabCut projects. However, you cannot switch between 
PyTorch and Tensorflow models while using the GUI. If you have set your engine to
`pytorch`, then the GUI will only offer the creation of PyTorch shuffles.

You can create `tensorflow` shuffles and train them again by setting the 
`engine: tensorflow` in the top right corner of the GUI.

## Major changes

### From iterations to epochs

Pytorch models in DeepLabCut 3.0 are trained for a set number of `epochs`, instead of a 
maximum number of `iterations`. An epoch is a single pass through the training dataset, 
which means your model has seen each training image exactly once.

- So if you have 64 training images for your network, an epoch is 64 iterations with batch
size 1 (or 32 iterations with batch size 2, 16 with batch size 4, etc.).

## API

### Creating Shuffles and Model Configuration

You can configure models using the `pytorch_config.yaml` file, as described
[here](dlc3-pytorch-config). You can use the same methods to create new shuffles in 
DeepLabCut 3.0 as you did for Tensorflow models (`deeplabcut.create_training_dataset`
and `deeplabcut.create_training_model_comparison`).

More information about the different PyTorch model architectures available in DeepLabCut
is available [here](dlc3-pytorch-config). You can see a list of supported 
architectures/variants by using:

```python
from deeplabcut.pose_estimation_pytorch import available_models
print(available_models())
```

### Development State and Road Map 🚧

The table below describes the DeepLabCut API methods that have been implemented for the
<<<<<<< HEAD
PyTorch, as well as indications which options are not yet implemented, and which
=======
PyTorch engine, as well as indications which options are not yet implemented, and which
>>>>>>> d9404831
parameters are not valid for the DLC 3.0 PyTorch API.


| API Method                     | Implemented | Parameters not yet implemented                                                                      | Parameters invalid for pytorch                      |
|--------------------------------|:-----------:|-----------------------------------------------------------------------------------------------------|-----------------------------------------------------|
| `train_network`                |     🟢      | `keepdeconvweights`                                                                                 | `maxiters`, `saveiters`, `allow_growth`, `autotune` |
| `return_train_network_path`    |     🟢      |                                                                                                     |                                                     |
| `evaluate_network`             |     🟢      | `comparisonbodyparts`, `rescale`, `per_keypoint_evaluation`                                         |                                                     |
| `return_evaluate_network_data` |     🔴      |                                                                                                     | `TFGPUinference`, `allow_growth`                    |
| `analyze_videos`               |     🟢      | `in_random_order`, `dynamic`, `n_tracks`, `calibrate`                                               |                                                     |
| `create_tracking_dataset`      |     🔴      |                                                                                                     |                                                     |
| `analyze_time_lapse_frames`    |     🟠      | the name has changed to  `analyze_images` to better reflect what it actually does (no video needed) |                                                     |
| `convert_detections2tracklets` |     🟢      | `greedy`, `calibrate`, `window_size`                                                                |                                                     |
| `extract_maps`                 |     🟢      |                                                                                                     |                                                     |
| `visualize_scoremaps`          |     🟢      |                                                                                                     |                                                     |
| `visualize_locrefs`            |     🟢      |                                                                                                     |                                                     |
| `visualize_paf`                |     🟢      |                                                                                                     |                                                     |
| `extract_save_all_maps`        |     🟢      |                                                                                                     |                                                     |
| `export_model`                 |     🔴      |                                                                                                     |                                                     |<|MERGE_RESOLUTION|>--- conflicted
+++ resolved
@@ -70,11 +70,7 @@
 ### Development State and Road Map 🚧
 
 The table below describes the DeepLabCut API methods that have been implemented for the
-<<<<<<< HEAD
-PyTorch, as well as indications which options are not yet implemented, and which
-=======
 PyTorch engine, as well as indications which options are not yet implemented, and which
->>>>>>> d9404831
 parameters are not valid for the DLC 3.0 PyTorch API.
 
 
