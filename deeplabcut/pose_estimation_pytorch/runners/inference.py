#
# DeepLabCut Toolbox (deeplabcut.org)
# © A. & M.W. Mathis Labs
# https://github.com/DeepLabCut/DeepLabCut
#
# Please see AUTHORS for contributors.
# https://github.com/DeepLabCut/DeepLabCut/blob/main/AUTHORS
#
# Licensed under GNU Lesser General Public License v3.0
#
from __future__ import annotations

from abc import ABCMeta, abstractmethod
from pathlib import Path
from typing import Any, Generic, Iterable

import numpy as np
import torch
import torch.nn as nn

import deeplabcut.pose_estimation_pytorch.runners.shelving as shelving
from deeplabcut.pose_estimation_pytorch.data.postprocessor import Postprocessor
from deeplabcut.pose_estimation_pytorch.data.preprocessor import Preprocessor
from deeplabcut.pose_estimation_pytorch.models.detectors import BaseDetector
from deeplabcut.pose_estimation_pytorch.models.model import PoseModel
from deeplabcut.pose_estimation_pytorch.runners.base import ModelType, Runner
from deeplabcut.pose_estimation_pytorch.runners.dynamic_cropping import DynamicCropper
from deeplabcut.pose_estimation_pytorch.task import Task


class InferenceRunner(Runner, Generic[ModelType], metaclass=ABCMeta):
    """Base class for inference runners

    A runner takes a model and runs actions on it, such as training or inference
    """

    def __init__(
        self,
        model: ModelType,
        batch_size: int = 1,
        device: str = "cpu",
        snapshot_path: str | Path | None = None,
        preprocessor: Preprocessor | None = None,
        postprocessor: Postprocessor | None = None,
        load_weights_only: bool | None = None,
    ):
        """
        Args:
            model: The model to run actions on
            device: The device to use (e.g. {'cpu', 'cuda:0', 'mps'})
            snapshot_path: If defined, the path of a snapshot from which to load
                pretrained weights
            preprocessor: The preprocessor to use on images before inference
            postprocessor: The postprocessor to use on images after inference
            load_weights_only: Value for the torch.load() `weights_only` parameter.
                If False, the python pickle module is used implicitly, which is known to
                    be insecure. Only set to False if you're loading data that you trust
                    (e.g. snapshots that you created). For more information, see:
                        https://pytorch.org/docs/stable/generated/torch.load.html
                If None, the default value is used:
                    `deeplabcut.pose_estimation_pytorch.get_load_weights_only()`
        """
        super().__init__(model=model, device=device, snapshot_path=snapshot_path)
        if not isinstance(batch_size, int) or batch_size <= 0:
            raise ValueError(f"batch_size must be a positive integer; is {batch_size}")

        self.batch_size = batch_size
        self.preprocessor = preprocessor
        self.postprocessor = postprocessor

        if self.snapshot_path is not None and self.snapshot_path != "":
            self.load_snapshot(
                self.snapshot_path,
                self.device,
                self.model,
                weights_only=load_weights_only,
            )

        self._batch: torch.Tensor | None = None
        self._model_kwargs: dict[str, np.ndarray | torch.Tensor] = {}

        self._contexts: list[dict] = []
        self._image_batch_sizes: list[int] = []
        self._predictions: list = []

    @abstractmethod
    def predict(
        self, inputs: torch.Tensor, **kwargs
    ) -> list[dict[str, dict[str, np.ndarray]]]:
        """Makes predictions from a model input and output

        Args:
            the inputs to the model, of shape (batch_size, ...)

        Returns:
            the predictions for each of the 'batch_size' inputs
        """

    @torch.no_grad()
    def inference(
        self,
        images: (
            Iterable[str | Path | np.ndarray]
            | Iterable[tuple[str | Path | np.ndarray, dict[str, Any]]]
        ),
        shelf_writer: shelving.ShelfWriter | None = None,
    ) -> list[dict[str, np.ndarray]]:
        """Run model inference on the given dataset

        TODO: Add an option to also return head outputs (such as heatmaps)? Can be
         super useful for debugging

        Args:
            images: the images to run inference on, optionally with context
            shelf_writer: by default, data are saved in a list and returned at the end
                of inference. Passing a shelf manager writes data to disk on-the-fly
                using a "shelf" (a pickle-based, persistent, database-like object by
                default, resulting in constant memory footprint). The returned list is
                then empty.

        Returns:
            a dict containing head predictions for each image
            [
                {
                    "bodypart": {"poses": np.array},
                    "unique_bodypart": {"poses": np.array},
                }
            ]
        """
        self.model.to(self.device)
        self.model.eval()

        results = []
        for data in images:
            self._prepare_inputs(data)
            self._process_full_batches()
            results += self._extract_results(shelf_writer)

        # Process the last batch even if not full
        if self._inputs_waiting_for_processing():
            self._process_batch()
            results += self._extract_results(shelf_writer)

        return results

    def _prepare_inputs(
        self,
        data: str | Path | np.ndarray | tuple[str | Path | np.ndarray, dict],
    ) -> None:
        """
        Prepares inputs for an image and adds them to the data ready to be processed
        """
        if isinstance(data, (str, Path, np.ndarray)):
            inputs, context = data, {}
        else:
            inputs, context = data

        if self.preprocessor is not None:
            inputs, context = self.preprocessor(inputs, context)
        else:
            inputs = torch.as_tensor(inputs)

        # add new model_kwargs from the inputs
        model_kwargs = context.pop("model_kwargs", {})
        for k, v in model_kwargs.items():
            curr_v = self._model_kwargs.get(k)
            if curr_v is None:
                curr_v = v
            elif isinstance(curr_v, np.ndarray):
                curr_v = np.concatenate([curr_v, v], dim=0)
            elif isinstance(curr_v, torch.Tensor):
                curr_v = torch.cat([curr_v, v], dim=0)
            else:
                raise ValueError(
                    f"model_kwargs {k} must be a numpy array or torch tensor - "
                    f"found '{type(v)}'."
                )
            self._model_kwargs[k] = curr_v

        self._contexts.append(context)
        self._image_batch_sizes.append(len(inputs))

        # skip when there are no inputs for an image
        if len(inputs) == 0:
            return

        if self._batch is None:
            self._batch = inputs
        else:
            self._batch = torch.cat([self._batch, inputs], dim=0)

    def _process_full_batches(self) -> None:
        """Processes prepared inputs in batches of the desired batch size."""
        while self._batch is not None and len(self._batch) >= self.batch_size:
            self._process_batch()

    def _extract_results(self, shelf_writer: shelving.ShelfWriter) -> list:
        """Obtains results that were obtained from processing a batch."""
        results = []
        while (
            len(self._image_batch_sizes) > 0
            and len(self._predictions) >= self._image_batch_sizes[0]
        ):
            num_predictions = self._image_batch_sizes[0]
            image_predictions = self._predictions[:num_predictions]
            context = self._contexts[0]
            if self.postprocessor is not None:
                # TODO: Should we return context?
                # TODO: typing update - the post-processor can remove a dict level
                image_predictions, _ = self.postprocessor(image_predictions, context)

            if shelf_writer is not None:
                shelf_writer.add_prediction(
                    bodyparts=image_predictions["bodyparts"],
                    unique_bodyparts=image_predictions.get("unique_bodyparts"),
                    identity_scores=image_predictions.get("identity_scores"),
                )
            else:
                results.append(image_predictions)

            self._contexts = self._contexts[1:]
            self._image_batch_sizes = self._image_batch_sizes[1:]
            self._predictions = self._predictions[num_predictions:]

        return results

    def _process_batch(self) -> None:
        """
        Processes a batch. There must be inputs waiting to be processed before this is
        called, otherwise this method will raise an error.
        """
        batch = self._batch[: self.batch_size]
<<<<<<< HEAD
        model_kwargs = {
            mk: v[: self.batch_size] for mk, v in self._model_kwargs.items()
        }

        self._predictions += self.predict(batch, **model_kwargs)
=======
        self._predictions += self.predict(batch)
>>>>>>> 9687dcb2

        # remove processed inputs from batch
        if len(self._batch) <= self.batch_size:
            self._batch = None
            self._model_kwargs = {}
        else:
            self._batch = self._batch[self.batch_size :]
<<<<<<< HEAD
            self._model_kwargs = {
                mk: v[self.batch_size :] for mk, v in self._model_kwargs.items()
            }
=======
>>>>>>> 9687dcb2

    def _inputs_waiting_for_processing(self) -> bool:
        """Returns: Whether there are inputs which have not yet been processed"""
        return self._batch is not None and len(self._batch) > 0


class PoseInferenceRunner(InferenceRunner[PoseModel]):
    """Runner for pose estimation inference"""

    def __init__(
        self,
        model: PoseModel,
        dynamic: DynamicCropper | None = None,
        **kwargs,
    ):
        super().__init__(model, **kwargs)
        self.dynamic = dynamic
        if dynamic is not None:
            print(
                f"Inference runner using dynamic cropping: {self.dynamic}.\n"
                "Note that dynamic cropping should only be used to analyze videos with "
                "bottom-up pose estimation models."
            )
            if self.batch_size != 1:
                raise ValueError(
                    "Dynamic cropping can only be used with batch size 1. Please set "
                    "your batch size to 1."
                )

    def predict(
        self, inputs: torch.Tensor, **kwargs
    ) -> list[dict[str, dict[str, np.ndarray]]]:
        """Makes predictions from a model input and output

        Args:
            the inputs to the model, of shape (batch_size, ...)

        Returns:
            predictions for each of the 'batch_size' inputs, made by each head, e.g.
            [
                {
                    "bodypart": {"poses": np.ndarray},
                    "unique_bodypart": {"poses": np.ndarray},
                }
            ]
        """
<<<<<<< HEAD
        outputs = self.model(inputs.to(self.device), **kwargs)
=======
        if self.dynamic is not None:
            inputs = self.dynamic.crop(inputs)

        outputs = self.model(inputs.to(self.device))
>>>>>>> 9687dcb2
        raw_predictions = self.model.get_predictions(outputs)

        if self.dynamic is not None:
            self.dynamic.update(raw_predictions["bodypart"]["poses"])

        predictions = [
            {
                head: {
                    pred_name: pred[b].cpu().numpy()
                    for pred_name, pred in head_outputs.items()
                }
                for head, head_outputs in raw_predictions.items()
            }
            for b in range(len(inputs))
        ]
        return predictions


class DetectorInferenceRunner(InferenceRunner[BaseDetector]):
    """Runner for object detection inference"""

    def __init__(self, model: BaseDetector, **kwargs):
        """
        Args:
            model: The detector to use for inference.
            **kwargs: Inference runner kwargs.
        """
        super().__init__(model, **kwargs)

    def predict(
        self, inputs: torch.Tensor, **kwargs
    ) -> list[dict[str, dict[str, np.ndarray]]]:
        """Makes predictions from a model input and output

        Args:
            the inputs to the model, of shape (batch_size, ...)

        Returns:
            predictions for each of the 'batch_size' inputs, made by each head, e.g.
            [
                {
                    "bodypart": {"poses": np.ndarray},
                    "unique_bodypart": "poses": np.ndarray},
            ]
        """
        _, raw_predictions = self.model(inputs.to(self.device))
        predictions = [
            {
                "detection": {
                    "bboxes": item["boxes"].cpu().numpy().reshape(-1, 4),
                    "scores": item["scores"].cpu().numpy().reshape(-1),
                }
            }
            for item in raw_predictions
        ]
        return predictions


def build_inference_runner(
    task: Task,
    model: nn.Module,
    device: str,
    snapshot_path: str | Path,
    batch_size: int = 1,
    preprocessor: Preprocessor | None = None,
    postprocessor: Postprocessor | None = None,
    dynamic: DynamicCropper | None = None,
    load_weights_only: bool | None = None,
) -> InferenceRunner:
    """
    Build a runner object according to a pytorch configuration file

    Args:
        task: the inference task to run
        model: the model to run
        device: the device to use (e.g. {'cpu', 'cuda:0', 'mps'})
        snapshot_path: the snapshot from which to load the weights
        batch_size: the batch size to use to run inference
        preprocessor: the preprocessor to use on images before inference
        postprocessor: the postprocessor to use on images after inference
        dynamic: The DynamicCropper used for video inference, or None if dynamic
            cropping should not be used. Only for bottom-up pose estimation models.
            Should only be used when creating inference runners for video pose
            estimation with batch size 1.
        load_weights_only: Value for the torch.load() `weights_only` parameter.
            If False, the python pickle module is used implicitly, which is known to
            be insecure. Only set to False if you're loading data that you trust (e.g.
            snapshots that you created). For more information, see:
                https://pytorch.org/docs/stable/generated/torch.load.html
            If None, the default value is used:
                `deeplabcut.pose_estimation_pytorch.get_load_weights_only()`

    Returns:
        The inference runner.
    """
    kwargs = dict(
        model=model,
        device=device,
        snapshot_path=snapshot_path,
        batch_size=batch_size,
        preprocessor=preprocessor,
        postprocessor=postprocessor,
        load_weights_only=load_weights_only,
    )
    if task == Task.DETECT:
        if dynamic is not None:
            raise ValueError(
                f"The DynamicCropper can only be used for pose estimation; not object "
                f"detection. Please turn off dynamic cropping."
            )
        return DetectorInferenceRunner(**kwargs)

    if task != Task.BOTTOM_UP:
        if dynamic is not None:
            print(
                "Turning off dynamic cropping. It should only be used for bottom-up "
                f"pose estimation models, but you are using a {task} model."
            )
        dynamic = None

    return PoseInferenceRunner(dynamic=dynamic, **kwargs)<|MERGE_RESOLUTION|>--- conflicted
+++ resolved
@@ -230,15 +230,11 @@
         called, otherwise this method will raise an error.
         """
         batch = self._batch[: self.batch_size]
-<<<<<<< HEAD
         model_kwargs = {
             mk: v[: self.batch_size] for mk, v in self._model_kwargs.items()
         }
 
         self._predictions += self.predict(batch, **model_kwargs)
-=======
-        self._predictions += self.predict(batch)
->>>>>>> 9687dcb2
 
         # remove processed inputs from batch
         if len(self._batch) <= self.batch_size:
@@ -246,12 +242,9 @@
             self._model_kwargs = {}
         else:
             self._batch = self._batch[self.batch_size :]
-<<<<<<< HEAD
             self._model_kwargs = {
                 mk: v[self.batch_size :] for mk, v in self._model_kwargs.items()
             }
-=======
->>>>>>> 9687dcb2
 
     def _inputs_waiting_for_processing(self) -> bool:
         """Returns: Whether there are inputs which have not yet been processed"""
@@ -298,14 +291,10 @@
                 }
             ]
         """
-<<<<<<< HEAD
-        outputs = self.model(inputs.to(self.device), **kwargs)
-=======
         if self.dynamic is not None:
             inputs = self.dynamic.crop(inputs)
 
-        outputs = self.model(inputs.to(self.device))
->>>>>>> 9687dcb2
+        outputs = self.model(inputs.to(self.device), **kwargs)
         raw_predictions = self.model.get_predictions(outputs)
 
         if self.dynamic is not None:
