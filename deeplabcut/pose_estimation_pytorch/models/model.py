--- conflicted
+++ resolved
@@ -58,16 +58,12 @@
         self.heads = nn.ModuleDict(heads)
         self.neck = neck
 
-<<<<<<< HEAD
-    def forward(self, x: torch.Tensor, **backbone_kwargs) -> dict[str, dict[str, torch.Tensor]]:
-=======
         self._strides = {
             name: _model_stride(self.backbone.stride, head.stride)
             for name, head in heads.items()
         }
 
-    def forward(self, x: torch.Tensor) -> dict[str, dict[str, torch.Tensor]]:
->>>>>>> 8bd646d3
+    def forward(self, x: torch.Tensor, **backbone_kwargs) -> dict[str, dict[str, torch.Tensor]]:
         """
         Forward pass of the PoseModel.
 
@@ -191,16 +187,6 @@
 
         model = PoseModel(cfg=cfg, backbone=backbone, neck=neck, heads=heads)
 
-<<<<<<< HEAD
-        # let's try init the head with normal init as done in hrnet
-        for name, module in model.heads.named_parameters():
-            if 'bias' in name:
-                nn.init.constant_(module, 0)
-            else:
-                nn.init.normal_(module, std=0.001)
-
-        return model
-=======
         if weight_init is not None:
             logging.info(f"Loading pretrained model weights: {weight_init}")
 
@@ -280,5 +266,4 @@
     if head_stride > 0:
         return backbone_stride / head_stride
 
-    return backbone_stride * -head_stride
->>>>>>> 8bd646d3
+    return backbone_stride * -head_stride