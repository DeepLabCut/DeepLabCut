"""
DeepLabCut2.0 Toolbox (deeplabcut.org)
© A. & M. Mathis Labs
https://github.com/AlexEMG/DeepLabCut
Please see AUTHORS for contributors.

https://github.com/AlexEMG/DeepLabCut/blob/master/AUTHORS
Licensed under GNU Lesser General Public License v3.0
"""

import os
import typing
import pickle
import warnings
from pathlib import Path
import numpy as np
import pandas as pd
import ruamel.yaml.representer
import yaml
from ruamel.yaml import YAML
from deeplabcut.pose_estimation_tensorflow.lib.trackingutils import TRACK_METHODS
from deeplabcut.utils import auxfun_videos


def create_config_template(multianimal=False):
    """
    Creates a template for config.yaml file. This specific order is preserved while saving as yaml file.
    """
    if multianimal:
        yaml_str = """\
    # Project definitions (do not edit)
        Task:
        scorer:
        date:
        multianimalproject:
        identity:
        \n
    # Project path (change when moving around)
        project_path:
        \n
    # Annotation data set configuration (and individual video cropping parameters)
        video_sets:
        individuals:
        uniquebodyparts:
        multianimalbodyparts:
        bodyparts:
        \n
    # Fraction of video to start/stop when extracting frames for labeling/refinement
        start:
        stop:
        numframes2pick:
        \n
    # Plotting configuration
        skeleton:
        skeleton_color:
        pcutoff:
        dotsize:
        alphavalue:
        colormap:
        \n
    # Training,Evaluation and Analysis configuration
        TrainingFraction:
        iteration:
        default_net_type:
        default_augmenter:
        default_track_method:
        snapshotindex:
        batch_size:
        \n
    # Cropping Parameters (for analysis and outlier frame detection)
        cropping:
    #if cropping is true for analysis, then set the values here:
        x1:
        x2:
        y1:
        y2:
        \n
    # Refinement configuration (parameters from annotation dataset configuration also relevant in this stage)
        corner2move2:
        move2corner:
        """
    else:
        yaml_str = """\
    # Project definitions (do not edit)
        Task:
        scorer:
        date:
        multianimalproject:
        identity:
        \n
    # Project path (change when moving around)
        project_path:
        \n
    # Annotation data set configuration (and individual video cropping parameters)
        video_sets:
        bodyparts:
        \n
    # Fraction of video to start/stop when extracting frames for labeling/refinement
        start:
        stop:
        numframes2pick:
        \n
    # Plotting configuration
        skeleton:
        skeleton_color:
        pcutoff:
        dotsize:
        alphavalue:
        colormap:
        \n
    # Training,Evaluation and Analysis configuration
        TrainingFraction:
        iteration:
        default_net_type:
        default_augmenter:
        snapshotindex:
        batch_size:
        \n
    # Cropping Parameters (for analysis and outlier frame detection)
        cropping:
    #if cropping is true for analysis, then set the values here:
        x1:
        x2:
        y1:
        y2:
        \n
    # Refinement configuration (parameters from annotation dataset configuration also relevant in this stage)
        corner2move2:
        move2corner:
        """

    ruamelFile = YAML()
    cfg_file = ruamelFile.load(yaml_str)
    return cfg_file, ruamelFile


def create_config_template_3d():
    """
    Creates a template for config.yaml file for 3d project. This specific order is preserved while saving as yaml file.
    """
    yaml_str = """\
# Project definitions (do not edit)
    Task:
    scorer:
    date:
    \n
# Project path (change when moving around)
    project_path:
    \n
# Plotting configuration
    skeleton: # Note that the pairs must be defined, as you want them linked!
    skeleton_color:
    pcutoff:
    colormap:
    dotsize:
    alphaValue:
    markerType:
    markerColor:
    \n
# Number of cameras, camera names, path of the config files, shuffle index and trainingsetindex used to analyze videos:
    num_cameras:
    camera_names:
    scorername_3d: # Enter the scorer name for the 3D output
    """
    ruamelFile_3d = YAML()
    cfg_file_3d = ruamelFile_3d.load(yaml_str)
    return cfg_file_3d, ruamelFile_3d


def read_config(configname):
    """
    Reads structured config file defining a project.
    """
    ruamelFile = YAML()
    path = Path(configname)
    if os.path.exists(path):
        try:
            with open(path, "r") as f:
                cfg = ruamelFile.load(f)
                curr_dir = os.path.dirname(configname)
                if cfg["project_path"] != curr_dir:
                    cfg["project_path"] = curr_dir
                    write_config(configname, cfg)
        except Exception as err:
            if len(err.args) > 2:
                if (
                    err.args[2]
                    == "could not determine a constructor for the tag '!!python/tuple'"
                ):
                    with open(path, "r") as ymlfile:
                        cfg = yaml.load(ymlfile, Loader=yaml.SafeLoader)
                        write_config(configname, cfg)
                else:
                    raise

    else:
        raise FileNotFoundError(
            "Config file is not found. Please make sure that the file exists and/or that you passed the path of the config file correctly!"
        )
    return cfg


def write_config(configname, cfg):
    """
    Write structured config file.
    """
    with open(configname, "w") as cf:
        cfg_file, ruamelFile = create_config_template(
            cfg.get("multianimalproject", False)
        )
        for key in cfg.keys():
            cfg_file[key] = cfg[key]

        # Adding default value for variable skeleton and skeleton_color for backward compatibility.
        if not "skeleton" in cfg.keys():
            cfg_file["skeleton"] = []
            cfg_file["skeleton_color"] = "black"
        ruamelFile.dump(cfg_file, cf)


def edit_config(configname, edits, output_name=""):
    """
    Convenience function to edit and save a config file from a dictionary.

    Parameters
    ----------
    configname : string
        String containing the full path of the config file in the project.
    edits : dict
        Key–value pairs to edit in config
    output_name : string, optional (default='')
        Overwrite the original config.yaml by default.
        If passed in though, new filename of the edited config.

    Examples
    --------
    config_path = 'my_stellar_lab/dlc/config.yaml'

    edits = {'numframes2pick': 5,
             'trainingFraction': [0.5, 0.8],
             'skeleton': [['a', 'b'], ['b', 'c']]}

    deeplabcut.auxiliaryfunctions.edit_config(config_path, edits)
    """
    cfg = read_plainconfig(configname)
    for key, value in edits.items():
        cfg[key] = value
    if not output_name:
        output_name = configname
    try:
        write_plainconfig(output_name, cfg)
    except ruamel.yaml.representer.RepresenterError:
        warnings.warn(
            "Some edits could not be written. "
            "The configuration file will be left unchanged."
        )
        for key in edits:
            cfg.pop(key)
        write_plainconfig(output_name, cfg)
    return cfg


def write_config_3d(configname, cfg):
    """
    Write structured 3D config file.
    """
    with open(configname, "w") as cf:
        cfg_file, ruamelFile = create_config_template_3d()
        for key in cfg.keys():
            cfg_file[key] = cfg[key]
        ruamelFile.dump(cfg_file, cf)


def write_config_3d_template(projconfigfile, cfg_file_3d, ruamelFile_3d):
    with open(projconfigfile, "w") as cf:
        ruamelFile_3d.dump(cfg_file_3d, cf)


def read_plainconfig(configname):
    if not os.path.exists(configname):
        raise FileNotFoundError(
            f"Config {configname} is not found. Please make sure that the file exists."
        )
    with open(configname) as file:
        return YAML().load(file)


def write_plainconfig(configname, cfg):
    with open(configname, "w") as file:
        YAML().dump(cfg, file)


def attempttomakefolder(foldername, recursive=False):
    """ Attempts to create a folder with specified name. Does nothing if it already exists. """
    try:
        os.path.isdir(foldername)
    except TypeError:  # https://www.python.org/dev/peps/pep-0519/
        foldername = os.fspath(
            foldername
        )  # https://github.com/AlexEMG/DeepLabCut/issues/105 (windows)

    if os.path.isdir(foldername):
        pass
    else:
        if recursive:
            os.makedirs(foldername)
        else:
            os.mkdir(foldername)


def read_pickle(filename):
    """ Read the pickle file """
    with open(filename, "rb") as handle:
        return pickle.load(handle)


def write_pickle(filename, data):
    """ Write the pickle file """
    with open(filename, "wb") as handle:
        pickle.dump(data, handle, protocol=pickle.HIGHEST_PROTOCOL)


def get_list_of_videos(
    videos: typing.Union[typing.List[str], str],
    videotype: typing.Union[typing.List[str], str] = ""
) -> typing.List[str]:
    """ Returns list of videos of videotype "videotype" in
    folder videos or for list of videos.

    NOTE: excludes keyword videos of the form:

    *_labeled.videotype
    *_full.videotype

    Args:
        videos (list[str], str): List of video paths or a single path string. If string (or len() == 1 list of strings) is a directory,
            finds all videos whose extension matches  ``videotype`` in the directory

        videotype (list[str], str): File extension used to filter videos. Optional if ``videos`` is a list of video files,
            and filters with common video extensions if a directory is passed in.
    """
    if isinstance(videos, str):
        videos = [videos]

    if [os.path.isdir(i) for i in videos] == [True]:  # checks if input is a directory
        """
        Returns all the videos in the directory.
        """
        if not videotype:
            videotype = auxfun_videos.SUPPORTED_VIDEOS

        from random import shuffle

        print("Analyzing all the videos in the directory...")
        videofolder = videos[0]

        # make list of full paths
        videos = [os.path.join(videofolder, fn) for fn in os.listdir(videofolder)]

        shuffle(videos) # this is useful so multiple nets can be used to analyze simultaneously

    if isinstance(videotype, str):
        videotype = [videotype]

    # filter list of videos
    videos = [
        v
        for v in videos
        if os.path.isfile(v)
        and any(v.endswith(ext) for ext in videotype)
        and "_labeled." not in v
        and "_full." not in v
    ]

    return videos


def SaveData(PredicteData, metadata, dataname, pdindex, imagenames, save_as_csv):
    """ Save predicted data as h5 file and metadata as pickle file; created by predict_videos.py """
    DataMachine = pd.DataFrame(PredicteData, columns=pdindex, index=imagenames)
    if save_as_csv:
        print("Saving csv poses!")
        DataMachine.to_csv(dataname.split(".h5")[0] + ".csv")
    DataMachine.to_hdf(dataname, "df_with_missing", format="table", mode="w")
    with open(dataname.split(".h5")[0] + "_meta.pickle", "wb") as f:
        # Pickle the 'data' dictionary using the highest protocol available.
        pickle.dump(metadata, f, pickle.HIGHEST_PROTOCOL)


def SaveMetadata(metadatafilename, data, trainIndices, testIndices, trainFraction):
    with open(metadatafilename, "wb") as f:
        # Pickle the 'labeled-data' dictionary using the highest protocol available.
        pickle.dump(
            [data, trainIndices, testIndices, trainFraction], f, pickle.HIGHEST_PROTOCOL
        )


def LoadMetadata(metadatafile):
    with open(metadatafile, "rb") as f:
        [
            trainingdata_details,
            trainIndices,
            testIndices,
            testFraction_data,
        ] = pickle.load(f)
        return trainingdata_details, trainIndices, testIndices, testFraction_data


def get_immediate_subdirectories(a_dir):
    """ Get list of immediate subdirectories """
    return [
        name for name in os.listdir(a_dir) if os.path.isdir(os.path.join(a_dir, name))
    ]


def grab_files_in_folder(folder, ext="", relative=True):
    """Return the paths of files with extension *ext* present in *folder*."""
    for file in os.listdir(folder):
        if file.endswith(ext):
            yield file if relative else os.path.join(folder, file)


def GetVideoList(filename, videopath, videtype):
    """ Get list of videos in a path (if filetype == all), otherwise just a specific file."""
    videos = list(grab_files_in_folder(videopath, videtype))
    if filename == "all":
        return videos
    else:
        if filename in videos:
            videos = [filename]
        else:
            videos = []
            print("Video not found!", filename)
    return videos


## Various functions to get filenames, foldernames etc. based on configuration parameters.
def GetTrainingSetFolder(cfg):
    """ Training Set folder for config file based on parameters """
    Task = cfg["Task"]
    date = cfg["date"]
    iterate = "iteration-" + str(cfg["iteration"])
    return Path(
        os.path.join("training-datasets", iterate, "UnaugmentedDataSet_" + Task + date)
    )


def GetDataandMetaDataFilenames(trainingsetfolder, trainFraction, shuffle, cfg):
    # Filename for metadata and data relative to project path for corresponding parameters
    metadatafn = os.path.join(
        str(trainingsetfolder),
        "Documentation_data-"
        + cfg["Task"]
        + "_"
        + str(int(trainFraction * 100))
        + "shuffle"
        + str(shuffle)
        + ".pickle",
    )
    datafn = os.path.join(
        str(trainingsetfolder),
        cfg["Task"]
        + "_"
        + cfg["scorer"]
        + str(int(100 * trainFraction))
        + "shuffle"
        + str(shuffle)
        + ".mat",
    )
    return datafn, metadatafn


def get_model_folder(trainFraction, shuffle, cfg, modelprefix=""):
    Task = cfg["Task"]
    date = cfg["date"]
    iterate = "iteration-" + str(cfg["iteration"])
    return Path(
        modelprefix,
        "dlc-models",
        iterate,
        Task
        + date
        + "-trainset"
        + str(int(trainFraction * 100))
        + "shuffle"
        + str(shuffle),
    )


def get_evaluation_folder(trainFraction, shuffle, cfg, modelprefix=""):
    Task = cfg["Task"]
    date = cfg["date"]
    iterate = "iteration-" + str(cfg["iteration"])
    if "eval_prefix" in cfg:
        eval_prefix = cfg["eval_prefix"]
    else:
        eval_prefix = "evaluation-results"
    return Path(
        modelprefix,
        eval_prefix,
        iterate,
        Task
        + date
        + "-trainset"
        + str(int(trainFraction * 100))
        + "shuffle"
        + str(shuffle),
    )


def get_deeplabcut_path():
    """ Get path of where deeplabcut is currently running """
    import importlib.util

    return os.path.split(importlib.util.find_spec("deeplabcut").origin)[0]


def IntersectionofBodyPartsandOnesGivenbyUser(cfg, comparisonbodyparts):
    """ Returns all body parts when comparisonbodyparts=='all', otherwise all bpts that are in the intersection of comparisonbodyparts and the actual bodyparts """
    # if "MULTI!" in allbpts:
    if cfg["multianimalproject"]:
        allbpts = cfg["multianimalbodyparts"] + cfg["uniquebodyparts"]
    else:
        allbpts = cfg["bodyparts"]

    if comparisonbodyparts == "all":
        return list(allbpts)
    else:  # take only items in list that are actually bodyparts...
        cpbpts = []
        # Ensure same order as in config.yaml
        for bp in allbpts:
            if bp in comparisonbodyparts:
                cpbpts.append(bp)
        return cpbpts


def get_labeled_data_folder(cfg, video):
    videoname = os.path.splitext(os.path.basename(video))[0]
    return os.path.join(cfg["project_path"], "labeled-data", videoname)


def form_data_containers(df, bodyparts):
    mask = df.columns.get_level_values("bodyparts").isin(bodyparts)
    df_masked = df.loc[:, mask]
    df_likelihood = df_masked.xs("likelihood", level=-1, axis=1).values.T
    df_x = df_masked.xs("x", level=-1, axis=1).values.T
    df_y = df_masked.xs("y", level=-1, axis=1).values.T
    return df_x, df_y, df_likelihood


def GetScorerName(
    cfg, shuffle, trainFraction, trainingsiterations="unknown", modelprefix=""
):
    """ Extract the scorer/network name for a particular shuffle, training fraction, etc.
        Returns tuple of DLCscorer, DLCscorerlegacy (old naming convention)
    """

    Task = cfg["Task"]
    date = cfg["date"]

    if trainingsiterations == "unknown":
        snapshotindex = cfg["snapshotindex"]
        if cfg["snapshotindex"] == "all":
            print(
                "Changing snapshotindext to the last one -- plotting, videomaking, etc. should not be performed for all indices. For more selectivity enter the ordinal number of the snapshot you want (ie. 4 for the fifth) in the config file."
            )
            snapshotindex = -1
        else:
            snapshotindex = cfg["snapshotindex"]

        modelfolder = os.path.join(
            cfg["project_path"],
            str(get_model_folder(trainFraction, shuffle, cfg, modelprefix=modelprefix)),
            "train",
        )
        Snapshots = np.array(
            [fn.split(".")[0] for fn in os.listdir(modelfolder) if "index" in fn]
        )
        increasing_indices = np.argsort([int(m.split("-")[1]) for m in Snapshots])
        Snapshots = Snapshots[increasing_indices]
        SNP = Snapshots[snapshotindex]
        trainingsiterations = (SNP.split(os.sep)[-1]).split("-")[-1]

    dlc_cfg = read_plainconfig(
        os.path.join(
            cfg["project_path"],
            str(get_model_folder(trainFraction, shuffle, cfg, modelprefix=modelprefix)),
            "train",
            "pose_cfg.yaml",
        )
    )
    # ABBREVIATE NETWORK NAMES -- esp. for mobilenet!
    if "resnet" in dlc_cfg["net_type"]:
        if dlc_cfg.get("multi_stage", False):
            netname = "dlcrnetms5"
        else:
            netname = dlc_cfg["net_type"].replace("_", "")
    elif "mobilenet" in dlc_cfg["net_type"]:  # mobilenet >> mobnet_100; mobnet_35 etc.
        netname = "mobnet_" + str(int(float(dlc_cfg["net_type"].split("_")[-1]) * 100))
    elif "efficientnet" in dlc_cfg["net_type"]:
        netname = "effnet_" + dlc_cfg["net_type"].split("-")[1]

    scorer = (
        "DLC_"
        + netname
        + "_"
        + Task
        + str(date)
        + "shuffle"
        + str(shuffle)
        + "_"
        + str(trainingsiterations)
    )
    # legacy scorername until DLC 2.1. (cfg['resnet'] is deprecated / which is why we get the resnet_xyz name from dlc_cfg!
    # scorer_legacy = 'DeepCut' + "_resnet" + str(cfg['resnet']) + "_" + Task + str(date) + 'shuffle' + str(shuffle) + '_' + str(trainingsiterations)
    scorer_legacy = scorer.replace("DLC", "DeepCut")
    return scorer, scorer_legacy


def CheckifPostProcessing(folder, vname, DLCscorer, DLCscorerlegacy, suffix="filtered"):
    """ Checks if filtered/bone lengths were already calculated. If not, figures
    out if data was already analyzed (either with legacy scorer name or new one!) """
    outdataname = os.path.join(folder, vname + DLCscorer + suffix + ".h5")
    sourcedataname = os.path.join(folder, vname + DLCscorer + ".h5")
    if os.path.isfile(outdataname):  # was data already processed?
        if suffix == "filtered":
            print("Video already filtered...", outdataname)
        elif suffix == "_skeleton":
            print("Skeleton in video already processed...", outdataname)

        return False, outdataname, sourcedataname, DLCscorer
    else:
        odn = os.path.join(folder, vname + DLCscorerlegacy + suffix + ".h5")
        if os.path.isfile(odn):  # was it processed by DLC <2.1 project?
            if suffix == "filtered":
                print("Video already filtered...(with DLC<2.1)!", odn)
            elif suffix == "_skeleton":
                print("Skeleton in video already processed... (with DLC<2.1)!", odn)
            return False, odn, odn, DLCscorerlegacy
        else:
            sdn = os.path.join(folder, vname + DLCscorerlegacy + ".h5")
            tracks = sourcedataname.replace(".h5", "tracks.h5")
            if os.path.isfile(sourcedataname):  # Was the video already analyzed?
                return True, outdataname, sourcedataname, DLCscorer
            elif os.path.isfile(sdn):  # was it analyzed with DLC<2.1?
                return True, odn, sdn, DLCscorerlegacy
            elif os.path.isfile(tracks):  # May be a MA project with tracklets
                return True, tracks.replace(".h5", f"{suffix}.h5"), tracks, DLCscorer
            else:
                print("Video not analyzed -- Run analyze_videos first.")
                return False, outdataname, sourcedataname, DLCscorer


def CheckifNotAnalyzed(destfolder, vname, DLCscorer, DLCscorerlegacy, flag="video"):
    h5files = list(grab_files_in_folder(destfolder, "h5", relative=False))
    if not len(h5files):
        dataname = os.path.join(destfolder, vname + DLCscorer + ".h5")
        return True, dataname, DLCscorer

    # Iterate over data files and stop as soon as one matching the scorer is found
    for h5file in h5files:
        if vname + DLCscorer in Path(h5file).stem:
            if flag == "video":
                print("Video already analyzed!", h5file)
            elif flag == "framestack":
                print("Frames already analyzed!", h5file)
            return False, h5file, DLCscorer
        elif vname + DLCscorerlegacy in Path(h5file).stem:
            if flag == "video":
                print("Video already analyzed!", h5file)
            elif flag == "framestack":
                print("Frames already analyzed!", h5file)
            return False, h5file, DLCscorerlegacy

    # If there was no match...
    dataname = os.path.join(destfolder, vname + DLCscorer + ".h5")
    return True, dataname, DLCscorer


def CheckifNotEvaluated(folder, DLCscorer, DLCscorerlegacy, snapshot):
    dataname = os.path.join(folder, DLCscorer + "-" + str(snapshot) + ".h5")
    if os.path.isfile(dataname):
        print("This net has already been evaluated!")
        return False, dataname, DLCscorer
    else:
        dn = os.path.join(folder, DLCscorerlegacy + "-" + str(snapshot) + ".h5")
        if os.path.isfile(dn):
            print("This net has already been evaluated (with DLC<2.1)!")
            return False, dn, DLCscorerlegacy
        else:
            return True, dataname, DLCscorer


def find_video_metadata(folder, videoname, scorer):
    """ For backward compatibility, let us search the substring 'meta' """
    scorer_legacy = scorer.replace("DLC", "DeepCut")
    meta = [
        file
        for file in grab_files_in_folder(folder, "pickle")
        if "meta" in file
        and (
            file.startswith(videoname + scorer)
            or file.startswith(videoname + scorer_legacy)
        )
    ]
    if not len(meta):
        raise FileNotFoundError(
            f"No metadata found in {folder} "
            f"for video {videoname} and scorer {scorer}."
        )
    return os.path.join(folder, meta[0])


def load_video_metadata(folder, videoname, scorer):
    return read_pickle(find_video_metadata(folder, videoname, scorer))


def find_analyzed_data(folder, videoname, scorer, filtered=False, track_method=""):
    """Find potential data files from the hints given to the function."""
    scorer_legacy = scorer.replace("DLC", "DeepCut")
    suffix = "_filtered" if filtered else ""
    tracker = TRACK_METHODS.get(track_method, "")

    candidates = []
    for file in grab_files_in_folder(folder, "h5"):
<<<<<<< HEAD


=======
>>>>>>> d3406247
        stem = Path(file).stem
        starts_by_scorer = (
            file.startswith(videoname + scorer)
            or file.startswith(videoname + scorer_legacy)
        )
        if tracker:
            matches_tracker = stem.endswith(tracker)
        else:
            matches_tracker = not any(stem.endswith(s) for s in TRACK_METHODS.values())
        if all(
            (
                starts_by_scorer,
                "skeleton" not in file,
                matches_tracker,
                (filtered and "filtered" in file)
                or (not filtered and "filtered" not in file),
            )
        ):
            candidates.append(file)

    if not len(candidates):
        msg = (
            f'No {"un" if not filtered else ""}filtered data file found in {folder} '
            f"for video {videoname} and scorer {scorer}"
        )
        if track_method:
            msg += f" and {track_method} tracker"
        msg += "."
        raise FileNotFoundError(msg)

    n_candidates = len(candidates)
    if n_candidates > 1:  # This should not be happening anyway...
        print(
            f"{n_candidates} possible data files were found: {candidates}.\n"
            f"Picking the first by default..."
        )
    filepath = os.path.join(folder, candidates[0])
    scorer = scorer if scorer in filepath else scorer_legacy
    return filepath, scorer, suffix


def load_analyzed_data(folder, videoname, scorer, filtered=False, track_method=""):
    filepath, scorer, suffix = find_analyzed_data(
        folder, videoname, scorer, filtered, track_method
    )
    df = pd.read_hdf(filepath)
    return df, filepath, scorer, suffix


def load_detection_data(video, scorer, track_method):
    folder = os.path.dirname(video)
    videoname = os.path.splitext(os.path.basename(video))[0]
    if track_method == "skeleton":
        tracker = "sk"
    elif track_method == "box":
        tracker = "bx"
    elif track_method == "ellipse":
        tracker = "el"
    else:
        raise ValueError(f"Unrecognized track_method={track_method}")

    filepath = os.path.splitext(video)[0] + scorer + f"_{tracker}.pickle"
    if not os.path.isfile(filepath):
        raise FileNotFoundError(
            f"No detection data found in {folder} for video {videoname}, "
            f"scorer {scorer}, and tracker {track_method}"
        )
    return read_pickle(filepath)


def find_next_unlabeled_folder(config_path, verbose=False):
    cfg = read_config(config_path)
    base_folder = Path(os.path.join(cfg["project_path"], "labeled-data"))
    h5files = sorted(
        base_folder.rglob("*.h5"),
        key=lambda p: p.lstat().st_mtime,
        reverse=True,
    )
    folders = sorted(f for f in base_folder.iterdir() if f.is_dir())
    most_recent_folder = h5files[0].parent
    ind = folders.index(most_recent_folder)
    next_folder = folders[min(ind + 1, len(folders) - 1)]
    if verbose:  # Print some stats about data completeness
        print("Data completeness\n-----------------")
        for folder in folders:
            dfs = []
            for file in folder.rglob("*.h5"):
                dfs.append(pd.read_hdf(file))
            if dfs:
                df = pd.concat(dfs)
                frac = (~df.isna()).sum().sum() / df.size
                print(f"{folder.name} | {int(100 * frac)} %")
    return next_folder<|MERGE_RESOLUTION|>--- conflicted
+++ resolved
@@ -723,11 +723,6 @@
 
     candidates = []
     for file in grab_files_in_folder(folder, "h5"):
-<<<<<<< HEAD
-
-
-=======
->>>>>>> d3406247
         stem = Path(file).stem
         starts_by_scorer = (
             file.startswith(videoname + scorer)
