--- conflicted
+++ resolved
@@ -168,11 +168,6 @@
     start= os.getcwd()
     os.chdir(tmpfolder)
     print("All labeled frames were created, now generating video...")
-<<<<<<< HEAD
-    vname=''.join(str(Path(tmpfolder).stem).split('-')[1:])
-    print("HALLO,", os.listdir(os.curdir))
-=======
->>>>>>> 26345623
     vname=str(Path(tmpfolder).stem).split('-')[1]
     ## One can change the parameters of the video creation script below:
     # See ffmpeg user guide: http://ffmpeg.org/ffmpeg.html#Video-and-Audio-file-format-conversion
