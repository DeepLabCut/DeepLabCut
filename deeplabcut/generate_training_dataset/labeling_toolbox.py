"""
DeepLabCut2.0 Toolbox
https://github.com/AlexEMG/DeepLabCut
A Mathis, alexander.mathis@bethgelab.org
T Nath, nath@rowland.harvard.edu
M Mathis, mackenzie@post.harvard.edu

"""

import os
import os.path
import glob
import cv2
import wx
import wx.lib.scrolledpanel as SP
import pandas as pd
import numpy as np
import matplotlib.pyplot as plt
import matplotlib.patches as patches
import matplotlib.colors as mcolors
import matplotlib
from mpl_toolkits.axes_grid1 import make_axes_locatable
from pathlib import Path
import argparse
from deeplabcut.generate_training_dataset import auxfun_drag_label
from deeplabcut.utils import auxiliaryfunctions
from matplotlib.backends.backend_wxagg import FigureCanvasWxAgg as FigureCanvas
from matplotlib.backends.backend_wxagg import NavigationToolbar2WxAgg as NavigationToolbar

# ###########################################################################
# Class for GUI MainFrame
# ###########################################################################
class ImagePanel(wx.Panel):

    def __init__(self, parent,config,gui_size,**kwargs):
        h=gui_size[0]/2
        w=gui_size[1]/3
        wx.Panel.__init__(self, parent, -1,style=wx.SUNKEN_BORDER,size=(h,w))

        self.figure = matplotlib.figure.Figure()
        self.axes = self.figure.add_subplot(1, 1, 1)
        self.canvas = FigureCanvas(self, -1, self.figure)
        self.orig_xlim = None
        self.orig_ylim = None
        self.sizer = wx.BoxSizer(wx.VERTICAL)
        self.sizer.Add(self.canvas, 1, wx.LEFT | wx.TOP | wx.GROW)
        self.SetSizer(self.sizer)
        self.Fit()

    def getfigure(self):
        return(self.figure)

<<<<<<< HEAD
    def drawplot(self,img,img_name,itr,index,bodyparts,cmap,keep_view=False):
        xlim = self.axes.get_xlim()
        ylim = self.axes.get_ylim()
        self.axes.clear()

        # Convert from openCV BGR to matplotlib RGB
        im = cv2.imread(img)[...,::-1]
=======
    def drawplot(self,img,img_name,itr,index,bodyparts,cmap):
        im = cv2.imread(img)
        # convert the image to RGB as you are showing the image with matplotlib
        im = cv2.cvtColor(im, cv2.COLOR_BGR2RGB)
>>>>>>> 26345623
        ax = self.axes.imshow(im,cmap=cmap)
        self.orig_xlim = self.axes.get_xlim()
        self.orig_ylim = self.axes.get_ylim()
        divider = make_axes_locatable(self.axes)
        colorIndex = np.linspace(np.min(im),np.max(im),len(bodyparts))
        cax = divider.append_axes("right", size="5%", pad=0.05)
        cbar = self.figure.colorbar(ax, cax=cax,spacing='proportional', ticks=colorIndex)
        cbar.set_ticklabels(bodyparts[::-1])
        self.axes.set_title(str(str(itr)+"/"+str(len(index)-1) +" "+ img_name ))
        if keep_view:
            self.axes.set_xlim(xlim)
            self.axes.set_ylim(ylim)
        self.toolbar = NavigationToolbar(self.canvas)
        return(self.figure,self.axes,self.canvas,self.toolbar)

    def resetView(self):
        self.axes.set_xlim(self.orig_xlim)
        self.axes.set_ylim(self.orig_ylim)

    def getColorIndices(self,img,bodyparts):
        """
        Returns the colormaps ticks and . The order of ticks labels is reversed.
        """
        im = cv2.imread(img)
        norm = mcolors.Normalize(vmin=0, vmax=np.max(im))
        ticks = np.linspace(0,np.max(im),len(bodyparts))[::-1]
        return norm, ticks



class WidgetPanel(wx.Panel):
    def __init__(self, parent):
        wx.Panel.__init__(self, parent, -1,style=wx.SUNKEN_BORDER)


class ScrollPanel(SP.ScrolledPanel):
    def __init__(self, parent):
        SP.ScrolledPanel.__init__(self, parent, -1,style=wx.SUNKEN_BORDER)
        self.SetupScrolling(scroll_x=True, scroll_y=True, scrollToTop=False)
        self.Layout()
    def on_focus(self,event):
        pass

    def addRadioButtons(self,bodyparts,fileIndex,markersize):
        """
        Adds radio buttons for each bodypart on the right panel
        """
        self.choiceBox = wx.BoxSizer(wx.VERTICAL)
        choices = [l for l in bodyparts]
        self.fieldradiobox = wx.RadioBox(self,label='Select a bodypart to label',
                                    style=wx.RA_SPECIFY_ROWS,choices=choices)
        self.slider = wx.Slider(self, -1, markersize, 1, markersize*3,size=(250, -1), style=wx.SL_HORIZONTAL | wx.SL_AUTOTICKS | wx.SL_LABELS )
        self.slider.Enable(False)
        self.checkBox = wx.CheckBox(self, id=wx.ID_ANY,label = 'Adjust marker size.')
        self.choiceBox.Add(self.slider, 0, wx.ALL, 5 )
        self.choiceBox.Add(self.checkBox, 0, wx.ALL, 5 )
        self.choiceBox.Add(self.fieldradiobox, 0, wx.EXPAND|wx.ALL, 10)
        self.SetSizerAndFit(self.choiceBox)
        self.Layout()
        return(self.choiceBox,self.fieldradiobox,self.slider,self.checkBox)

    def clearBoxer(self):
        self.choiceBox.Clear(True)

class MainFrame(wx.Frame):
    """Contains the main GUI and button boxes"""

    def __init__(self, parent,config):
# Settting the GUI size and panels design
        displays = (wx.Display(i) for i in range(wx.Display.GetCount())) # Gets the number of displays
        screenSizes = [display.GetGeometry().GetSize() for display in displays] # Gets the size of each display
        index = 0 # For display 1.
        screenWidth = screenSizes[index][0]
        screenHeight = screenSizes[index][1]
        self.gui_size = (screenWidth*0.7,screenHeight*0.85)

        wx.Frame.__init__ ( self, parent, id = wx.ID_ANY, title = 'DeepLabCut2.0 - Labeling ToolBox',
                            size = wx.Size(self.gui_size), pos = wx.DefaultPosition, style = wx.RESIZE_BORDER|wx.DEFAULT_FRAME_STYLE|wx.TAB_TRAVERSAL )
        self.statusbar = self.CreateStatusBar()
        self.statusbar.SetStatusText("Looking for a folder to start labeling. Click 'Load frames' to begin.")
        self.Bind(wx.EVT_CHAR_HOOK, self.OnKeyPressed)

        self.SetSizeHints(wx.Size(self.gui_size)) #  This sets the minimum size of the GUI. It can scale now!
###################################################################################################################################################

# Spliting the frame into top and bottom panels. Bottom panels contains the widgets. The top panel is for showing images and plotting!

        topSplitter = wx.SplitterWindow(self)
        vSplitter = wx.SplitterWindow(topSplitter)

        self.image_panel = ImagePanel(vSplitter, config,self.gui_size)
        self.choice_panel = ScrollPanel(vSplitter)
        vSplitter.SplitVertically(self.image_panel,self.choice_panel, sashPosition=self.gui_size[0]*0.8)
        vSplitter.SetSashGravity(1)
        self.widget_panel = WidgetPanel(topSplitter)
        topSplitter.SplitHorizontally(vSplitter, self.widget_panel,sashPosition=self.gui_size[1]*0.83)#0.9
        topSplitter.SetSashGravity(1)
        sizer = wx.BoxSizer(wx.VERTICAL)
        sizer.Add(topSplitter, 1, wx.EXPAND)
        self.SetSizer(sizer)

###################################################################################################################################################
# Add Buttons to the WidgetPanel and bind them to their respective functions.

        widgetsizer = wx.WrapSizer(orient=wx.HORIZONTAL)
        self.load = wx.Button(self.widget_panel, id=wx.ID_ANY, label="Load frames")
        widgetsizer.Add(self.load , 1, wx.ALL, 15)
        self.load.Bind(wx.EVT_BUTTON, self.browseDir)

        self.prev = wx.Button(self.widget_panel, id=wx.ID_ANY, label="<<Previous")
        widgetsizer.Add(self.prev , 1, wx.ALL, 15)
        self.prev.Bind(wx.EVT_BUTTON, self.prevImage)
        self.prev.Enable(False)

        self.next = wx.Button(self.widget_panel, id=wx.ID_ANY, label="Next>>")
        widgetsizer.Add(self.next , 1, wx.ALL, 15)
        self.next.Bind(wx.EVT_BUTTON, self.nextImage)
        self.next.Enable(False)

        self.help = wx.Button(self.widget_panel, id=wx.ID_ANY, label="Help")
        widgetsizer.Add(self.help , 1, wx.ALL, 15)
        self.help.Bind(wx.EVT_BUTTON, self.helpButton)
        self.help.Enable(True)
#
        self.zoom = wx.ToggleButton(self.widget_panel, label="Zoom")
        widgetsizer.Add(self.zoom , 1, wx.ALL, 15)
        self.zoom.Bind(wx.EVT_TOGGLEBUTTON, self.zoomButton)
        self.widget_panel.SetSizer(widgetsizer)
        self.zoom.Enable(False)

        self.home = wx.Button(self.widget_panel, id=wx.ID_ANY, label="Home")
        widgetsizer.Add(self.home , 1, wx.ALL,15)
        self.home.Bind(wx.EVT_BUTTON, self.homeButton)
        self.widget_panel.SetSizer(widgetsizer)
        self.home.Enable(False)

        self.pan = wx.ToggleButton(self.widget_panel, id=wx.ID_ANY, label="Pan")
        widgetsizer.Add(self.pan , 1, wx.ALL, 15)
        self.pan.Bind(wx.EVT_TOGGLEBUTTON, self.panButton)
        self.widget_panel.SetSizer(widgetsizer)
        self.pan.Enable(False)

        self.save = wx.Button(self.widget_panel, id=wx.ID_ANY, label="Save")
        widgetsizer.Add(self.save , 1, wx.ALL, 15)
        self.save.Bind(wx.EVT_BUTTON, self.saveDataSet)
        self.save.Enable(False)

        widgetsizer.AddStretchSpacer(15)
        self.quit = wx.Button(self.widget_panel, id=wx.ID_ANY, label="Quit")
        widgetsizer.Add(self.quit , 1, wx.ALL|wx.ALIGN_RIGHT, 15)
        self.quit.Bind(wx.EVT_BUTTON, self.quitButton)

        self.widget_panel.SetSizer(widgetsizer)
        self.widget_panel.SetSizerAndFit(widgetsizer)
        self.widget_panel.Layout()

###############################################################################################################################
# Variables initialization

        self.currentDirectory = os.getcwd()
        self.index = []
        self.iter = []
        self.file = 0
        self.updatedCoords = []
        self.dataFrame = None
        self.config_file = config
        self.new_labels = False
        self.buttonCounter = []
        self.bodyparts2plot = []
        self.drs = []
        self.num = []

###############################################################################################################################
# BUTTONS FUNCTIONS FOR HOTKEYS
    def OnKeyPressed(self, event=None):
        if event.GetKeyCode() == wx.WXK_RIGHT:
            self.nextImage(event=None)
        elif event.GetKeyCode() == wx.WXK_LEFT:
            self.prevImage(event=None)

    def activateSlider(self,event):
        """
        Activates the slider to increase the markersize
        """
        self.checkSlider = event.GetEventObject()
        if self.checkSlider.GetValue() == True:
            self.activate_slider = True
            self.slider.Enable(True)
            MainFrame.updateZoomPan(self)
        else:
            self.slider.Enable(False)

    def OnSliderScroll(self, event):
        """
        Adjust marker size for plotting the annotations
        """
        MainFrame.saveEachImage(self)
        MainFrame.updateZoomPan(self)
        self.buttonCounter = []
        self.markerSize = self.slider.GetValue()
        img_name = Path(self.index[self.iter]).name
        self.figure.delaxes(self.figure.axes[1])
        self.figure,self.axes,self.canvas,self.toolbar = self.image_panel.drawplot(self.img,img_name,self.iter,self.index,self.bodyparts,self.colormap,keep_view=True)
        self.buttonCounter = MainFrame.plot(self,self.img)

    def quitButton(self, event):
        """
        Asks user for its inputs and then quits the GUI
        """
        self.statusbar.SetStatusText("Qutting now!")

        nextFilemsg = wx.MessageBox('Do you want to label another data set?', 'Repeat?', wx.YES_NO | wx.ICON_INFORMATION)
        if nextFilemsg == 2:
            self.file = 1
            self.buttonCounter = []
            self.updatedCoords = []
            self.dataFrame = None
            self.bodyparts = []
            self.new_labels = self.new_labels
            self.axes.clear()
            self.figure.delaxes(self.figure.axes[1])
            self.choiceBox.Clear(True)
            MainFrame.updateZoomPan(self)
            MainFrame.browseDir(self, event)
            self.save.Enable(True)
        else:
            self.Destroy()
            print("You can now check the labels, using 'check_labels' before proceeding. Then, you can use the function 'create_training_dataset' to create the training dataset.")

    def helpButton(self,event):
        """
        Opens Instructions
        """
        MainFrame.updateZoomPan(self)
        wx.MessageBox('1. Select one of the body parts from the radio buttons to add a label (if necessary change config.yaml first to edit the label names). \n\n2. Right clicking on the image will add the selected label and the next available label will be selected from the radio button. \n The label will be marked as circle filled with a unique color.\n\n3. To change the marker size, mark the checkbox and move the slider. \n\n4. Hover your mouse over this newly added label to see its name. \n\n5. Use left click and drag to move the label position.  \n\n6. Once you are happy with the position, right click to add the next available label. You can always reposition the old labels, if required. You can delete a label with the middle button mouse click. \n\n7. Click Next/Previous to move to the next/previous image.\n User can also add a missing label by going to a previous/next image and using the left click to add the selected label.\n NOTE: the user cannot add a label if the label is already present. \n\n8. When finished labeling all the images, click \'Save\' to save all the labels as a .h5 file. \n\n9. Click OK to continue using the labeling GUI.', 'User instructions', wx.OK | wx.ICON_INFORMATION)
        self.statusbar.SetStatusText("Help")

    def homeButton(self,event):
        self.image_panel.resetView()
        self.figure.canvas.draw()
        MainFrame.updateZoomPan(self)
        self.zoom.SetValue(False)
        self.pan.SetValue(False)
        self.statusbar.SetStatusText("")

    def panButton(self,event):
        if self.pan.GetValue() == True:
            self.toolbar.pan()
            self.statusbar.SetStatusText("Pan On")
            self.zoom.SetValue(False)
        else:
            self.toolbar.pan()
            self.statusbar.SetStatusText("Pan Off")

    def zoomButton(self, event):
        if self.zoom.GetValue() == True:
            self.toolbar.zoom()
            self.statusbar.SetStatusText("Zoom On")
            self.pan.SetValue(False)
        else:
            self.toolbar.zoom()
            self.statusbar.SetStatusText("Zoom Off")

    def onClick(self,event):
        """
        This function adds labels and auto advances to the next label.
        """
        x1 = event.xdata
        y1 = event.ydata

        if event.button == 3:
            if self.rdb.GetSelection() in self.buttonCounter :
                wx.MessageBox('%s is already annotated. \n Select another body part to annotate.' % (str(self.bodyparts[self.rdb.GetSelection()])), 'Error!', wx.OK | wx.ICON_ERROR)
            else:
                color = self.colormap(self.norm(self.colorIndex[self.rdb.GetSelection()]))
                circle = [patches.Circle((x1, y1), radius = self.markerSize, fc=color, alpha=self.alpha)]
                self.num.append(circle)
                self.axes.add_patch(circle[0])
                self.dr = auxfun_drag_label.DraggablePoint(circle[0],self.bodyparts[self.rdb.GetSelection()])
                self.dr.connect()
                self.buttonCounter.append(self.rdb.GetSelection())
                self.dr.coords = [[x1,y1,self.bodyparts[self.rdb.GetSelection()],self.rdb.GetSelection()]]
                self.drs.append(self.dr)
                self.updatedCoords.append(self.dr.coords)
                if self.rdb.GetSelection() < len(self.bodyparts) -1:
                    self.rdb.SetSelection(self.rdb.GetSelection() + 1)
                self.figure.canvas.draw()

        self.canvas.mpl_disconnect(self.onClick)

    def browseDir(self, event):
        """
        Show the DirDialog and ask the user to change the directory where machine labels are stored
        """
        self.statusbar.SetStatusText("Looking for a folder to start labeling...")
        cwd = os.path.join(os.getcwd(),'labeled-data')
        dlg = wx.DirDialog(self, "Choose the directory where your extracted frames are saved:",cwd, style = wx.DD_DEFAULT_STYLE)
        if dlg.ShowModal() == wx.ID_OK:
            self.dir = dlg.GetPath()
            self.load.Enable(False)
            self.next.Enable(True)
            self.save.Enable(True)
        else:
            dlg.Destroy()
            self.Close(True)
        dlg.Destroy()

# Enabling the zoom, pan and home buttons
        self.zoom.Enable(True)
        self.home.Enable(True)
        self.pan.Enable(True)

# Reading config file and its variables
        self.cfg = auxiliaryfunctions.read_config(self.config_file)
        self.scorer = self.cfg['scorer']
        self.bodyparts = self.cfg['bodyparts']
        self.videos = self.cfg['video_sets'].keys()
        self.markerSize = self.cfg['dotsize']
        self.alpha = self.cfg['alphavalue']
        self.colormap = plt.get_cmap(self.cfg['colormap'])
        self.colormap = self.colormap.reversed()
        self.project_path=self.cfg['project_path']
        self.index =np.sort([fn for fn in glob.glob(os.path.join(self.dir,'*.png')) if ('labeled.png' not in fn)])
        self.statusbar.SetStatusText('Working on folder: {}'.format(os.path.split(str(self.dir))[-1]))
        self.relativeimagenames=['labeled'+n.split('labeled')[1] for n in self.index]#[n.split(self.project_path+'/')[1] for n in self.index]

# Reading the existing dataset,if already present
        try:
            self.dataFrame = pd.read_hdf(os.path.join(self.dir,'CollectedData_'+self.scorer+'.h5'),'df_with_missing')
            self.dataFrame.sort_index(inplace=True)
            self.prev.Enable(True)

# Finds the first empty row in the dataframe and sets the iteration to that index
            for idx,j in enumerate(self.dataFrame.index):
                values = self.dataFrame.loc[j,:].values
                if np.prod(np.isnan(values)) == 1:
                    self.iter = idx
                    break
                else:
                    self.iter = idx

        except:
            a = np.empty((len(self.index),2,))
            a[:] = np.nan
            for bodypart in self.bodyparts:
                index = pd.MultiIndex.from_product([[self.scorer], [bodypart], ['x', 'y']],names=['scorer', 'bodyparts', 'coords'])
                frame = pd.DataFrame(a, columns = index, index = self.relativeimagenames)
                self.dataFrame = pd.concat([self.dataFrame, frame],axis=1)
            self.iter = 0

# Reading the image name
        self.img = self.index[self.iter]
        img_name = Path(self.index[self.iter]).name
        self.norm,self.colorIndex = self.image_panel.getColorIndices(self.img,self.bodyparts)

# Checking for new frames and adding them to the existing dataframe
        old_imgs = np.sort(list(self.dataFrame.index))
        self.newimages = list(set(self.relativeimagenames) - set(old_imgs))
        if self.newimages == []:
            pass
        else:
            print("Found new frames..")
# Create an empty dataframe with all the new images and then merge this to the existing dataframe.
            self.df=None
            a = np.empty((len(self.newimages),2,))
            a[:] = np.nan
            for bodypart in self.bodyparts:
                index = pd.MultiIndex.from_product([[self.scorer], [bodypart], ['x', 'y']],names=['scorer', 'bodyparts', 'coords'])
                frame = pd.DataFrame(a, columns = index, index = self.newimages)
                self.df = pd.concat([self.df, frame],axis=1)
            self.dataFrame = pd.concat([self.dataFrame, self.df],axis=0)
# Sort it by the index values
            self.dataFrame.sort_index(inplace=True)

# checks for unique bodyparts
        if len(self.bodyparts)!=len(set(self.bodyparts)):
          print("Error - bodyparts must have unique labels! Please choose unique bodyparts in config.yaml file and try again. Quitting for now!")
          self.Close(True)

# Extracting the list of new labels
        oldBodyParts = self.dataFrame.columns.get_level_values(1)
        _, idx = np.unique(oldBodyParts, return_index=True)
        oldbodyparts2plot =  list(oldBodyParts[np.sort(idx)])
        self.new_bodyparts =  [x for x in self.bodyparts if x not in oldbodyparts2plot ]
# Checking if user added a new label
        if self.new_bodyparts==[]: # i.e. no new label
            self.figure,self.axes,self.canvas,self.toolbar = self.image_panel.drawplot(self.img,img_name,self.iter,self.index,self.bodyparts,self.colormap)
            self.choiceBox,self.rdb,self.slider,self.checkBox = self.choice_panel.addRadioButtons(self.bodyparts,self.file,self.markerSize)
            self.buttonCounter = MainFrame.plot(self,self.img)
            self.cidClick = self.canvas.mpl_connect('button_press_event', self.onClick)
        else:
            dlg = wx.MessageDialog(None,"New label found in the config file. Do you want to see all the other labels?", "New label found",wx.YES_NO | wx.ICON_WARNING)
            result = dlg.ShowModal()
            if result == wx.ID_NO:
                self.bodyparts = self.new_bodyparts
                self.norm,self.colorIndex = self.image_panel.getColorIndices(self.img,self.bodyparts)
            a = np.empty((len(self.index),2,))
            a[:] = np.nan
            for bodypart in self.new_bodyparts:
                index = pd.MultiIndex.from_product([[self.scorer], [bodypart], ['x', 'y']],names=['scorer', 'bodyparts', 'coords'])
                frame = pd.DataFrame(a, columns = index, index = self.relativeimagenames)
                self.dataFrame = pd.concat([self.dataFrame, frame],axis=1)

            self.figure,self.axes,self.canvas,self.toolbar = self.image_panel.drawplot(self.img,img_name,self.iter,self.index,self.bodyparts,self.colormap)
            self.choiceBox,self.rdb,self.slider,self.checkBox = self.choice_panel.addRadioButtons(self.bodyparts,self.file,self.markerSize)
            self.cidClick = self.canvas.mpl_connect('button_press_event', self.onClick)
            self.buttonCounter = MainFrame.plot(self,self.img)

        self.checkBox.Bind(wx.EVT_CHECKBOX,self.activateSlider)
        self.slider.Bind(wx.EVT_SLIDER,self.OnSliderScroll)

    def nextImage(self,event):
        """
        Moves to next image
        """
#  Checks for the last image and disables the Next button
        if len(self.index) - self.iter == 1:
            self.next.Enable(False)
            return
        self.prev.Enable(True)

# Checks if zoom/pan button is ON
        MainFrame.updateZoomPan(self)

        self.statusbar.SetStatusText('Working on folder: {}'.format(os.path.split(str(self.dir))[-1]))
        self.rdb.SetSelection(0)
        self.file = 1
# Refreshing the button counter
        self.buttonCounter = []
        MainFrame.saveEachImage(self)

        self.iter = self.iter + 1

        if len(self.index) >= self.iter:
            self.updatedCoords = MainFrame.getLabels(self,self.iter)
            self.img = self.index[self.iter]
            img_name = Path(self.index[self.iter]).name
            self.figure.delaxes(self.figure.axes[1]) # Removes the axes corresponding to the colorbar
            self.figure,self.axes,self.canvas,self.toolbar = self.image_panel.drawplot(self.img,img_name,self.iter,self.index,self.bodyparts,self.colormap,keep_view=True)
            self.buttonCounter = MainFrame.plot(self,self.img)
            self.cidClick = self.canvas.mpl_connect('button_press_event', self.onClick)

    def prevImage(self, event):
        """
        Checks the previous Image and enables user to move the annotations.
        """
# Checks for the first image and disables the Previous button
        if self.iter == 0:
            self.prev.Enable(False)
            return
        else:
            self.next.Enable(True)
# Checks if zoom/pan button is ON
        MainFrame.updateZoomPan(self)
        self.statusbar.SetStatusText('Working on folder: {}'.format(os.path.split(str(self.dir))[-1]))
        MainFrame.saveEachImage(self)

        self.buttonCounter = []
        self.iter = self.iter - 1

        self.rdb.SetSelection(0)
        self.img = self.index[self.iter]
        img_name = Path(self.index[self.iter]).name
        self.figure.delaxes(self.figure.axes[1]) # Removes the axes corresponding to the colorbar
        self.figure,self.axes,self.canvas,self.toolbar = self.image_panel.drawplot(self.img,img_name,self.iter,self.index,self.bodyparts,self.colormap,keep_view=True)
        self.buttonCounter = MainFrame.plot(self,self.img)
        self.cidClick = self.canvas.mpl_connect('button_press_event', self.onClick)
        MainFrame.saveEachImage(self)

    def getLabels(self,img_index):
        """
        Returns a list of x and y labels of the corresponding image index
        """
        self.previous_image_points = []
        for bpindex, bp in enumerate(self.bodyparts):
            image_points = [[self.dataFrame[self.scorer][bp]['x'].values[self.iter],self.dataFrame[self.scorer][bp]['y'].values[self.iter],bp,bpindex]]
            self.previous_image_points.append(image_points)
        return(self.previous_image_points)

    def plot(self,img):
        """
        Plots and call auxfun_drag class for moving and removing points.
        """
        self.drs= []
        self.updatedCoords = []
        for bpindex, bp in enumerate(self.bodyparts):
            color = self.colormap(self.norm(self.colorIndex[bpindex]))
            self.points = [self.dataFrame[self.scorer][bp]['x'].values[self.iter],self.dataFrame[self.scorer][bp]['y'].values[self.iter]]
            circle = [patches.Circle((self.points[0], self.points[1]), radius=self.markerSize, fc = color, alpha=self.alpha)]
            self.axes.add_patch(circle[0])
            self.dr = auxfun_drag_label.DraggablePoint(circle[0],self.bodyparts[bpindex])
            self.dr.connect()
            self.dr.coords = MainFrame.getLabels(self,self.iter)[bpindex]
            self.drs.append(self.dr)
            self.updatedCoords.append(self.dr.coords)
            if np.isnan(self.points)[0] == False:
                self.buttonCounter.append(bpindex)
        self.figure.canvas.draw()

        return(self.buttonCounter)

    def saveEachImage(self):
        """
        Saves data for each image
        """
        for idx, bp in enumerate(self.updatedCoords):
            self.dataFrame.loc[self.relativeimagenames[self.iter]][self.scorer, bp[0][-2],'x' ] = bp[-1][0]
            self.dataFrame.loc[self.relativeimagenames[self.iter]][self.scorer, bp[0][-2],'y' ] = bp[-1][1]

    def saveDataSet(self,event):
        """
        Saves the final dataframe
        """
        self.statusbar.SetStatusText("File saved")
        MainFrame.saveEachImage(self)
        MainFrame.updateZoomPan(self)
# Windows compatible
        self.dataFrame.sort_index(inplace=True)
        self.dataFrame.to_csv(os.path.join(self.dir,"CollectedData_" + self.scorer + ".csv"))
        self.dataFrame.to_hdf(os.path.join(self.dir,"CollectedData_" + self.scorer + '.h5'),'df_with_missing',format='table', mode='w')

    def onChecked(self, event):
      self.cb = event.GetEventObject()
      if self.cb.GetValue() == True:
          self.slider.Enable(True)
          self.cidClick = self.canvas.mpl_connect('button_press_event', self.onClick)
      else:
          self.slider.Enable(False)

    def updateZoomPan(self):
# Checks if zoom/pan button is ON
        if self.pan.GetValue() == True:
            self.toolbar.pan()
            self.pan.SetValue(False)
        if self.zoom.GetValue() == True:
            self.toolbar.zoom()
            self.zoom.SetValue(False)

def show(config):
    app = wx.App()
    frame = MainFrame(None,config).Show()
    app.MainLoop()


if __name__ == '__main__':
    parser = argparse.ArgumentParser()
    parser.add_argument('config')
    cli_args = parser.parse_args()<|MERGE_RESOLUTION|>--- conflicted
+++ resolved
@@ -50,20 +50,13 @@
     def getfigure(self):
         return(self.figure)
 
-<<<<<<< HEAD
     def drawplot(self,img,img_name,itr,index,bodyparts,cmap,keep_view=False):
         xlim = self.axes.get_xlim()
         ylim = self.axes.get_ylim()
         self.axes.clear()
 
-        # Convert from openCV BGR to matplotlib RGB
-        im = cv2.imread(img)[...,::-1]
-=======
-    def drawplot(self,img,img_name,itr,index,bodyparts,cmap):
-        im = cv2.imread(img)
         # convert the image to RGB as you are showing the image with matplotlib
-        im = cv2.cvtColor(im, cv2.COLOR_BGR2RGB)
->>>>>>> 26345623
+        im = cv2.cvtColor(img, cv2.COLOR_BGR2RGB)
         ax = self.axes.imshow(im,cmap=cmap)
         self.orig_xlim = self.axes.get_xlim()
         self.orig_ylim = self.axes.get_ylim()
