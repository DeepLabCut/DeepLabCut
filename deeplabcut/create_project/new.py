--- conflicted
+++ resolved
@@ -22,7 +22,6 @@
     Parameters
     ----------
     project : string
-<<<<<<< HEAD
         Name of the project.
     experimenter : string
         Name of the experimenter.
@@ -38,34 +37,11 @@
     videotype : string, optional
        Extension of videos for directories in the `videos` parameter (default ".avi").
        Only videos of this extension are analyzed within the directories.
-=======
-        String containing the name of the project.
-
-    experimenter : string
-        String containing the name of the experimenter.
-
-    videos : list
-        A list of string containing the full paths of the videos to include in the project.
-        Attention: Can also be a directory, then all videos of videotype will be imported. Do not pass it as a list!
-
-    working_directory : string, optional
-        The directory where the project will be created. The default is the ``current working directory``; if provided, it must be a string.
-
-    copy_videos : bool, optional
-        If this is set to True, the videos are copied to the ``videos`` directory. If it is False,symlink of the videos are copied to the project/videos directory. The default is ``False``; if provided it must be either
-        ``True`` or ``False``.
->>>>>>> 195c32e3
 
     Examples
     --------
-
-    Linux:
-
+    Linux/MacOs
     >>> deeplabcut.create_new_project('reaching-task','Linus',['/data/videos/mouse1.avi','/data/videos/mouse2.avi','/data/videos/mouse3.avi'],'/analysis/project/')
-<<<<<<< HEAD
-
-=======
->>>>>>> 195c32e3
     >>> deeplabcut.create_new_project('reaching-task','Linus','/data/videos',videotype='.mp4')
 
     Windows:
@@ -128,10 +104,7 @@
         for src, dst in zip(videos, destinations):
             shutil.copy(os.fspath(src),os.fspath(dst)) #https://www.python.org/dev/peps/pep-0519/
             #https://github.com/AlexEMG/DeepLabCut/issues/105 (for windows)
-<<<<<<< HEAD
 
-=======
->>>>>>> 195c32e3
             #try:
             #    #shutil.copy(src,dst)
             #except OSError or TypeError: #https://github.com/AlexEMG/DeepLabCut/issues/105 (for windows)
