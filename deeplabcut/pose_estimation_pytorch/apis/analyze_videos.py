#
# DeepLabCut Toolbox (deeplabcut.org)
# © A. & M.W. Mathis Labs
# https://github.com/DeepLabCut/DeepLabCut
#
# Please see AUTHORS for contributors.
# https://github.com/DeepLabCut/DeepLabCut/blob/main/AUTHORS
#
# Licensed under GNU Lesser General Public License v3.0
#
from __future__ import annotations

import copy
import logging
import pickle
import time
from pathlib import Path
from typing import Any

import albumentations as A
import numpy as np
import pandas as pd
from tqdm import tqdm

import deeplabcut.pose_estimation_pytorch.apis.utils as utils
from deeplabcut.core.engine import Engine
from deeplabcut.pose_estimation_pytorch.apis.convert_detections_to_tracklets import (
    convert_detections2tracklets,
)
import deeplabcut.pose_estimation_pytorch.runners.shelving as shelving
from deeplabcut.pose_estimation_pytorch.runners import InferenceRunner, DynamicCropper
from deeplabcut.pose_estimation_pytorch.task import Task
from deeplabcut.refine_training_dataset.stitch import stitch_tracklets
from deeplabcut.utils import auxiliaryfunctions, VideoReader


class VideoIterator(VideoReader):
    """A class to iterate over videos, with possible added context"""

    def __init__(
        self,
        video_path: str | Path,
        context: list[dict[str, Any]] | None = None,
        cropping: list[int] | None = None,
    ) -> None:
        super().__init__(str(video_path))
        self._context = context
        self._index = 0
        self._crop = cropping is not None
        if self._crop:
            self.set_bbox(*cropping)

    def get_context(self) -> list[dict[str, Any]] | None:
        if self._context is None:
            return None

        return copy.deepcopy(self._context)

    def set_context(self, context: list[dict[str, Any]] | None) -> None:
        if context is None:
            self._context = None
            return

        self._context = copy.deepcopy(context)

    def __iter__(self):
        return self

    def __next__(self) -> np.ndarray | tuple[str, dict[str, Any]]:
        frame = self.read_frame(crop=self._crop)
        if frame is None:
            self._index = 0
            self.reset()
            raise StopIteration

        # Otherwise ValueError: At least one stride in the given numpy array is negative,
        # and tensors with negative strides are not currently supported. (You can probably
        # work around this by making a copy of your array  with array.copy().)
        frame = frame.copy()
        if self._context is None:
            self._index += 1
            return frame

        context = copy.deepcopy(self._context[self._index])
        self._index += 1
        return frame, context


def video_inference(
    video: str | Path | VideoIterator,
    task: Task,
    pose_runner: InferenceRunner,
    detector_runner: InferenceRunner | None = None,
    cropping: list[int] | None = None,
    shelf_writer: shelving.ShelfWriter | None = None,
    robust_nframes: bool = False,
) -> list[dict[str, np.ndarray]]:
    """Runs inference on a video

    Args:
        video: The video to analyze
        task: The pose task to run (bottom-up or top-down)
        pose_runner: The pose runner to run inference with
        detector_runner: When ``task==Task.TOP_DOWN``, the detector runner to obtain
            bounding boxes for the video.
        cropping: Optionally, video inference can be run on a cropped version of the
            video. To do so, pass a list containing 4 elements to specify which area
            of the video should be analyzed: ``[xmin, xmax, ymin, ymax]``.
        shelf_writer: By default, data are dumped in a pickle file at the end of the
            video analysis. Passing a shelf manager writes data to disk on-the-fly
            using a "shelf" (a pickle-based, persistent, database-like object by
            default, resulting in constant memory footprint). The returned list is
            then empty.
        robust_nframes: Evaluate a video's number of frames in a robust manner. This
            option is slower (as the whole video is read frame-by-frame), but does not
            rely on metadata, hence its robustness against file corruption.

    Returns:
        Predictions for each frame in the video. If a shelf_manager is given, this list
        will be empty and the predictions will exclusively be stored in the file written
        by the shelf.
    """
    if not isinstance(video, VideoIterator):
        video = VideoIterator(str(video), cropping=cropping)

    n_frames = video.get_n_frames(robust=robust_nframes)
    vid_w, vid_h = video.dimensions
    print(f"Starting to analyze {video.video_path}")
    print(
        f"Video metadata: \n"
        f"  Overall # of frames:    {n_frames}\n"
        f"  Duration of video [s]:  {n_frames / max(1, video.fps):.2f}\n"
        f"  fps:                    {video.fps}\n"
        f"  resolution:             w={vid_w}, h={vid_h}\n"
    )

    if task == Task.TOP_DOWN:
        # Get bounding boxes for context
        if detector_runner is None:
            raise ValueError("Must use a detector for top-down video analysis")

        print(f"Running detector with batch size {detector_runner.batch_size}")
        bbox_predictions = detector_runner.inference(images=tqdm(video))
        video.set_context(bbox_predictions)

    print(f"Running pose prediction with batch size {pose_runner.batch_size}")
    if shelf_writer is not None:
        shelf_writer.open()

    predictions = pose_runner.inference(images=tqdm(video), shelf_writer=shelf_writer)
    if shelf_writer is not None:
        shelf_writer.close()

    if shelf_writer is None and len(predictions) != n_frames:
        tip_url = "https://deeplabcut.github.io/DeepLabCut/docs/recipes/io.html"
        header = "#tips-on-video-re-encoding-and-preprocessing"
        logging.warning(
            f"The video metadata indicates that there {n_frames} in the video, but "
            f"only {len(predictions)} were able to be processed. This can happen if "
            "the video is corrupted. You can try to fix the issue by re-encoding your "
            f"video (tips on how to do that: {tip_url}{header})"
        )

    return predictions


def analyze_videos(
    config: str,
    videos: str | list[str],
    videotype: str | None = None,
    shuffle: int = 1,
    trainingsetindex: int = 0,
    save_as_csv: bool = False,
    in_random_order: bool = False,
    snapshot_index: int | str | None = None,
    detector_snapshot_index: int | str | None = None,
    device: str | None = None,
    destfolder: str | None = None,
    batch_size: int | None = None,
    detector_batch_size: int | None = None,
    dynamic: tuple[bool, float, int] = (False, 0.5, 10),
    modelprefix: str = "",
    use_shelve: bool = False,
    robust_nframes: bool = False,
    transform: A.Compose | None = None,
    auto_track: bool | None = True,
    n_tracks: int | None = None,
    calibrate: bool = False,
    identity_only: bool | None = False,
    overwrite: bool = False,
    cropping: list[int] | None = None,
    save_as_df: bool = False,
) -> str:
    """Makes prediction based on a trained network.

    The index of the trained network is specified by parameters in the config file
    (in particular the variable 'snapshot_index').

    Args:
        config: full path of the config.yaml file for the project
        videos: a str (or list of strings) containing the full paths to videos for
            analysis or a path to the directory, where all the videos with same
            extension are stored.
        videotype: checks for the extension of the video in case the input to the video
            is a directory. Only videos with this extension are analyzed. If left
            unspecified, keeps videos with extensions ('avi', 'mp4', 'mov', 'mpeg', 'mkv').
        shuffle: An integer specifying the shuffle index of the training dataset used for
            training the network.
        trainingsetindex: Integer specifying which TrainingsetFraction to use.
        save_as_csv: For multi-animal projects and when `auto_track=True`, passed
            along to the `stitch_tracklets` method to save tracks as CSV.
        in_random_order: Whether or not to analyze videos in a random order. This is
            only relevant when specifying a video directory in `videos`.
        device: the device to use for video analysis
        destfolder: specifies the destination folder for analysis data. If ``None``,
            the path of the video is used. Note that for subsequent analysis this
            folder also needs to be passed
        snapshot_index: index (starting at 0) of the snapshot to use to analyze the
            videos. To evaluate the last one, use -1. For example if we have
                - snapshot-0.pt
                - snapshot-50.pt
                - snapshot-100.pt
                - snapshot-best.pt
            and we want to evaluate snapshot-50.pt, snapshotindex should be 1. If None,
            the snapshot index is loaded from the project configuration.
        detector_snapshot_index: (only for top-down models) index of the detector
            snapshot to use, used in the same way as ``snapshot_index``
        dynamic: (state, detection threshold, margin) triplet. If the state is true,
            then dynamic cropping will be performed. That means that if an object is
            detected (i.e. any body part > detection threshold), then object boundaries
            are computed according to the smallest/largest x position and
            smallest/largest y position of all body parts. This  window is expanded by
            the margin and from then on only the posture within this crop is analyzed
            (until the object is lost, i.e. < detection threshold). The current position
            is utilized for updating the crop window for the next frame (this is why the
            margin is important and should be set large enough given the movement of the
            animal).
        modelprefix: directory containing the deeplabcut models to use when evaluating
            the network. By default, they are assumed to exist in the project folder.
        batch_size: the batch size to use for inference. Takes the value from the
            project config as a default.
        detector_batch_size: the batch size to use for detector inference. Takes the
            value from the project config as a default.
        transform: Optional custom transforms to apply to the video
        overwrite: Overwrite any existing videos
        use_shelve: By default, data are dumped in a pickle file at the end of the video
            analysis. Otherwise, data are written to disk on the fly using a "shelf";
            i.e., a pickle-based, persistent, database-like object by default, resulting
            in constant memory footprint.
        robust_nframes: Evaluate a video's number of frames in a robust manner. This
            option is slower (as the whole video is read frame-by-frame), but does not
            rely on metadata, hence its robustness against file corruption.
        auto_track: By default, tracking and stitching are automatically performed,
            producing the final h5 data file. This is equivalent to the behavior for
            single-animal projects.

            If ``False``, one must run ``convert_detections2tracklets`` and
            ``stitch_tracklets`` afterwards, in order to obtain the h5 file.
        n_tracks: Number of tracks to reconstruct. By default, taken as the number of
            individuals defined in the config.yaml. Another number can be passed if the
            number of animals in the video is different from the number of animals the
            model was trained on.
        calibrate: TODO(niels)
        identity_only: sub-call for auto_track. If ``True`` and animal identity was
            learned by the model, assembly and tracking rely exclusively on identity
            prediction.
        cropping: List of cropping coordinates as [x1, x2, y1, y2]. Note that the same
            cropping parameters will then be used for all videos. If different video
            crops are desired, run ``analyze_videos`` on individual videos with the
            corresponding cropping coordinates.
        save_as_df: Cannot be used when `use_shelve` is True. Saves the video
            predictions (before tracking results) to an H5 file containing a pandas
            DataFrame. If ``save_as_csv==True`` than the full predictions will also be
            saved in a CSV file.

    Returns:
        The scorer used to analyze the videos
    """
    # Create the output folder
    _validate_destfolder(destfolder)

    # Load the project configuration
    cfg = auxiliaryfunctions.read_config(config)
    project_path = Path(cfg["project_path"])
    train_fraction = cfg["TrainingFraction"][trainingsetindex]
    model_folder = project_path / auxiliaryfunctions.get_model_folder(
        train_fraction,
        shuffle,
        cfg,
        modelprefix=modelprefix,
        engine=Engine.PYTORCH,
    )
    train_folder = model_folder / "train"

    # Read the inference configuration, load the model
    model_cfg_path = train_folder / Engine.PYTORCH.pose_cfg_name
    model_cfg = auxiliaryfunctions.read_plainconfig(model_cfg_path)
    pose_task = Task(model_cfg["method"])

    pose_cfg_path = model_folder / "test" / "pose_cfg.yaml"
    pose_cfg = auxiliaryfunctions.read_plainconfig(pose_cfg_path)

<<<<<<< HEAD
    snapshot_index, detector_snapshot_index = utils.parse_snapshot_index_for_analysis(
        cfg, model_cfg, snapshot_index, detector_snapshot_index,
=======
    snapshot_index, detector_snapshot_index = parse_snapshot_index_for_analysis(
        cfg,
        model_cfg,
        snapshot_index,
        detector_snapshot_index,
>>>>>>> 73f5248e
    )

    if cropping is None and cfg.get("cropping", False):
        cropping = cfg["x1"], cfg["x2"], cfg["y1"], cfg["y2"]

    # Get general project parameters
    multi_animal = cfg["multianimalproject"]
    bodyparts = model_cfg["metadata"]["bodyparts"]
    unique_bodyparts = model_cfg["metadata"]["unique_bodyparts"]
    individuals = model_cfg["metadata"]["individuals"]
    max_num_animals = len(individuals)

    if device is not None:
        model_cfg["device"] = device

    if batch_size is None:
        batch_size = cfg.get("batch_size", 1)

    if not multi_animal:
        save_as_df = True
        if use_shelve:
            print(
                "The ``use_shelve`` parameter cannot be used for single animal "
                "projects. Setting ``use_shelve=False``."
            )
            use_shelve = False

    dynamic = DynamicCropper.build(*dynamic)
    if pose_task != Task.BOTTOM_UP and dynamic is not None:
        print(
            "Turning off dynamic cropping. It should only be used for bottom-up "
            f"pose estimation models, but you are using a top-down model."
        )
        dynamic = None

    snapshot = utils.get_model_snapshots(snapshot_index, train_folder, pose_task)[0]
    print(f"Analyzing videos with {snapshot.path}")
    pose_runner = utils.get_pose_inference_runner(
        model_config=model_cfg,
        snapshot_path=snapshot.path,
        max_individuals=max_num_animals,
        batch_size=batch_size,
        transform=transform,
        dynamic=dynamic,
    )
    detector_runner = None

    detector_path, detector_snapshot = None, None
    if pose_task == Task.TOP_DOWN:
        if detector_snapshot_index is None:
            raise ValueError(
                "Cannot run videos analysis for top-down models without a detector "
                "snapshot! Please specify your desired detector_snapshotindex in your "
                "project's configuration file."
            )

        if detector_batch_size is None:
            detector_batch_size = cfg.get("detector_batch_size", 1)

        detector_snapshot = utils.get_model_snapshots(
            detector_snapshot_index, train_folder, Task.DETECT
        )[0]
        print(f"  -> Using detector {detector_snapshot.path}")
        detector_runner = utils.get_detector_inference_runner(
            model_config=model_cfg,
            snapshot_path=detector_snapshot.path,
            max_individuals=max_num_animals,
            batch_size=detector_batch_size,
        )

    dlc_scorer = utils.get_scorer_name(
        cfg,
        shuffle,
        train_fraction,
        snapshot_uid=utils.get_scorer_uid(snapshot, detector_snapshot),
        modelprefix=modelprefix,
    )

    # Reading video and init variables
    videos = utils.list_videos_in_folder(videos, videotype, shuffle=in_random_order)
    for video in videos:
        if destfolder is None:
            output_path = video.parent
        else:
            output_path = Path(destfolder)

        output_prefix = video.stem + dlc_scorer
        output_pkl = output_path / f"{output_prefix}_full.pickle"

        video_iterator = VideoIterator(video)

        shelf_writer = None
        if use_shelve:
            shelf_writer = shelving.ShelfWriter(
                pose_cfg=pose_cfg,
                filepath=output_pkl,
                num_frames=video_iterator.get_n_frames(robust=robust_nframes),
            )

        if not overwrite and output_pkl.exists():
            print(f"Video {video} already analyzed at {output_pkl}!")
        else:
            runtime = [time.time()]
            predictions = video_inference(
                video=video_iterator,
                pose_runner=pose_runner,
                task=pose_task,
                detector_runner=detector_runner,
                cropping=cropping,
                shelf_writer=shelf_writer,
                robust_nframes=robust_nframes,
            )
            runtime.append(time.time())
            metadata = _generate_metadata(
                cfg=cfg,
                pytorch_config=model_cfg,
                dlc_scorer=dlc_scorer,
                train_fraction=train_fraction,
                batch_size=batch_size,
                cropping=cropping,
                runtime=(runtime[0], runtime[1]),
                video=video_iterator,
                robust_nframes=robust_nframes,
            )

            with open(output_path / f"{output_prefix}_meta.pickle", "wb") as f:
                pickle.dump(metadata, f, pickle.HIGHEST_PROTOCOL)

            if use_shelve and save_as_df:
                print("Can't ``save_as_df`` as ``use_shelve=True``. Skipping.")

            if not use_shelve:
                output_data = _generate_output_data(pose_cfg, predictions)
                with open(output_pkl, "wb") as f:
                    pickle.dump(output_data, f, pickle.HIGHEST_PROTOCOL)

                if save_as_df:
                    create_df_from_prediction(
                        predictions=predictions,
                        multi_animal=multi_animal,
                        model_cfg=model_cfg,
                        dlc_scorer=dlc_scorer,
                        output_path=output_path,
                        output_prefix=output_prefix,
                        save_as_csv=save_as_csv,
                    )

            if multi_animal:
                _generate_assemblies_file(
                    full_data_path=output_pkl,
                    output_path=output_path / f"{output_prefix}_assemblies.pickle",
                    num_bodyparts=len(bodyparts),
                    num_unique_bodyparts=len(unique_bodyparts),
                )

                if auto_track:
                    convert_detections2tracklets(
                        config=config,
                        videos=str(video),
                        videotype=videotype,
                        shuffle=shuffle,
                        trainingsetindex=trainingsetindex,
                        overwrite=False,
                        identity_only=identity_only,
                        destfolder=str(output_path),
                    )
                    stitch_tracklets(
                        config,
                        [str(video)],
                        videotype,
                        shuffle,
                        trainingsetindex,
                        n_tracks=n_tracks,
                        destfolder=str(output_path),
                        save_as_csv=save_as_csv,
                    )

    print(
        "The videos are analyzed. Now your research can truly start!\n"
        "You can create labeled videos with 'create_labeled_video'.\n"
        "If the tracking is not satisfactory for some videos, consider expanding the "
        "training set. You can use the function 'extract_outlier_frames' to extract a "
        "few representative outlier frames.\n"
    )

    return dlc_scorer


def create_df_from_prediction(
    predictions: list[dict[str, np.ndarray]],
    dlc_scorer: str,
    multi_animal: bool,
    model_cfg: dict,
    output_path: str | Path,
    output_prefix: str | Path,
    save_as_csv: bool = False,
) -> pd.DataFrame:
    pred_bodyparts = np.stack([p["bodyparts"][..., :3] for p in predictions])
    pred_unique_bodyparts = None
    if len(predictions) > 0 and "unique_bodyparts" in predictions[0]:
        pred_unique_bodyparts = np.stack([p["unique_bodyparts"] for p in predictions])

    output_h5 = Path(output_path) / f"{output_prefix}.h5"
    output_pkl = Path(output_path) / f"{output_prefix}_full.pickle"

    bodyparts = model_cfg["metadata"]["bodyparts"]
    unique_bodyparts = model_cfg["metadata"]["unique_bodyparts"]
    individuals = model_cfg["metadata"]["individuals"]
    n_individuals = len(individuals)

    print(f"Saving results in {output_h5} and {output_pkl}")
    coords = ["x", "y", "likelihood"]
    cols = [[dlc_scorer], bodyparts, coords]
    cols_names = ["scorer", "bodyparts", "coords"]

    if multi_animal:
        cols.insert(1, individuals)
        cols_names.insert(1, "individuals")

    results_df_index = pd.MultiIndex.from_product(cols, names=cols_names)
    pred_bodyparts = pred_bodyparts[:, :n_individuals]
    df = pd.DataFrame(
        pred_bodyparts.reshape((len(pred_bodyparts), -1)),
        columns=results_df_index,
        index=range(len(pred_bodyparts)),
    )
    if pred_unique_bodyparts is not None:
        unique_columns = [dlc_scorer], ["single"], unique_bodyparts, coords
        df_u = pd.DataFrame(
            pred_unique_bodyparts.reshape((len(pred_unique_bodyparts), -1)),
            columns=pd.MultiIndex.from_product(unique_columns, names=cols_names),
            index=range(len(pred_unique_bodyparts)),
        )
        df = df.join(df_u, how="outer")

    df.to_hdf(output_h5, key="df_with_missing", format="table", mode="w")
    if save_as_csv:
        df.to_csv(output_h5.with_suffix(".csv"))
    return df


def _generate_assemblies_file(
    full_data_path: Path,
    output_path: Path,
    num_bodyparts: int,
    num_unique_bodyparts: int,
) -> None:
    """Generates the assemblies file from predictions"""
    if full_data_path.exists():
        with open(full_data_path, "rb") as f:
            data = pickle.load(f)

    else:
        data = shelving.ShelfReader(full_data_path)
        data.open()

    num_frames = data["metadata"]["nframes"]
    str_width = data["metadata"].get("key_str_width")
    if str_width is None:
        keys = [k for k in data.keys() if k != "metadata"]
        str_width = len(keys[0]) - len("frame")

    assemblies = dict(single=dict())
    for frame_index in range(num_frames):
        frame_key = "frame" + str(frame_index).zfill(str_width)
        predictions = data[frame_key]

        keypoint_preds = predictions["coordinates"][0]
        keypoint_scores = predictions["confidence"]

        bpts = np.stack(keypoint_preds[:num_bodyparts])
        scores = np.stack(keypoint_scores[:num_bodyparts])
        preds = np.concatenate([bpts, scores], axis=-1)

        keypoint_id_scores = predictions.get("identity")
        if keypoint_id_scores is not None:
            keypoint_id_scores = np.stack(keypoint_id_scores[:num_bodyparts])
            keypoint_pred_ids = np.argmax(keypoint_id_scores, axis=2)
            keypoint_pred_ids = np.expand_dims(keypoint_pred_ids, axis=-1)
        else:
            num_bpts, num_preds = preds.shape[:2]
            keypoint_pred_ids = -np.ones((num_bpts, num_preds, 1))

        # reshape to (num_preds, num_bpts, 4)
        preds = np.concatenate([preds, keypoint_pred_ids], axis=-1)
        preds = preds.transpose((1, 0, 2))
        assemblies[frame_index] = preds

        if num_unique_bodyparts > 0:
            unique_bpts = np.stack(keypoint_preds[num_bodyparts:])
            unique_scores = np.stack(keypoint_scores[num_bodyparts:])
            unique_preds = np.concatenate([unique_bpts, unique_scores], axis=-1)
            unique_preds = unique_preds.transpose((1, 0, 2))
            assemblies["single"][frame_index] = unique_preds[0]  # single prediction

    with open(output_path, "wb") as file:
        pickle.dump(assemblies, file, pickle.HIGHEST_PROTOCOL)

    if isinstance(data, shelving.ShelfReader):
        data.close()


def _validate_destfolder(destfolder: str | None) -> None:
    """Checks that the destfolder for video analysis is valid"""
    if destfolder is not None and destfolder != "":
        output_folder = Path(destfolder)
        if not output_folder.exists():
            print(f"Creating the output folder {output_folder}")
            output_folder.mkdir(parents=True)

        assert Path(
            output_folder
        ).is_dir(), f"Output folder must be a directory: you passed '{output_folder}'"


def _generate_metadata(
    cfg: dict,
    pytorch_config: dict,
    dlc_scorer: str,
    train_fraction: int,
    batch_size: int,
    cropping: list[int] | None,
    runtime: tuple[float, float],
    video: VideoIterator,
    robust_nframes: bool = False,
) -> dict:
    w, h = video.dimensions
    if cropping is None:
        cropping_parameters = [0, w, 0, h]
    else:
        if not len(cropping) == 4:
            raise ValueError(
                "The cropping parameters should be exactly 4 values: [x_min, x_max, "
                f"y_min, y_max]. Found {cropping}"
            )
        cropping_parameters = cropping

    metadata = {
        "start": runtime[0],
        "stop": runtime[1],
        "run_duration": runtime[1] - runtime[0],
        "Scorer": dlc_scorer,
        "pytorch-config": pytorch_config,
        "fps": video.fps,
        "batch_size": batch_size,
        "frame_dimensions": (w, h),
        "nframes": video.get_n_frames(robust=robust_nframes),
        "iteration (active-learning)": cfg["iteration"],
        "training set fraction": train_fraction,
        "cropping": cropping is not None,
        "cropping_parameters": cropping_parameters,
        "individuals": pytorch_config["metadata"]["individuals"],
        "bodyparts": pytorch_config["metadata"]["bodyparts"],
        "unique_bodyparts": pytorch_config["metadata"]["unique_bodyparts"],
    }
    return {"data": metadata}


def _generate_output_data(
    pose_config: dict,
    predictions: list[dict[str, np.ndarray]],
) -> dict:
    str_width = int(np.ceil(np.log10(len(predictions))))
    output = {
        "metadata": {
            "nms radius": pose_config.get("nmsradius"),
            "minimal confidence": pose_config.get("minconfidence"),
            "sigma": pose_config.get("sigma", 1),
            "PAFgraph": pose_config.get("partaffinityfield_graph"),
            "PAFinds": pose_config.get(
                "paf_best",
                np.arange(len(pose_config.get("partaffinityfield_graph", []))),
            ),
            "all_joints": [[i] for i in range(len(pose_config["all_joints"]))],
            "all_joints_names": [
                pose_config["all_joints_names"][i]
                for i in range(len(pose_config["all_joints"]))
            ],
            "nframes": len(predictions),
            "key_str_width": str_width,
        }
    }

    for frame_num, frame_predictions in enumerate(predictions):
        key = "frame" + str(frame_num).zfill(str_width)
        # shape (num_assemblies, num_bpts, 3)
        bodyparts = frame_predictions["bodyparts"]
        # shape (num_bpts, num_assemblies, 3)
        bodyparts = bodyparts.transpose((1, 0, 2))
        coordinates = [bpt[:, :2] for bpt in bodyparts]
        scores = [bpt[:, 2:3] for bpt in bodyparts]

        # full pickle has bodyparts and unique bodyparts in same array
        num_unique = 0
        if "unique_bodyparts" in frame_predictions:
            unique_bpts = frame_predictions["unique_bodyparts"].transpose((1, 0, 2))
            coordinates += [bpt[:, :2] for bpt in unique_bpts]
            scores += [bpt[:, 2:] for bpt in unique_bpts]
            num_unique = len(unique_bpts)

        output[key] = {
            "coordinates": (coordinates,),
            "confidence": scores,
            "costs": None,
        }

        if "bboxes" in frame_predictions:
            output[key]["bboxes"] = frame_predictions["bboxes"]
            output[key]["bbox_scores"] = frame_predictions["bbox_scores"]

        if "identity_scores" in frame_predictions:
            # Reshape id scores from (num_assemblies, num_bpts, num_individuals)
            # to the original DLC full pickle format: (num_bpts, num_assem, num_ind)
            id_scores = frame_predictions["identity_scores"]
            id_scores = id_scores.transpose((1, 0, 2))
            output[key]["identity"] = [bpt_id_scores for bpt_id_scores in id_scores]

            if num_unique > 0:
                # needed for create_video_with_all_detections to display unique bpts
                num_assem, num_ind = id_scores.shape[1:]
                output[key]["identity"] += [
                    -1 * np.ones((num_assem, num_ind)) for i in range(num_unique)
                ]

    return output<|MERGE_RESOLUTION|>--- conflicted
+++ resolved
@@ -300,16 +300,8 @@
     pose_cfg_path = model_folder / "test" / "pose_cfg.yaml"
     pose_cfg = auxiliaryfunctions.read_plainconfig(pose_cfg_path)
 
-<<<<<<< HEAD
     snapshot_index, detector_snapshot_index = utils.parse_snapshot_index_for_analysis(
         cfg, model_cfg, snapshot_index, detector_snapshot_index,
-=======
-    snapshot_index, detector_snapshot_index = parse_snapshot_index_for_analysis(
-        cfg,
-        model_cfg,
-        snapshot_index,
-        detector_snapshot_index,
->>>>>>> 73f5248e
     )
 
     if cropping is None and cfg.get("cropping", False):
