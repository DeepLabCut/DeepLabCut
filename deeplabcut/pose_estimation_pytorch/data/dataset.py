#
# DeepLabCut Toolbox (deeplabcut.org)
# © A. & M.W. Mathis Labs
# https://github.com/DeepLabCut/DeepLabCut
#
# Please see AUTHORS for contributors.
# https://github.com/DeepLabCut/DeepLabCut/blob/main/AUTHORS
#
# Licensed under GNU Lesser General Public License v3.0
#
from __future__ import annotations

from dataclasses import dataclass

import albumentations as A
import numpy as np
from torch.utils.data import Dataset

from deeplabcut.pose_estimation_pytorch.data.generative_sampling import (
    GenerativeSampler,
    GenSamplingConfig,
)
from deeplabcut.pose_estimation_pytorch.data.image import load_image, top_down_crop
from deeplabcut.pose_estimation_pytorch.data.utils import (
    _crop_image_keypoints,
    _extract_keypoints_and_bboxes,
    apply_transform,
    bbox_from_keypoints,
    calc_bbox_overlap,
    map_id_to_annotations,
    map_image_path_to_id,
    out_of_bounds_keypoints,
    pad_to_length,
    safe_stack,
)
from deeplabcut.pose_estimation_pytorch.task import Task


@dataclass(frozen=True)
class PoseDatasetParameters:
    """Parameters for a pose dataset

    Attributes:
        bodyparts: the names of bodyparts in the dataset
        unique_bpts: the names of unique bodyparts, or an empty list
        individuals: the names of individuals
        with_center_keypoints: whether to compute center keypoints for individuals
        color_mode: {"RGB", "BGR"} the mode to load images in
        ctd_config: for CTD models, the configuration for bbox calculation and error sampling
        top_down_crop_size: for top-down models, the (width, height) to crop bboxes to
        top_down_crop_margin: for top-down models, the margin to add around bboxes
    """

    bodyparts: list[str]
    unique_bpts: list[str]
    individuals: list[str]
    with_center_keypoints: bool = False
    color_mode: str = "RGB"
    ctd_config: GenSamplingConfig | None = None
    top_down_crop_size: tuple[int, int] | None = None
    top_down_crop_margin: int | None = None
    top_down_crop_with_context: bool = True

    @property
    def num_joints(self) -> int:
        return len(self.bodyparts)

    @property
    def num_unique_bpts(self) -> int:
        return len(self.unique_bpts)

    @property
    def max_num_animals(self) -> int:
        return len(self.individuals)


@dataclass
class PoseDataset(Dataset):
    """A pose dataset"""

    images: list[dict]
    annotations: list[dict]
    parameters: PoseDatasetParameters
    transform: A.BaseCompose | None = None
    mode: str = "train"
    task: Task = Task.BOTTOM_UP
    ctd_config: GenSamplingConfig | None = None

    def __post_init__(self):
        self.image_path_id_map = map_image_path_to_id(self.images)
        self.annotation_idx_map = map_id_to_annotations(self.annotations)
        self.img_id_to_index = {
            img["id"]: index for index, img in enumerate(self.images)
        }
        if self.task == Task.TOP_DOWN and (
            self.parameters.top_down_crop_size is None
            or self.parameters.top_down_crop_margin is None
        ):
            raise ValueError(
                "You must specify a ``top_down_crop_size`` and ``top_down_crop_margin``"
                "in your PoseDatasetParameters when the task is TOP_DOWN."
            )

        self.td_crop_size = self.parameters.top_down_crop_size
        self.td_crop_margin = self.parameters.top_down_crop_margin

        if self.task == Task.COND_TOP_DOWN:
            if self.ctd_config is None:
                raise ValueError(
                    "Must specify a ``ctd_config`` in your PoseDatasetParameters for "
                    "CTD models."
                )

            self.generative_sampler = GenerativeSampler(
                self.parameters.num_joints,
                **self.ctd_config.to_dict(),
            )

    def __len__(self):
        # TODO: TD/CTD should only return the number of annotations that aren't unique_bodyparts
        if self.task in (Task.BOTTOM_UP, Task.DETECT):
            return len(self.images)

        return len(self.annotations)

    def _get_raw_item(self, index: int) -> tuple[str, list[dict], int]:
        """
        Retrieve the image path and annotations for the specified index.

        Args:
            index (int): The index of the item to retrieve.

        Returns:
            tuple[str, list]: A tuple containing the image path and annotations.

        Note:
            This method is used by the __getitem__ method to fetch raw data from the dataset storage.
            If `self.crop` is True, it returns the image path and a list with a single annotation.
            Otherwise, it returns the image path and a list of annotations for all instances in the image.
        """
        img = self.images[index]
        anns = [self.annotations[idx] for idx in self.annotation_idx_map[img["id"]]]
        return img["file_name"], anns, img["id"]

    def _get_raw_item_crop(self, index: int) -> tuple[str, list[dict], int]:
        ann = self.annotations[index]
        img = self.images[self.img_id_to_index[ann["image_id"]]]
        return img["file_name"], [ann], img["id"]

    def _get_raw_item_crop_context(self, index: int) -> tuple[str, list[dict], int]:
        """
        Includes keypoints from other individuals in the image ("context").
        """
        ann = self.annotations[index]
        img = self.images[self.img_id_to_index[ann["image_id"]]]
        near_anns = []
        for idx in self.annotation_idx_map[img["id"]]:
            # we consider near annotations to be those whose bounding boxes overlap with
            # the current item
            # HACK: add same annotation as near keypoints so that we don't have empty list
            if calc_bbox_overlap(ann["bbox"], self.annotations[idx]["bbox"]) > 0:
                near_anns.append(self.annotations[idx])
        return img["file_name"], [ann] + near_anns, img["id"]

    def __getitem__(self, index: int) -> dict:
        """
        Gets the item at the specified index from the dataset.

        Args:
            index: ordered number of the items in the dataset

        Returns:
            dict: corresponding to the image annotations, with keys:
            {
                "image": image tensor of shape (c, h, w),
                "image_id": the ID of the image,
                "path": the filepath to the image,
                "original_size": the original (h, w) size before transforms
                "offsets": the (x, y) offsets to apply to the keypoints in TD mode
                "scales": the (x, y) scales to apply to the keypoints in TD mode
                "annotations": {
                    "keypoints": array of keypoints, invisible keypoints appear as (-1,-1)
                    "keypoints_unique": the unique keypoints, if there are any
                    "area": array of animals area in this image
                    "boxes": the bounding boxes in this image
                    "is_crowd": is_crowd annotations
                    "labels": category_id annotations for boxes
                },
            }
        """
        image_path, anns, image_id = self._get_data_based_on_task(index)
        image = load_image(image_path, color_mode=self.parameters.color_mode)
        original_size = image.shape
        (
            keypoints,
            keypoints_unique,
            bboxes,
            annotations_merged,
        ) = self.extract_keypoints_and_bboxes(anns, image.shape)

        # this is applying data augmentations before the cropping
        # though normalization should be applied after the cropping
        transformed = self.apply_transform_all_keypoints(
            image, keypoints, keypoints_unique, bboxes
        )
        image = transformed["image"]
        keypoints = transformed["keypoints"]
        keypoints_unique = transformed["keypoints_unique"]
        bboxes = transformed["bboxes"]
        offsets = (0, 0)
        scales = (1.0, 1.0)

        if self.task in (Task.TOP_DOWN, Task.COND_TOP_DOWN):
            if self.parameters.top_down_crop_size is None:
                raise ValueError(
                    "You must specify a cropped image size for top-down models"
                )
            if len(bboxes) > 1 and self.task == Task.TOP_DOWN:
                raise ValueError(
                    "There can only be one bbox per item in TD datasets, found "
                    f"{bboxes} for {index} (image {image_path})"
                )
            bboxes = bboxes.astype(int)

            if self.task == Task.COND_TOP_DOWN:
                near_keypoints = keypoints[1:]
                keypoints = keypoints[:1]
                synthesized_keypoints = self.generative_sampler(
                    keypoints=keypoints.reshape(-1, 3),
                    near_keypoints=near_keypoints.reshape(len(near_keypoints), -1, 3),
                    area=bboxes[0, 2] * bboxes[0, 3],
                    image_size=original_size,
                )

                # if conditional keypoints are empty, we take original bbox
                if np.any(synthesized_keypoints[..., -1] > 0):
                    bboxes[0] = bbox_from_keypoints(
                        synthesized_keypoints,
                        original_size[0],
                        original_size[1],
                        self.ctd_config.bbox_margin,
                    )

            if bboxes[0, 2] == 0 or bboxes[0, 3] == 0:
                # bbox was augmented out of the image; blank image, no keypoints
                keypoints[..., 2] = 0.0
                if self.task == Task.COND_TOP_DOWN:
                    keypoints = safe_stack(
                        [keypoints, keypoints],
                        (2, 1, self.parameters.num_joints, 3),
                    )

                image = np.zeros(
                    (self.td_crop_size[1], self.td_crop_size[0], image.shape[-1]),
                    dtype=image.dtype,
                )
            else:
                image, offsets, scales = top_down_crop(
                    image,
                    bboxes[0],
<<<<<<< HEAD
                    self.td_crop_size,
                    margin=self.td_crop_margin,
=======
                    self.parameters.top_down_crop_size,
                    self.parameters.top_down_crop_margin,
                    crop_with_context=self.parameters.top_down_crop_with_context,
>>>>>>> 00c65d7c
                )

                keypoints[:, :, 0] = (keypoints[:, :, 0] - offsets[0]) / scales[0]
                keypoints[:, :, 1] = (keypoints[:, :, 1] - offsets[1]) / scales[1]
                if self.task == Task.COND_TOP_DOWN:
                    synthesized_keypoints[:, 0] = (
                        synthesized_keypoints[:, 0] - offsets[0]
                    ) / scales[0]
                    synthesized_keypoints[:, 1] = (
                        synthesized_keypoints[:, 1] - offsets[1]
                    ) / scales[1]
                    keypoints = safe_stack(
                        [keypoints, synthesized_keypoints[None, ...]],
                        (2, 1, self.parameters.num_joints, 3),
                    )

                bboxes = bboxes[:1]
                bboxes[..., 0] = (bboxes[..., 0] - offsets[0]) / scales[0]
                bboxes[..., 1] = (bboxes[..., 1] - offsets[1]) / scales[1]
                bboxes[..., 2] = bboxes[..., 2] / scales[0]
                bboxes[..., 3] = bboxes[..., 3] / scales[1]
                bboxes = np.clip(
                    bboxes, 0, self.parameters.top_down_crop_size[0] - 1
                )  # TODO: clip based on [x,y,x,y]?

                # RandomBBoxTransform may move keypoints outside the cropped image
                oob_mask = out_of_bounds_keypoints(keypoints, self.td_crop_size)
                if np.sum(oob_mask) > 0:
                    keypoints[oob_mask, 2] = 0.0

        if self.parameters.with_center_keypoints:
            keypoints = self.add_center_keypoints(keypoints)

        return self._prepare_final_data_dict(
            image,
            keypoints,
            keypoints_unique,
            original_size,
            image_path,
            bboxes,
            image_id,
            annotations_merged,
            offsets,
            scales,
        )

    def _prepare_final_data_dict(
        self,
        image: np.ndarray,
        keypoints: np.ndarray,
        keypoints_unique: np.ndarray,
        original_size: tuple[int, int],
        image_path: str,
        bboxes: np.array,
        image_id: int,
        annotations_merged: dict,
        offsets: tuple[int, int],
        scales: tuple[float, float],
    ) -> dict[str, np.ndarray | dict[str, np.ndarray]]:
        context = dict()
        if self.task == Task.COND_TOP_DOWN:
            context["cond_keypoints"] = keypoints[1, :, :, :].astype(np.single)

        return {
            "image": image.transpose((2, 0, 1)),
            "image_id": image_id,
            "path": image_path,
            "original_size": np.array(original_size),
            "offsets": np.array(offsets, dtype=int),
            "scales": np.array(scales, dtype=float),
            "annotations": self._prepare_final_annotation_dict(
                keypoints, keypoints_unique, bboxes, annotations_merged
            ),
            "context": context,
        }

    def _prepare_final_annotation_dict(
        self,
        keypoints: np.ndarray,
        keypoints_unique: np.ndarray,
        bboxes: np.array,
        anns: dict,
    ) -> dict[str, np.ndarray]:
        num_animals = self.parameters.max_num_animals
        if self.task in (Task.TOP_DOWN, Task.COND_TOP_DOWN):
            num_animals = 1

        bbox_widths = np.maximum(1, bboxes[..., 2])
        bbox_heights = np.maximum(1, bboxes[..., 3])
        area = bbox_widths * bbox_heights
        if "individual_id" not in anns:
            anns["individual_id"] = -np.ones(len(anns["category_id"]), dtype=int)

        individual_ids = anns["individual_id"]
        is_crowd = anns["iscrowd"]
        labels = anns["category_id"]
        if self.task == Task.COND_TOP_DOWN:
            keypoints = keypoints[0]
            area = area[:1]
            bboxes = bboxes[:1]
            individual_ids = individual_ids[:1]
            is_crowd = is_crowd[:1]
            labels = labels[:1]

        # we use ..., :3 to pass the visibility flag along
        return {
            "keypoints": pad_to_length(keypoints[..., :3], num_animals, 0).astype(
                np.single
            ),
            "keypoints_unique": keypoints_unique[..., :3].astype(np.single),
            "with_center_keypoints": self.parameters.with_center_keypoints,
            "area": pad_to_length(area, num_animals, 0).astype(np.single),
            "boxes": pad_to_length(bboxes, num_animals, 0).astype(np.single),
            "is_crowd": pad_to_length(is_crowd, num_animals, 0).astype(int),
            "labels": pad_to_length(labels, num_animals, -1).astype(int),
            "individual_ids": pad_to_length(individual_ids, num_animals, -1).astype(
                int
            ),
        }

    def _get_data_based_on_task(self, index: int) -> tuple[str, list[dict], int]:
        """
        Retrieve data based on the specified task.

        For the 'TD' (top-down pose estimation) task:
        - Provides a cropped image and its annotations.
        - The shape of annotations['keypoints'] is (1, num_joints, 2).

        For 'BU' and 'DT' tasks:
        - Provides the full, non-cropped image and its annotations.
        - The shape of annotations['keypoints'] is (max_num_animals, num_joints, 2).

        Args:
            index: Index of the item in the dataset.

        Returns:
            tuple: Tuple containing the image path, annotations, and image ID.
        """
        if self.task == Task.TOP_DOWN:
            return self._get_raw_item_crop(index)
        elif self.task == Task.COND_TOP_DOWN:
            return self._get_raw_item_crop_context(index)
        elif self.task in (Task.BOTTOM_UP, Task.DETECT):
            return self._get_raw_item(index)

        raise ValueError(f"Unknown task: {self.task}")

    def apply_transform_all_keypoints(
        self,
        image: np.ndarray,
        keypoints: np.ndarray,
        keypoints_unique: np.ndarray,
        bboxes: np.ndarray,
    ) -> dict[str, np.ndarray]:
        """Transforms the image using this class's transform

        Args:
            image: the image to transform
            keypoints: an array of shape (num_individuals, num_joints, 3) containing
                the keypoints in the image
            keypoints_unique: an array of shape (num_unique_bodyparts, 3) containing
                the unique keypoints in the image
            bboxes: the bounding boxes in the image

        Returns:
            the augmented image, keypoints and bboxes, in format
            {
                "image": (h, w, c),
                "keypoints": (num_individuals, num_joints, 3),
                "keypoints_unique": (num_unique_bodyparts, 3),
                "bboxes": (4,),
            }
        """
        class_labels = [
            f"individual{i}_{bpt}"
            for i in range(len(keypoints))
            for bpt in self.parameters.bodyparts
        ] + [f"unique_{bpt}" for bpt in self.parameters.unique_bpts]

        all_keypoints = keypoints.reshape(-1, 3)
        if self.parameters.num_unique_bpts > 0:
            all_keypoints = np.concatenate([all_keypoints, keypoints_unique], axis=0)

        transformed = apply_transform(
            self.transform, image, all_keypoints, bboxes, class_labels=class_labels
        )
        if self.parameters.num_unique_bpts > 0:
            keypoints = transformed["keypoints"][
                : -self.parameters.num_unique_bpts
            ].reshape(*keypoints.shape)
            keypoints_unique = transformed["keypoints"][
                -self.parameters.num_unique_bpts :
            ]
            keypoints_unique = keypoints_unique.reshape(
                self.parameters.num_unique_bpts, 3
            )
        else:
            keypoints = transformed["keypoints"].reshape(*keypoints.shape)
            keypoints_unique = np.zeros((0,))

        transformed["keypoints"] = keypoints
        transformed["keypoints_unique"] = keypoints_unique
        transformed["bboxes"] = np.array(transformed["bboxes"])
        if len(transformed["bboxes"]) == 0:
            transformed["bboxes"] = np.zeros((0, 4))

        return transformed

    @staticmethod
    def crop(
        image: np.ndarray,
        keypoints,
        coords: tuple[tuple[int, int], tuple[int, int]],
        output_size: tuple[int, int],
    ) -> tuple[np.ndarray, np.ndarray, tuple[int, int], tuple[int, int]]:
        """
        Crop the image based on a given bounding box and resize it to the desired output size.

        Args:
            image: the image to transform
            keypoints: an array of shape (num_individuals, num_joints, 3) containing
                the keypoints in the image
            coords: A bounding box defined as ((x_center, y_center), (width, height)).
            output_size: Desired size for the output cropped, padded and resized image.

        Returns:
            Cropped (and possibly padded) and resized image.
            Offsets used for cropping.
            Padding sizes.
            Scale factor used to resize the image.
        """
        return _crop_image_keypoints(image, keypoints, coords, output_size)

    def extract_keypoints_and_bboxes(
        self, anns: list[dict], image_shape: tuple[int, int, int]
    ) -> tuple[np.ndarray, np.ndarray, np.ndarray, dict[str, np.ndarray]]:
        """
        Args:
            anns: COCO-style annotations
            image_shape: the (h, w, c) shape of the image for which to get annotations

        Returns:
            keypoints with shape (n_annotation, num_joints, 3)
            unique_keypoints with shape (num_unique_bpts, 3)
            bboxes in xywh format with shape (n_annotation, 4)
            annotations_merged, where each key contains n_annotation values
        """
        return _extract_keypoints_and_bboxes(
            anns,
            image_shape,
            self.parameters.num_joints,
            self.parameters.num_unique_bpts,
        )

    @staticmethod
    def add_center_keypoints(keypoints: np.ndarray) -> np.ndarray:
        """Adds a keypoint in the mean of each individual

        Args:
            keypoints: shape (num_idv, num_kpts, 3)

        Returns:
            keypoints with centers, of shape (num_idv, num_kpts + 1, 3)
        """
        num_idv = keypoints.shape[0]
        centers = np.full((num_idv, 1, 3), np.nan)

        keypoints_xy = keypoints.copy()[..., :2]
        keypoints_xy[keypoints[..., 2] <= 0] = np.nan

        # only set centers for individuals where at least 1 bodypart is visible
        vis_mask = (~np.isnan(keypoints_xy) > 0).all(axis=2).any(axis=1)
        if np.any(vis_mask):
            centers[vis_mask, 0, :2] = np.nanmean(keypoints_xy[vis_mask], axis=1)

        masked_centers = np.any(np.isnan(centers[:, 0, :2]), axis=1)
        centers[masked_centers, 0, 2] = 0
        centers[~masked_centers, 0, 2] = 2
        np.nan_to_num(centers, copy=False, nan=0)

        return np.concatenate((keypoints, centers), axis=1)<|MERGE_RESOLUTION|>--- conflicted
+++ resolved
@@ -258,15 +258,11 @@
                 image, offsets, scales = top_down_crop(
                     image,
                     bboxes[0],
-<<<<<<< HEAD
-                    self.td_crop_size,
-                    margin=self.td_crop_margin,
-=======
                     self.parameters.top_down_crop_size,
                     self.parameters.top_down_crop_margin,
                     crop_with_context=self.parameters.top_down_crop_with_context,
->>>>>>> 00c65d7c
                 )
+                
 
                 keypoints[:, :, 0] = (keypoints[:, :, 0] - offsets[0]) / scales[0]
                 keypoints[:, :, 1] = (keypoints[:, :, 1] - offsets[1]) / scales[1]
