#
# DeepLabCut Toolbox (deeplabcut.org)
# © A. & M.W. Mathis Labs
# https://github.com/DeepLabCut/DeepLabCut
#
# Please see AUTHORS for contributors.
# https://github.com/DeepLabCut/DeepLabCut/blob/master/AUTHORS
#
# Licensed under GNU Lesser General Public License v3.0
#
"""
DeepLabCut2.0 Toolbox (deeplabcut.org)
© A. & M. Mathis Labs
https://github.com/DeepLabCut/DeepLabCut
Please see AUTHORS for contributors.

https://github.com/DeepLabCut/DeepLabCut/blob/master/AUTHORS
Licensed under GNU Lesser General Public License v3.0
"""
from __future__ import annotations

import os
import typing
from typing import List
import pickle
import warnings
from pathlib import Path
import numpy as np
import pandas as pd
import ruamel.yaml.representer
import yaml
from ruamel.yaml import YAML

from deeplabcut.core.engine import Engine
from deeplabcut.core.trackingutils import TRACK_METHODS
from deeplabcut.utils import auxfun_videos, auxfun_multianimal


def create_config_template(multianimal=False):
    """
    Creates a template for config.yaml file. This specific order is preserved while saving as yaml file.
    """
    if multianimal:
        yaml_str = """\
# Project definitions (do not edit)
Task:
scorer:
date:
multianimalproject:
identity:
\n
# Project path (change when moving around)
project_path:
\n
# Default DeepLabCut engine to use for shuffle creation (either pytorch or tensorflow)
engine: pytorch
\n
# Annotation data set configuration (and individual video cropping parameters)
video_sets:
individuals:
uniquebodyparts:
multianimalbodyparts:
bodyparts:
\n
# Fraction of video to start/stop when extracting frames for labeling/refinement
start:
stop:
numframes2pick:
\n
# Plotting configuration
skeleton:
skeleton_color:
pcutoff:
dotsize:
alphavalue:
colormap:
\n
# Training,Evaluation and Analysis configuration
TrainingFraction:
iteration:
default_net_type:
default_augmenter:
default_track_method:
snapshotindex:
detector_snapshotindex:
batch_size:
\n
# Cropping Parameters (for analysis and outlier frame detection)
cropping:
#if cropping is true for analysis, then set the values here:
x1:
x2:
y1:
y2:
\n
# Refinement configuration (parameters from annotation dataset configuration also relevant in this stage)
corner2move2:
move2corner:
\n
# Conversion tables to fine-tune SuperAnimal weights
SuperAnimalConversionTables:
        """
    else:
        yaml_str = """\
# Project definitions (do not edit)
Task:
scorer:
date:
multianimalproject:
identity:
\n
# Project path (change when moving around)
project_path:
\n
# Default DeepLabCut engine to use for shuffle creation (either pytorch or tensorflow)
engine: pytorch
\n
# Annotation data set configuration (and individual video cropping parameters)
video_sets:
bodyparts:
\n
# Fraction of video to start/stop when extracting frames for labeling/refinement
start:
stop:
numframes2pick:
\n
# Plotting configuration
skeleton:
skeleton_color:
pcutoff:
dotsize:
alphavalue:
colormap:
\n
# Training,Evaluation and Analysis configuration
TrainingFraction:
iteration:
default_net_type:
default_augmenter:
snapshotindex:
detector_snapshotindex:
batch_size:
\n
# Cropping Parameters (for analysis and outlier frame detection)
cropping:
#if cropping is true for analysis, then set the values here:
x1:
x2:
y1:
y2:
\n
# Refinement configuration (parameters from annotation dataset configuration also relevant in this stage)
corner2move2:
move2corner:
\n
# Conversion tables to fine-tune SuperAnimal weights
SuperAnimalConversionTables:
        """

    ruamelFile = YAML()
    cfg_file = ruamelFile.load(yaml_str)
    return cfg_file, ruamelFile


def create_config_template_3d():
    """
    Creates a template for config.yaml file for 3d project. This specific order is preserved while saving as yaml file.
    """
    yaml_str = """\
# Project definitions (do not edit)
Task:
scorer:
date:
\n
# Project path (change when moving around)
project_path:
\n
# Plotting configuration
skeleton: # Note that the pairs must be defined, as you want them linked!
skeleton_color:
pcutoff:
colormap:
dotsize:
alphaValue:
markerType:
markerColor:
\n
# Number of cameras, camera names, path of the config files, shuffle index and trainingsetindex used to analyze videos:
num_cameras:
camera_names:
scorername_3d: # Enter the scorer name for the 3D output
    """
    ruamelFile_3d = YAML()
    cfg_file_3d = ruamelFile_3d.load(yaml_str)
    return cfg_file_3d, ruamelFile_3d


def read_config(configname):
    """
    Reads structured config file defining a project.
    """
    ruamelFile = YAML()
    path = Path(configname)
    if os.path.exists(path):
        try:
            with open(path, "r") as f:
                cfg = ruamelFile.load(f)
                curr_dir = str(Path(configname).parent.resolve())

                if cfg.get("engine") is None:
                    cfg["engine"] = Engine.TF.aliases[0]
                    write_config(configname, cfg)

                if cfg["project_path"] != curr_dir:
                    cfg["project_path"] = curr_dir
                    write_config(configname, cfg)
        except Exception as err:
            if len(err.args) > 2:
                if (
                    err.args[2]
                    == "could not determine a constructor for the tag '!!python/tuple'"
                ):
                    with open(path, "r") as ymlfile:
                        cfg = yaml.load(ymlfile, Loader=yaml.SafeLoader)
                        write_config(configname, cfg)
                else:
                    raise

    else:
        raise FileNotFoundError(
            f"Config file at {path} not found. Please make sure that the file exists and/or that you passed the path of the config file correctly!"
        )
    return cfg


def write_config(configname, cfg):
    """
    Write structured config file.
    """
    with open(configname, "w") as cf:
        cfg_file, ruamelFile = create_config_template(
            cfg.get("multianimalproject", False)
        )
        for key in cfg.keys():
            cfg_file[key] = cfg[key]

        # Adding default value for variable skeleton and skeleton_color for backward compatibility.
        if not "skeleton" in cfg.keys():
            cfg_file["skeleton"] = []
            cfg_file["skeleton_color"] = "black"
        ruamelFile.dump(cfg_file, cf)


def edit_config(configname, edits, output_name=""):
    """
    Convenience function to edit and save a config file from a dictionary.

    Parameters
    ----------
    configname : string
        String containing the full path of the config file in the project.
    edits : dict
        Key–value pairs to edit in config
    output_name : string, optional (default='')
        Overwrite the original config.yaml by default.
        If passed in though, new filename of the edited config.

    Examples
    --------
    config_path = 'my_stellar_lab/dlc/config.yaml'

    edits = {'numframes2pick': 5,
             'trainingFraction': [0.5, 0.8],
             'skeleton': [['a', 'b'], ['b', 'c']]}

    deeplabcut.auxiliaryfunctions.edit_config(config_path, edits)
    """
    cfg = read_plainconfig(configname)
    for key, value in edits.items():
        cfg[key] = value
    if not output_name:
        output_name = configname
    try:
        write_plainconfig(output_name, cfg)
    except ruamel.yaml.representer.RepresenterError:
        warnings.warn(
            "Some edits could not be written. "
            "The configuration file will be left unchanged."
        )
        for key in edits:
            cfg.pop(key)
        write_plainconfig(output_name, cfg)
    return cfg


def get_bodyparts(cfg: dict) -> typing.List[str]:
    """
    Args:
        cfg: a project configuration file

    Returns: bodyparts listed in the project (does not include the unique_bodyparts entry)
    """
    if cfg.get("multianimalproject", False):
        (
            _,
            _,
            multianimal_bodyparts,
        ) = auxfun_multianimal.extractindividualsandbodyparts(cfg)
        return multianimal_bodyparts

    return cfg["bodyparts"]


def get_unique_bodyparts(cfg : dict) -> typing.List[str]:
    """
    Args:
        cfg: a project configuration file

    Returns: all unique bodyparts listed in the project
    """
    if cfg.get("multianimalproject", False):
        (
            _,
            unique_bodyparts,
            _,
        ) = auxfun_multianimal.extractindividualsandbodyparts(cfg)
        return unique_bodyparts

    return []


def write_config_3d(configname, cfg):
    """
    Write structured 3D config file.
    """
    with open(configname, "w") as cf:
        cfg_file, ruamelFile = create_config_template_3d()
        for key in cfg.keys():
            cfg_file[key] = cfg[key]
        ruamelFile.dump(cfg_file, cf)


def write_config_3d_template(projconfigfile, cfg_file_3d, ruamelFile_3d):
    with open(projconfigfile, "w") as cf:
        ruamelFile_3d.dump(cfg_file_3d, cf)


def read_plainconfig(configname):
    if not os.path.exists(configname):
        raise FileNotFoundError(
            f"Config {configname} is not found. Please make sure that the file exists."
        )
    with open(configname) as file:
        return YAML().load(file)


def write_plainconfig(configname, cfg):
    with open(configname, "w") as file:
        YAML().dump(cfg, file)


def attempt_to_make_folder(foldername, recursive=False):
    """Attempts to create a folder with specified name. Does nothing if it already exists."""
    try:
        os.path.isdir(foldername)
    except TypeError:  # https://www.python.org/dev/peps/pep-0519/
        foldername = os.fspath(
            foldername
        )  # https://github.com/DeepLabCut/DeepLabCut/issues/105 (windows)

    if os.path.isdir(foldername):
        pass
    else:
        if recursive:
            os.makedirs(foldername)
        else:
            os.mkdir(foldername)


def read_pickle(filename):
    """Read the pickle file"""
    with open(filename, "rb") as handle:
        return pickle.load(handle)


def write_pickle(filename, data):
    """Write the pickle file"""
    with open(filename, "wb") as handle:
        pickle.dump(data, handle, protocol=pickle.HIGHEST_PROTOCOL)


def get_list_of_videos(
    videos: typing.Union[typing.List[str], str],
    videotype: typing.Union[typing.List[str], str] = "",
    in_random_order: bool = True,
) -> typing.List[str]:
    """Returns list of videos of videotype "videotype" in
    folder videos or for list of videos.

    NOTE: excludes keyword videos of the form:

    *_labeled.videotype
    *_full.videotype

    Args:
        videos (list[str], str): List of video paths or a single path string. If string (or len() == 1 list of strings) is a directory,
            finds all videos whose extension matches  ``videotype`` in the directory

        videotype (list[str], str): File extension used to filter videos. Optional if ``videos`` is a list of video files,
            and filters with common video extensions if a directory is passed in.

        in_random_order (bool): Whether or not to return a shuffled list of videos.
    """
    if isinstance(videos, str):
        videos = [videos]

    if [os.path.isdir(i) for i in videos] == [True]:  # checks if input is a directory
        """
        Returns all the videos in the directory.
        """
        if not videotype:
            videotype = auxfun_videos.SUPPORTED_VIDEOS

        print("Analyzing all the videos in the directory...")
        videofolder = videos[0]

        # make list of full paths
        videos = [os.path.join(videofolder, fn) for fn in os.listdir(videofolder)]

        if in_random_order:
            from random import shuffle

            shuffle(
                videos
            )  # this is useful so multiple nets can be used to analyze simultaneously
        else:
            videos.sort()

    if isinstance(videotype, str):
        videotype = [videotype]
    if videotype is None:
        videotype = auxfun_videos.SUPPORTED_VIDEOS
    # filter list of videos
    videos = [
        v
        for v in videos
        if os.path.isfile(v)
        and any(v.endswith(ext) for ext in videotype)
        and "_labeled." not in v
        and "_full." not in v
    ]

    return videos


def save_data(PredicteData, metadata, dataname, pdindex, imagenames, save_as_csv):
    """Save predicted data as h5 file and metadata as pickle file; created by predict_videos.py"""
    DataMachine = pd.DataFrame(PredicteData, columns=pdindex, index=imagenames)
    if save_as_csv:
        print("Saving csv poses!")
        DataMachine.to_csv(dataname.split(".h5")[0] + ".csv")
    DataMachine.to_hdf(dataname, "df_with_missing", format="table", mode="w")
    with open(dataname.split(".h5")[0] + "_meta.pickle", "wb") as f:
        # Pickle the 'data' dictionary using the highest protocol available.
        pickle.dump(metadata, f, pickle.HIGHEST_PROTOCOL)


def save_metadata(metadatafilename, data, trainIndices, testIndices, trainFraction):
    with open(metadatafilename, "wb") as f:
        # Pickle the 'labeled-data' dictionary using the highest protocol available.
        pickle.dump(
            [data, trainIndices, testIndices, trainFraction], f, pickle.HIGHEST_PROTOCOL
        )


def load_metadata(metadatafile):
    with open(metadatafile, "rb") as f:
        [
            trainingdata_details,
            trainIndices,
            testIndices,
            testFraction_data,
        ] = pickle.load(f)
        return trainingdata_details, trainIndices, testIndices, testFraction_data


def get_immediate_subdirectories(a_dir):
    """Get list of immediate subdirectories"""
    return [
        name for name in os.listdir(a_dir) if os.path.isdir(os.path.join(a_dir, name))
    ]


def grab_files_in_folder(folder, ext="", relative=True):
    """Return the paths of files with extension *ext* present in *folder*."""
    for file in os.listdir(folder):
        if file.endswith(ext):
            yield file if relative else os.path.join(folder, file)


def get_video_list(filename, videopath, videtype):
    """Get list of videos in a path (if filetype == all), otherwise just a specific file."""
    videos = list(grab_files_in_folder(videopath, videtype))
    if filename == "all":
        return videos
    else:
        if filename in videos:
            videos = [filename]
        else:
            videos = []
            print("Video not found!", filename)
    return videos


## Various functions to get filenames, foldernames etc. based on configuration parameters.
def get_training_set_folder(cfg: dict) -> Path:
    """Training Set folder for config file based on parameters"""
    Task = cfg["Task"]
    date = cfg["date"]
    iterate = "iteration-" + str(cfg["iteration"])
    return Path(
        os.path.join("training-datasets", iterate, "UnaugmentedDataSet_" + Task + date)
    )


def get_data_and_metadata_filenames(trainingsetfolder, trainFraction, shuffle, cfg):
    # Filename for metadata and data relative to project path for corresponding parameters
    metadatafn = os.path.join(
        str(trainingsetfolder),
        "Documentation_data-"
        + cfg["Task"]
        + "_"
        + str(int(trainFraction * 100))
        + "shuffle"
        + str(shuffle)
        + ".pickle",
    )
    datafn = os.path.join(
        str(trainingsetfolder),
        cfg["Task"]
        + "_"
        + cfg["scorer"]
        + str(int(100 * trainFraction))
        + "shuffle"
        + str(shuffle)
        + ".mat",
    )

    return datafn, metadatafn


def get_model_folder(
    trainFraction: float,
    shuffle: int,
    cfg: dict,
    modelprefix: str = "",
    engine: Engine = Engine.TF,
) -> Path:
    """
    Args:
        trainFraction: the training fraction (as defined in the project configuration)
            for which to get the model folder
        shuffle: the index of the shuffle for which to get the model folder
        cfg: the project configuration
        modelprefix: The name of the folder
        engine: The engine for which we want the model folder. Defaults to `tensorflow`
            for backwards compatibility with DeepLabCut 2.X

    Returns:
        the relative path from the project root to the folder containing the model files
        for a shuffle (configuration files, snapshots, training logs, ...)
    """
    proj_id = f"{cfg['Task']}{cfg['date']}"
    return Path(
        modelprefix,
        engine.model_folder_name,
        f"iteration-{cfg['iteration']}",
        f"{proj_id}-trainset{int(trainFraction * 100)}shuffle{shuffle}",
    )


<<<<<<< HEAD
def get_evaluation_folder(
    trainFraction: float,
    shuffle: int,
    cfg: dict,
    engine: Engine | None = None,
    modelprefix: str = "",
) -> Path:
    """
    Args:
        trainFraction: the training fraction (as defined in the project configuration)
            for which to get the evaluation folder
        shuffle: the index of the shuffle for which to get the evaluation folder
        cfg: the project configuration
        engine: The engine for which we want the model folder. Defaults to None,
            which automatically gets the engine for the shuffle from the training
            dataset metadata file.
        modelprefix: The name of the folder

    Returns:
        the relative path from the project root to the folder containing the model files
        for a shuffle (configuration files, snapshots, training logs, ...)
    """
    if engine is None:
        from deeplabcut.generate_training_dataset.metadata import get_shuffle_engine
        engine = get_shuffle_engine(
            cfg=cfg,
            trainingsetindex=cfg["TrainingFraction"].index(trainFraction),
            shuffle=shuffle,
            modelprefix=modelprefix,
        )

=======
def get_snapshots_from_folder(train_folder: Path) -> List[str]:
    """
    Returns an ordered list of existing snapshot names in the train folder, sorted by
    increasing training iterations.

    Raises:
        FileNotFoundError: if no snapshot_names are found in the train_folder.
    """
    snapshot_names = [
        file.stem for file in train_folder.iterdir() if "index" in file.name
    ]

    if len(snapshot_names) == 0:
        raise FileNotFoundError(
            f"No snapshots were found in {train_folder}! Please ensure the network has "
            f"been trained and verify the iteration, shuffle and trainFraction are "
            f"correct."
        )

    # sort in ascending order of iteration number
    return sorted(snapshot_names, key=lambda name: int(name.split("-")[1]))


def get_evaluation_folder(trainFraction, shuffle, cfg, modelprefix=""):
>>>>>>> 9e9d6778
    Task = cfg["Task"]
    date = cfg["date"]
    iterate = "iteration-" + str(cfg["iteration"])
    if "eval_prefix" in cfg:
        eval_prefix = cfg["eval_prefix"]
    else:
        eval_prefix = engine.results_folder_name
    return Path(
        modelprefix,
        eval_prefix,
        iterate,
        Task
        + date
        + "-trainset"
        + str(int(trainFraction * 100))
        + "shuffle"
        + str(shuffle),
    )


def get_deeplabcut_path():
    """Get path of where deeplabcut is currently running"""
    import importlib.util

    return os.path.split(importlib.util.find_spec("deeplabcut").origin)[0]


def intersection_of_body_parts_and_ones_given_by_user(cfg, comparisonbodyparts):
    """Returns all body parts when comparisonbodyparts=='all', otherwise all bpts that are in the intersection of comparisonbodyparts and the actual bodyparts"""
    # if "MULTI!" in allbpts:
    if cfg["multianimalproject"]:
        allbpts = cfg["multianimalbodyparts"] + cfg["uniquebodyparts"]
    else:
        allbpts = cfg["bodyparts"]

    if comparisonbodyparts == "all":
        return list(allbpts)
    else:  # take only items in list that are actually bodyparts...
        cpbpts = [bp for bp in allbpts if bp in comparisonbodyparts]
        # Ensure same order as in config.yaml
        return cpbpts


def get_labeled_data_folder(cfg, video):
    videoname = os.path.splitext(os.path.basename(video))[0]
    return os.path.join(cfg["project_path"], "labeled-data", videoname)


def form_data_containers(df, bodyparts):
    mask = df.columns.get_level_values("bodyparts").isin(bodyparts)
    df_masked = df.loc[:, mask]
    df_likelihood = df_masked.xs("likelihood", level=-1, axis=1).values.T
    df_x = df_masked.xs("x", level=-1, axis=1).values.T
    df_y = df_masked.xs("y", level=-1, axis=1).values.T
    return df_x, df_y, df_likelihood


def get_scorer_name(
    cfg: dict,
    shuffle: int,
    trainFraction: float,
    trainingsiterations: str | int = "unknown",
    modelprefix: str = "",
    engine: Engine | None = None,
):
    """Extract the scorer/network name for a particular shuffle, training fraction, etc.
    If the engine is not specified, determines which to use from
    Returns tuple of DLCscorer, DLCscorerlegacy (old naming convention)
    """
    if engine is None:
        from deeplabcut.generate_training_dataset.metadata import get_shuffle_engine
        engine = get_shuffle_engine(
            cfg=cfg,
            trainingsetindex=cfg["TrainingFraction"].index(trainFraction),
            shuffle=shuffle,
            modelprefix=modelprefix,
        )

    if engine == Engine.PYTORCH:
        from deeplabcut.pose_estimation_pytorch.apis.utils import get_scorer_name
        snapshot_index = None
        if isinstance(trainingsiterations, int):
            snapshot_index = trainingsiterations

        dlc3_scorer = get_scorer_name(
            cfg=cfg,
            shuffle=shuffle,
            train_fraction=trainFraction,
            snapshot_index=snapshot_index,
            detector_index=None,
            modelprefix=modelprefix,
        )
        return dlc3_scorer, dlc3_scorer

    Task = cfg["Task"]
    date = cfg["date"]

    if trainingsiterations == "unknown":
<<<<<<< HEAD
        snapshotindex = get_snapshot_index_for_scorer(
            "snapshotindex", cfg["snapshotindex"]
        )
        modelfolder = os.path.join(
            cfg["project_path"],
            str(get_model_folder(trainFraction, shuffle, cfg, engine=engine, modelprefix=modelprefix)),
            "train",
        )
        Snapshots = np.array(
            [fn.split(".")[0] for fn in os.listdir(modelfolder) if "index" in fn]
=======
        snapshotindex = cfg["snapshotindex"]
        if cfg["snapshotindex"] == "all":
            print(
                "Changing snapshotindext to the last one -- plotting, videomaking, etc. should not be performed for all indices. For more selectivity enter the ordinal number of the snapshot you want (ie. 4 for the fifth) in the config file."
            )
            snapshotindex = -1
        else:
            snapshotindex = cfg["snapshotindex"]

        train_folder = (
            Path(cfg["project_path"])
            / get_model_folder(trainFraction, shuffle, cfg, modelprefix=modelprefix)
            / "train"
>>>>>>> 9e9d6778
        )
        snapshot_names = get_snapshots_from_folder(train_folder)

        snapshot_name = snapshot_names[snapshotindex]
        trainingsiterations = (snapshot_name.split(os.sep)[-1]).split("-")[-1]

    dlc_cfg = read_plainconfig(
        os.path.join(
            cfg["project_path"],
            str(get_model_folder(trainFraction, shuffle, cfg, engine=engine, modelprefix=modelprefix)),
            "train",
            engine.pose_cfg_name,
        )
    )
    # ABBREVIATE NETWORK NAMES -- esp. for mobilenet!
    if "resnet" in dlc_cfg["net_type"]:
        if dlc_cfg.get("multi_stage", False):
            netname = "dlcrnetms5"
        else:
            netname = dlc_cfg["net_type"].replace("_", "")
    elif "mobilenet" in dlc_cfg["net_type"]:  # mobilenet >> mobnet_100; mobnet_35 etc.
        netname = "mobnet_" + str(int(float(dlc_cfg["net_type"].split("_")[-1]) * 100))
    elif "efficientnet" in dlc_cfg["net_type"]:
        netname = "effnet_" + dlc_cfg["net_type"].split("-")[1]
    else:
        raise ValueError(f"Failed to abbreviate network name: {dlc_cfg['net_type']}")

    scorer = (
        "DLC_"
        + netname
        + "_"
        + Task
        + str(date)
        + "shuffle"
        + str(shuffle)
        + "_"
        + str(trainingsiterations)
    )
    # legacy scorername until DLC 2.1. (cfg['resnet'] is deprecated / which is why we get the resnet_xyz name from dlc_cfg!
    # scorer_legacy = 'DeepCut' + "_resnet" + str(cfg['resnet']) + "_" + Task + str(date) + 'shuffle' + str(shuffle) + '_' + str(trainingsiterations)
    scorer_legacy = scorer.replace("DLC", "DeepCut")
    return scorer, scorer_legacy


def check_if_post_processing(
    folder, vname, DLCscorer, DLCscorerlegacy, suffix="filtered"
):
    """Checks if filtered/bone lengths were already calculated. If not, figures
    out if data was already analyzed (either with legacy scorer name or new one!)"""
    outdataname = os.path.join(folder, vname + DLCscorer + suffix + ".h5")
    sourcedataname = os.path.join(folder, vname + DLCscorer + ".h5")
    if os.path.isfile(outdataname):  # was data already processed?
        if suffix == "filtered":
            print("Video already filtered...", outdataname)
        elif suffix == "_skeleton":
            print("Skeleton in video already processed...", outdataname)

        return False, outdataname, sourcedataname, DLCscorer
    else:
        odn = os.path.join(folder, vname + DLCscorerlegacy + suffix + ".h5")
        if os.path.isfile(odn):  # was it processed by DLC <2.1 project?
            if suffix == "filtered":
                print("Video already filtered...(with DLC<2.1)!", odn)
            elif suffix == "_skeleton":
                print("Skeleton in video already processed... (with DLC<2.1)!", odn)
            return False, odn, odn, DLCscorerlegacy
        else:
            sdn = os.path.join(folder, vname + DLCscorerlegacy + ".h5")
            tracks = sourcedataname.replace(".h5", "tracks.h5")
            if os.path.isfile(sourcedataname):  # Was the video already analyzed?
                return True, outdataname, sourcedataname, DLCscorer
            elif os.path.isfile(sdn):  # was it analyzed with DLC<2.1?
                return True, odn, sdn, DLCscorerlegacy
            elif os.path.isfile(tracks):  # May be a MA project with tracklets
                return True, tracks.replace(".h5", f"{suffix}.h5"), tracks, DLCscorer
            else:
                print("Video not analyzed -- Run analyze_videos first.")
                return False, outdataname, sourcedataname, DLCscorer


def check_if_not_analyzed(destfolder, vname, DLCscorer, DLCscorerlegacy, flag="video"):
    h5files = list(grab_files_in_folder(destfolder, "h5", relative=False))
    if not len(h5files):
        dataname = os.path.join(destfolder, vname + DLCscorer + ".h5")
        return True, dataname, DLCscorer

    # Iterate over data files and stop as soon as one matching the scorer is found
    for h5file in h5files:
        if vname + DLCscorer in Path(h5file).stem:
            if flag == "video":
                print("Video already analyzed!", h5file)
            elif flag == "framestack":
                print("Frames already analyzed!", h5file)
            return False, h5file, DLCscorer
        elif vname + DLCscorerlegacy in Path(h5file).stem:
            if flag == "video":
                print("Video already analyzed!", h5file)
            elif flag == "framestack":
                print("Frames already analyzed!", h5file)
            return False, h5file, DLCscorerlegacy

    # If there was no match...
    dataname = os.path.join(destfolder, vname + DLCscorer + ".h5")
    return True, dataname, DLCscorer


def check_if_not_evaluated(folder, DLCscorer, DLCscorerlegacy, snapshot):
    dataname = os.path.join(folder, DLCscorer + "-" + str(snapshot) + ".h5")
    if os.path.isfile(dataname):
        print("This net has already been evaluated!")
        return False, dataname, DLCscorer
    else:
        dn = os.path.join(folder, DLCscorerlegacy + "-" + str(snapshot) + ".h5")
        if os.path.isfile(dn):
            print("This net has already been evaluated (with DLC<2.1)!")
            return False, dn, DLCscorerlegacy
        else:
            return True, dataname, DLCscorer


def find_video_metadata(folder, videoname, scorer):
    """For backward compatibility, let us search the substring 'meta'"""
    scorer_legacy = scorer.replace("DLC", "DeepCut")
    meta = [
        file
        for file in grab_files_in_folder(folder, "pickle")
        if "meta" in file
        and (
            file.startswith(videoname + scorer)
            or file.startswith(videoname + scorer_legacy)
        )
    ]
    if not len(meta):
        raise FileNotFoundError(
            f"No metadata found in {folder} "
            f"for video {videoname} and scorer {scorer}."
        )
    return os.path.join(folder, meta[0])


def load_video_metadata(folder, videoname, scorer):
    return read_pickle(find_video_metadata(folder, videoname, scorer))


def find_analyzed_data(folder, videoname, scorer, filtered=False, track_method=""):
    """Find potential data files from the hints given to the function."""
    scorer_legacy = scorer.replace("DLC", "DeepCut")
    suffix = "_filtered" if filtered else ""
    tracker = TRACK_METHODS.get(track_method, "")

    candidates = []
    for file in grab_files_in_folder(folder, "h5"):
        stem = Path(file).stem.replace("_filtered", "")
        starts_by_scorer = file.startswith(videoname + scorer) or file.startswith(
            videoname + scorer_legacy
        )
        if tracker:
            matches_tracker = stem.endswith(tracker)
        else:
            matches_tracker = not any(stem.endswith(s) for s in TRACK_METHODS.values())
        if all(
            (
                starts_by_scorer,
                "skeleton" not in file,
                matches_tracker,
                (filtered and "filtered" in file)
                or (not filtered and "filtered" not in file),
            )
        ):
            candidates.append(file)

    if not len(candidates):
        msg = (
            f'No {"un" if not filtered else ""}filtered data file found in {folder} '
            f"for video {videoname} and scorer {scorer}"
        )
        if track_method:
            msg += f" and {track_method} tracker"
        msg += "."
        raise FileNotFoundError(msg)

    n_candidates = len(candidates)
    if n_candidates > 1:  # This should not be happening anyway...
        print(
            f"{n_candidates} possible data files were found: {candidates}.\n"
            f"Picking the first by default..."
        )
    filepath = os.path.join(folder, candidates[0])
    scorer = scorer if scorer in filepath else scorer_legacy
    return filepath, scorer, suffix


def load_analyzed_data(folder, videoname, scorer, filtered=False, track_method=""):
    filepath, scorer, suffix = find_analyzed_data(
        folder, videoname, scorer, filtered, track_method
    )
    df = pd.read_hdf(filepath)
    return df, filepath, scorer, suffix


def load_detection_data(video, scorer, track_method):
    folder = os.path.dirname(video)
    videoname = os.path.splitext(os.path.basename(video))[0]
    if track_method == "skeleton":
        tracker = "sk"
    elif track_method == "box":
        tracker = "bx"
    elif track_method == "ellipse":
        tracker = "el"
    else:
        raise ValueError(f"Unrecognized track_method={track_method}")

    filepath = os.path.splitext(video)[0] + scorer + f"_{tracker}.pickle"
    if not os.path.isfile(filepath):
        raise FileNotFoundError(
            f"No detection data found in {folder} for video {videoname}, "
            f"scorer {scorer}, and tracker {track_method}"
        )
    return read_pickle(filepath)


def find_next_unlabeled_folder(config_path, verbose=False):
    cfg = read_config(config_path)
    base_folder = Path(os.path.join(cfg["project_path"], "labeled-data"))
    h5files = sorted(
        base_folder.rglob("*.h5"),
        key=lambda p: p.lstat().st_mtime,
        reverse=True,
    )
    folders = sorted(f for f in base_folder.iterdir() if f.is_dir())
    most_recent_folder = h5files[0].parent
    ind = folders.index(most_recent_folder)
    next_folder = folders[min(ind + 1, len(folders) - 1)]
    if verbose:  # Print some stats about data completeness
        print("Data completeness\n-----------------")
        for folder in folders:
            dfs = []
            for file in folder.rglob("*.h5"):
                dfs.append(pd.read_hdf(file))
            if dfs:
                df = pd.concat(dfs)
                frac = (~df.isna()).sum().sum() / df.size
                print(f"{folder.name} | {int(100 * frac)} %")
    return next_folder


def get_snapshot_index_for_scorer(name: str, index: int | str) -> int:
    if index == "all":
        print(
            f"Changing {name} to the last one -- plotting, videomaking, etc. should "
            "not be performed for all indices. For more selectivity enter the ordinal "
            "number of the snapshot you want (ie. 4 for the fifth) in the config file."
        )
        return -1

    return index


# aliases for backwards-compatibility.
SaveData = save_data
SaveMetadata = save_metadata
LoadMetadata = load_metadata
GetVideoList = get_video_list
GetTrainingSetFolder = get_training_set_folder
GetDataandMetaDataFilenames = get_data_and_metadata_filenames
IntersectionofBodyPartsandOnesGivenbyUser = (
    intersection_of_body_parts_and_ones_given_by_user
)
GetScorerName = get_scorer_name
CheckifPostProcessing = check_if_post_processing
CheckifNotAnalyzed = check_if_not_analyzed
CheckifNotEvaluated = check_if_not_evaluated
GetEvaluationFolder = get_evaluation_folder
GetModelFolder = get_model_folder<|MERGE_RESOLUTION|>--- conflicted
+++ resolved
@@ -21,10 +21,11 @@
 
 import os
 import typing
-from typing import List
 import pickle
 import warnings
 from pathlib import Path
+from typing import List
+
 import numpy as np
 import pandas as pd
 import ruamel.yaml.representer
@@ -579,7 +580,6 @@
     )
 
 
-<<<<<<< HEAD
 def get_evaluation_folder(
     trainFraction: float,
     shuffle: int,
@@ -611,32 +611,6 @@
             modelprefix=modelprefix,
         )
 
-=======
-def get_snapshots_from_folder(train_folder: Path) -> List[str]:
-    """
-    Returns an ordered list of existing snapshot names in the train folder, sorted by
-    increasing training iterations.
-
-    Raises:
-        FileNotFoundError: if no snapshot_names are found in the train_folder.
-    """
-    snapshot_names = [
-        file.stem for file in train_folder.iterdir() if "index" in file.name
-    ]
-
-    if len(snapshot_names) == 0:
-        raise FileNotFoundError(
-            f"No snapshots were found in {train_folder}! Please ensure the network has "
-            f"been trained and verify the iteration, shuffle and trainFraction are "
-            f"correct."
-        )
-
-    # sort in ascending order of iteration number
-    return sorted(snapshot_names, key=lambda name: int(name.split("-")[1]))
-
-
-def get_evaluation_folder(trainFraction, shuffle, cfg, modelprefix=""):
->>>>>>> 9e9d6778
     Task = cfg["Task"]
     date = cfg["date"]
     iterate = "iteration-" + str(cfg["iteration"])
@@ -657,6 +631,29 @@
     )
 
 
+def get_snapshots_from_folder(train_folder: Path) -> List[str]:
+    """
+    Returns an ordered list of existing snapshot names in the train folder, sorted by
+    increasing training iterations.
+
+    Raises:
+        FileNotFoundError: if no snapshot_names are found in the train_folder.
+    """
+    snapshot_names = [
+        file.stem for file in train_folder.iterdir() if "index" in file.name
+    ]
+
+    if len(snapshot_names) == 0:
+        raise FileNotFoundError(
+            f"No snapshots were found in {train_folder}! Please ensure the network has "
+            f"been trained and verify the iteration, shuffle and trainFraction are "
+            f"correct."
+        )
+
+    # sort in ascending order of iteration number
+    return sorted(snapshot_names, key=lambda name: int(name.split("-")[1]))
+
+
 def get_deeplabcut_path():
     """Get path of where deeplabcut is currently running"""
     import importlib.util
@@ -735,35 +732,14 @@
     date = cfg["date"]
 
     if trainingsiterations == "unknown":
-<<<<<<< HEAD
         snapshotindex = get_snapshot_index_for_scorer(
             "snapshotindex", cfg["snapshotindex"]
         )
-        modelfolder = os.path.join(
-            cfg["project_path"],
-            str(get_model_folder(trainFraction, shuffle, cfg, engine=engine, modelprefix=modelprefix)),
-            "train",
-        )
-        Snapshots = np.array(
-            [fn.split(".")[0] for fn in os.listdir(modelfolder) if "index" in fn]
-=======
-        snapshotindex = cfg["snapshotindex"]
-        if cfg["snapshotindex"] == "all":
-            print(
-                "Changing snapshotindext to the last one -- plotting, videomaking, etc. should not be performed for all indices. For more selectivity enter the ordinal number of the snapshot you want (ie. 4 for the fifth) in the config file."
-            )
-            snapshotindex = -1
-        else:
-            snapshotindex = cfg["snapshotindex"]
-
-        train_folder = (
-            Path(cfg["project_path"])
-            / get_model_folder(trainFraction, shuffle, cfg, modelprefix=modelprefix)
-            / "train"
->>>>>>> 9e9d6778
-        )
+        model_folder = get_model_folder(
+            trainFraction, shuffle, cfg, engine=engine, modelprefix=modelprefix
+        )
+        train_folder = Path(cfg["project_path"]) / model_folder / "train"
         snapshot_names = get_snapshots_from_folder(train_folder)
-
         snapshot_name = snapshot_names[snapshotindex]
         trainingsiterations = (snapshot_name.split(os.sep)[-1]).split("-")[-1]
 
