--- conflicted
+++ resolved
@@ -636,17 +636,12 @@
         init_weights=init_weights,
     )
 
-<<<<<<< HEAD
     if get_start_method() == "fork":
         with Pool(min(os.cpu_count(), len(Videos))) as pool:
             pool.map(func, Videos)
     else:
         for video in Videos:
             func(video)
-=======
-    with Pool(min(os.cpu_count(), len(Videos))) as pool:
-        results = pool.map(func, Videos)
->>>>>>> 1559dca9
 
     os.chdir(start_path)
     return results
