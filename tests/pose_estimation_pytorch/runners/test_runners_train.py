#
# DeepLabCut Toolbox (deeplabcut.org)
# © A. & M.W. Mathis Labs
# https://github.com/DeepLabCut/DeepLabCut
#
# Please see AUTHORS for contributors.
# https://github.com/DeepLabCut/DeepLabCut/blob/main/AUTHORS
#
# Licensed under GNU Lesser General Public License v3.0
#
from dataclasses import dataclass
from unittest.mock import Mock, patch

import numpy as np
import pytest
import torch

import deeplabcut.pose_estimation_pytorch.runners.schedulers as schedulers
import deeplabcut.pose_estimation_pytorch.runners.train as train_runners
from deeplabcut.pose_estimation_pytorch.task import Task
<<<<<<< HEAD
from deeplabcut.pose_estimation_pytorch.models import PoseModel
from deeplabcut.pose_estimation_pytorch.models.backbones import ResNet
from deeplabcut.pose_estimation_pytorch.models.heads import HeatmapHead
=======


@patch("deeplabcut.pose_estimation_pytorch.runners.train.build_optimizer", Mock())
@patch("deeplabcut.pose_estimation_pytorch.runners.train.CSVLogger", Mock())
@pytest.mark.parametrize("task", [Task.DETECT, Task.TOP_DOWN, Task.BOTTOM_UP])
@pytest.mark.parametrize("weights_only", [True, False])
def test_load_weights_only_with_build_training_runner(task: Task, weights_only: bool):
    runner_config = dict(
        optimizer=dict(),
        snapshots=dict(max_snapshots=1, save_epochs=5, save_optimizer_state=False),
        load_weights_only=weights_only,
    )
    with patch("deeplabcut.pose_estimation_pytorch.runners.base.torch.load") as load:
        train_runners.build_training_runner(
            runner_config=runner_config,
            model_folder=Mock(),
            task=task,
            model=Mock(),
            device="cpu",
            snapshot_path="snapshot.pt",
        )
        load.assert_called_once_with(
            "snapshot.pt", map_location="cpu", weights_only=weights_only
        )
>>>>>>> c040f327


@dataclass
class SchedulerTestConfig:
    cfg: dict
    init_lr: float
    expected_lrs: list[float]


TEST_SCHEDULERS = [
    SchedulerTestConfig(
        cfg=dict(
            type="LRListScheduler",
            params=dict(milestones=[2, 5], lr_list=[[0.5], [0.1]]),
        ),
        init_lr=1.0,
        expected_lrs=[1.0, 1.0, 0.5, 0.5, 0.5, 0.1, 0.1, 0.1],
    ),
    SchedulerTestConfig(
        cfg=dict(type="LRListScheduler", params=dict(milestones=[1], lr_list=[[0.1]])),
        init_lr=0.1,
        expected_lrs=[0.1, 0.1, 0.1, 0.1, 0.1, 0.1, 0.1, 0.1],
    ),
    SchedulerTestConfig(
        cfg=dict(type="LRListScheduler", params=dict(milestones=[1], lr_list=[[0.5]])),
        init_lr=0.1,
        expected_lrs=[0.1, 0.5, 0.5, 0.5],
    ),
    SchedulerTestConfig(
        cfg=dict(type="StepLR", params=dict(step_size=3, gamma=0.1)),
        init_lr=1.0,
        expected_lrs=[1.0, 1.0, 1.0, 0.1, 0.1, 0.1, 0.01, 0.01, 0.01, 0.001],
    ),
]


@pytest.mark.parametrize("load_head_weights", [True, False])
def test_load_head_weights(tmp_path_factory, load_head_weights):
    model_folder = tmp_path_factory.mktemp("model_folder")
    runner_config = dict(
        optimizer=dict(type="SGD", params=dict(lr=1)),
        snapshots=dict(max_snapshots=1, save_epochs=1, save_optimizer_state=False),
    )

    model = PoseModel(
        cfg=dict(),
        backbone=ResNet(),
        heads=dict(
            bodyparts=HeatmapHead(
                predictor=Mock(),
                target_generator=Mock(),
                criterion=Mock(),
                aggregator=None,
                heatmap_config=dict(channels=[2048, 10], kernel_size=[3], strides=[2]),
            ),
        ),
    )

    original_state_dict = model.state_dict()
    zero_state_dict = {
        k: torch.zeros_like(v) for k, v in original_state_dict.items()
    }

    load = Mock()
    load.return_value = dict(model=zero_state_dict)

    with patch("deeplabcut.pose_estimation_pytorch.runners.train.torch.load", load):
        r = train_runners.build_training_runner(
            runner_config,
            model_folder=model_folder,
            task=Task.BOTTOM_UP,
            model=model,
            device="cpu",
            snapshot_path=model_folder / "snapshot.pt",
            load_head_weights=load_head_weights,
        )
        loaded_state_dict = r.model.state_dict()
        for k, v in loaded_state_dict.items():
            if load_head_weights or k.startswith("backbone."):
                assert torch.equal(v, zero_state_dict[k])
            else:
                assert torch.equal(v, original_state_dict[k])


@pytest.mark.parametrize("load_head_weights", [True, False])
def test_mocked_load_head_weights(tmp_path_factory, load_head_weights):
    model_folder = tmp_path_factory.mktemp("model_folder")
    snapshot_manager = Mock()
    snapshot_manager.model_folder = model_folder

    model = Mock()
    model.backbone = Mock()
    state_dict = {"backbone.test": 0, "head.test": 1}
    state_dict_backbone = {"test": 0}
    load = Mock()
    load.return_value = dict(model=state_dict)

    with patch("deeplabcut.pose_estimation_pytorch.runners.train.torch.load", load):
        _ = train_runners.PoseTrainingRunner(
            model=model,
            optimizer=Mock(),
            snapshot_manager=snapshot_manager,
            device="cpu",
            snapshot_path="snapshot.pt",
            load_head_weights=load_head_weights,
        )
        if load_head_weights:
            model.load_state_dict.assert_called_once_with(state_dict)
        else:
            model.backbone.load_state_dict.assert_called_once_with(state_dict_backbone)


@patch("deeplabcut.pose_estimation_pytorch.runners.train.CSVLogger", Mock())
@pytest.mark.parametrize(
    "runner_cls",
    [
        train_runners.PoseTrainingRunner,
        train_runners.DetectorTrainingRunner,
    ],
)
@pytest.mark.parametrize("test_cfg", TEST_SCHEDULERS)
def test_training_with_scheduler(runner_cls, test_cfg: SchedulerTestConfig) -> None:
    runner = _fit_runner_and_check_lrs(
        runner_cls,
        test_cfg.init_lr,
        test_cfg.cfg,
        test_cfg.expected_lrs,
    )
    assert runner.current_epoch == len(test_cfg.expected_lrs)


@patch("deeplabcut.pose_estimation_pytorch.runners.train.CSVLogger", Mock())
@pytest.mark.parametrize(
    "runner_cls",
    [
        train_runners.PoseTrainingRunner,
        train_runners.DetectorTrainingRunner,
    ],
)
@pytest.mark.parametrize("test_cfg", TEST_SCHEDULERS)
def test_resuming_training_scheduler_every_epoch(
    runner_cls,
    test_cfg: SchedulerTestConfig,
):
    snapshot_to_load = None
    for epoch, expected_lr in enumerate(test_cfg.expected_lrs):
        runner = _fit_runner_and_check_lrs(
            runner_cls,
            test_cfg.init_lr,
            test_cfg.cfg,
            [expected_lr],  # trains for 1 epoch
            snapshot_to_load=snapshot_to_load,
        )
        snapshot_to_load = dict(
            metadata=dict(epoch=epoch + 1), scheduler=runner.scheduler.state_dict()
        )


@patch("deeplabcut.pose_estimation_pytorch.runners.train.CSVLogger", Mock())
@pytest.mark.parametrize(
    "runner_cls",
    [
        train_runners.PoseTrainingRunner,
        train_runners.DetectorTrainingRunner,
    ],
)
@pytest.mark.parametrize(
    "test_cfg, resume_epoch",
    [
        (
            SchedulerTestConfig(
                cfg=dict(
                    type="LRListScheduler",
                    params=dict(milestones=[2, 5], lr_list=[[0.5], [0.1]]),
                ),
                init_lr=1.0,
                expected_lrs=[1.0, 1.0, 0.5, 1.0, 1.0, 0.1, 0.1, 0.1],
            ),
            3,  # cut after the 3rd epoch - restart at LR=1 until epoch 5
        ),
        (
            SchedulerTestConfig(
                cfg=dict(type="StepLR", params=dict(step_size=4, gamma=0.1)),
                init_lr=1.0,
                expected_lrs=(4 * [1.0]) + (4 * [0.1]) + (4 * [0.01]) + (4 * [0.001]),
            ),
            3,  # cut after the 3rd epoch - restart at LR=1 and update at 4 correctly
        ),
        (
            SchedulerTestConfig(
                cfg=dict(type="StepLR", params=dict(step_size=4, gamma=0.1)),
                init_lr=1.0,
                expected_lrs=(4 * [1.0]) + [0.1, 1, 1, 1] + (4 * [0.1]),
            ),
            5,  # cut after the 5th epoch - restart at LR=1 and update again at 8
        ),
    ],
)
def test_resuming_training_with_no_scheduler_state(
    runner_cls, test_cfg: SchedulerTestConfig, resume_epoch: int
):
    """
    Without a scheduler config, there is no way to set the initial LR. All we can do is
    set the last_epoch value, and adjust correctly at milestones going forward.
    """
    runner = _fit_runner_and_check_lrs(
        runner_cls,
        test_cfg.init_lr,
        test_cfg.cfg,
        test_cfg.expected_lrs[:resume_epoch],
    )
    assert runner.current_epoch == resume_epoch

    runner = _fit_runner_and_check_lrs(
        runner_cls,
        test_cfg.init_lr,
        test_cfg.cfg,
        expected_lrs=test_cfg.expected_lrs[resume_epoch:],
        snapshot_to_load=dict(metadata=dict(epoch=resume_epoch)),
    )
    assert runner.current_epoch == len(test_cfg.expected_lrs)


def _fit_runner_and_check_lrs(
    runner_cls,
    init_lr: float,
    scheduler_cfg: dict,
    expected_lrs: list[float],
    snapshot_to_load: dict | None = None,
) -> train_runners.TrainingRunner:
    runner_kwargs = dict(device="cpu", eval_interval=1_000_000)
    optimizer = torch.optim.SGD([torch.randn(2, 2)], lr=init_lr)
    scheduler = schedulers.build_scheduler(scheduler_cfg, optimizer)
    num_epochs = len(expected_lrs)

    with patch(
        "deeplabcut.pose_estimation_pytorch.runners.Runner.load_snapshot"
    ) as mock_load_snapshot:
        snapshot_path = None
        mock_load_snapshot.return_value = dict()
        if snapshot_to_load is not None:
            snapshot_path = "fake_snapshot.pt"
            mock_load_snapshot.return_value = snapshot_to_load

        print()
        print(f"Scheduler: {scheduler}")
        print(f"Starting training for {num_epochs} epochs")
        runner = runner_cls(
            model=Mock(),
            optimizer=optimizer,
            snapshot_manager=Mock(),
            scheduler=scheduler,
            snapshot_path=snapshot_path,
            **runner_kwargs,
        )

        # Mock the step call; check that the learning rate is correct for the epoch
        def step(*args, **kwargs):
            # the current_epoch value is indexed at 1
            total_epoch = runner.current_epoch - 1
            epoch = total_epoch - runner.starting_epoch
            _assert_learning_rates_match(total_epoch, optimizer, expected_lrs[epoch])
            optimizer.step()
            return dict(total_loss=0)

        train_loader, val_loader = [Mock()], [Mock()]
        runner.step = step
        runner.fit(train_loader, val_loader, epochs=num_epochs, display_iters=1000)

    return runner


def _assert_learning_rates_match(e, optimizer, expected):
    current_lrs = [g["lr"] for g in optimizer.param_groups]
    print(f"Epoch {e}: LR={current_lrs}, expected={expected}")
    for lr in current_lrs:
        assert isinstance(lr, float)
        np.testing.assert_almost_equal(lr, expected)<|MERGE_RESOLUTION|>--- conflicted
+++ resolved
@@ -17,12 +17,10 @@
 
 import deeplabcut.pose_estimation_pytorch.runners.schedulers as schedulers
 import deeplabcut.pose_estimation_pytorch.runners.train as train_runners
-from deeplabcut.pose_estimation_pytorch.task import Task
-<<<<<<< HEAD
 from deeplabcut.pose_estimation_pytorch.models import PoseModel
 from deeplabcut.pose_estimation_pytorch.models.backbones import ResNet
 from deeplabcut.pose_estimation_pytorch.models.heads import HeatmapHead
-=======
+from deeplabcut.pose_estimation_pytorch.task import Task
 
 
 @patch("deeplabcut.pose_estimation_pytorch.runners.train.build_optimizer", Mock())
@@ -47,7 +45,6 @@
         load.assert_called_once_with(
             "snapshot.pt", map_location="cpu", weights_only=weights_only
         )
->>>>>>> c040f327
 
 
 @dataclass
