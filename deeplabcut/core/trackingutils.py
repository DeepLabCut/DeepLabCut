--- conflicted
+++ resolved
@@ -1,1680 +1,838 @@
-<<<<<<< HEAD
-#
-# DeepLabCut Toolbox (deeplabcut.org)
-# © A. & M.W. Mathis Labs
-# https://github.com/DeepLabCut/DeepLabCut
-#
-# Please see AUTHORS for contributors.
-# https://github.com/DeepLabCut/DeepLabCut/blob/main/AUTHORS
-#
-# Licensed under GNU Lesser General Public License v3.0
-#
-
-import abc
-import math
-import warnings
-from collections import defaultdict
-
-import numpy as np
-from filterpy.common import kinematic_kf
-from filterpy.kalman import KalmanFilter
-from matplotlib import patches
-from numba import jit
-from numba.core.errors import NumbaPerformanceWarning
-from scipy.optimize import linear_sum_assignment
-from scipy.stats import mode
-from tqdm import tqdm
-
-warnings.simplefilter("ignore", category=NumbaPerformanceWarning)
-
-TRACK_METHODS = {
-    "box": "_bx",
-    "skeleton": "_sk",
-    "ellipse": "_el",
-    "transformer": "_tr",
-}
-
-
-def calc_iou(bbox1, bbox2):
-    x1 = max(bbox1[0], bbox2[0])
-    y1 = max(bbox1[1], bbox2[1])
-    x2 = min(bbox1[2], bbox2[2])
-    y2 = min(bbox1[3], bbox2[3])
-    w = max(0, x2 - x1)
-    h = max(0, y2 - y1)
-    wh = w * h
-    return wh / (
-        (bbox1[2] - bbox1[0]) * (bbox1[3] - bbox1[1])
-        + (bbox2[2] - bbox2[0]) * (bbox2[3] - bbox2[1])
-        - wh
-    )
-
-
-class BaseTracker:
-    """Base class for a constant-velocity Kalman filter-based tracker."""
-
-    n_trackers = 0
-
-    def __init__(self, dim, dim_z):
-        self.kf = kinematic_kf(
-            dim,
-            1,
-            dim_z=dim_z,
-            order_by_dim=False,
-        )
-        self.id = self.__class__.n_trackers
-        self.__class__.n_trackers += 1
-        self.time_since_update = 0
-        self.age = 0
-        self.hits = 0
-        self.hit_streak = 0
-
-    def update(self, z):
-        self.time_since_update = 0
-        self.hits += 1
-        self.hit_streak += 1
-        self.kf.update(z)
-
-    def predict(self):
-        self.kf.predict()
-        self.age += 1
-        if self.time_since_update > 0:
-            self.hit_streak = 0
-        self.time_since_update += 1
-        return self.state
-
-    @property
-    def state(self):
-        return self.kf.x.squeeze()[: self.kf.dim_z]
-
-    @state.setter
-    def state(self, state):
-        self.kf.x[: self.kf.dim_z] = state
-
-
-class Ellipse:
-    def __init__(self, x, y, width, height, theta):
-        self.x = x
-        self.y = y
-        self.width = width
-        self.height = height
-        self.theta = theta  # in radians
-        self._geometry = None
-
-    @property
-    def parameters(self):
-        return self.x, self.y, self.width, self.height, self.theta
-
-    @property
-    def aspect_ratio(self):
-        return max(self.width, self.height) / min(self.width, self.height)
-
-    def calc_similarity_with(self, other_ellipse):
-        max_dist = max(
-            self.height, self.width, other_ellipse.height, other_ellipse.width
-        )
-        dist = math.sqrt(
-            (self.x - other_ellipse.x) ** 2 + (self.y - other_ellipse.y) ** 2
-        )
-        if max_dist==0:
-            max_dist=1
-        cost1 = 1 - min(dist / max_dist, 1)
-        cost2 = abs(math.cos(self.theta - other_ellipse.theta))
-        return 0.8 * cost1 + 0.2 * cost2 * cost1
-
-    def contains_points(self, xy, tol=0.1):
-        ca = math.cos(self.theta)
-        sa = math.sin(self.theta)
-        x_demean = xy[:, 0] - self.x
-        y_demean = xy[:, 1] - self.y
-        return (
-            ((ca * x_demean + sa * y_demean) ** 2 / (0.5 * self.width) ** 2)
-            + ((sa * x_demean - ca * y_demean) ** 2 / (0.5 * self.height) ** 2)
-        ) <= 1 + tol
-
-    def draw(self, show_axes=True, ax=None, **kwargs):
-        import matplotlib.pyplot as plt
-        from matplotlib.lines import Line2D
-        from matplotlib.transforms import Affine2D
-
-        if ax is None:
-            ax = plt.subplot(111, aspect="equal")
-        el = patches.Ellipse(
-            xy=(self.x, self.y),
-            width=self.width,
-            height=self.height,
-            angle=np.rad2deg(self.theta),
-            **kwargs,
-        )
-        ax.add_patch(el)
-        if show_axes:
-            major = Line2D([-self.width / 2, self.width / 2], [0, 0], lw=3, zorder=3)
-            minor = Line2D([0, 0], [-self.height / 2, self.height / 2], lw=3, zorder=3)
-            trans = (
-                Affine2D().rotate(self.theta).translate(self.x, self.y) + ax.transData
-            )
-            major.set_transform(trans)
-            minor.set_transform(trans)
-            ax.add_artist(major)
-            ax.add_artist(minor)
-
-
-class EllipseFitter:
-    def __init__(self, sd=2):
-        self.sd = sd
-        self.x = None
-        self.y = None
-        self.params = None
-        self._coeffs = None
-
-    def fit(self, xy):
-        self.x, self.y = xy[np.isfinite(xy).all(axis=1)].T
-        if len(self.x) < 3:
-            return None
-        if self.sd:
-            self.params = self._fit_error(self.x, self.y, self.sd)
-        else:
-            self._coeffs = self._fit(self.x, self.y)
-            self.params = self.calc_parameters(self._coeffs)
-        if not np.isnan(self.params).any():
-            el = Ellipse(*self.params)
-            # Regularize by forcing AR <= 5
-            # max_ar = 5
-            # if el.aspect_ratio >= max_ar:
-            #     if el.height > el.width:
-            #         el.width = el.height / max_ar
-            #     else:
-            #         el.height = el.width / max_ar
-            # Orient the ellipse such that it encompasses most points
-            # n_inside = el.contains_points(np.c_[self.x, self.y]).sum()
-            # el.theta += 0.5 * np.pi
-            # if el.contains_points(np.c_[self.x, self.y]).sum() < n_inside:
-            #     el.theta -= 0.5 * np.pi
-            return el
-        return None
-
-    @staticmethod
-    @jit(nopython=True)
-    def _fit(x, y):
-        """
-        Least Squares ellipse fitting algorithm
-        Fit an ellipse to a set of X- and Y-coordinates.
-        See Halir and Flusser, 1998 for implementation details
-
-        :param x: ndarray, 1D trajectory
-        :param y: ndarray, 1D trajectory
-        :return: 1D ndarray of 6 coefficients of the general quadratic curve:
-            ax^2 + 2bxy + cy^2 + 2dx + 2fy + g = 0
-        """
-        D1 = np.vstack((x * x, x * y, y * y))
-        D2 = np.vstack((x, y, np.ones_like(x)))
-        S1 = D1 @ D1.T
-        S2 = D1 @ D2.T
-        S3 = D2 @ D2.T
-        T = -np.linalg.inv(S3) @ S2.T
-        temp = S1 + S2 @ T
-        M = np.zeros_like(temp)
-        M[0] = temp[2] * 0.5
-        M[1] = -temp[1]
-        M[2] = temp[0] * 0.5
-        E, V = np.linalg.eig(M)
-        cond = 4 * V[0] * V[2] - V[1] ** 2
-        a1 = V[:, cond > 0][:, 0]
-        a2 = T @ a1
-        return np.hstack((a1, a2))
-
-    @staticmethod
-    @jit(nopython=True)
-    def _fit_error(x, y, sd):
-        """
-        Fit a sd-sigma covariance error ellipse to the data.
-
-        :param x: ndarray, 1D input of X coordinates
-        :param y: ndarray, 1D input of Y coordinates
-        :param sd: int, size of the error ellipse in 'standard deviation'
-        :return: ellipse center, semi-axes length, angle to the X-axis
-        """
-        cov = np.cov(x, y)
-        E, V = np.linalg.eigh(cov)  # Returns the eigenvalues in ascending order
-        # r2 = chi2.ppf(2 * norm.cdf(sd) - 1, 2)
-        # height, width = np.sqrt(E * r2)
-        height, width = 2 * sd * np.sqrt(E)
-        a, b = V[:, 1]
-        rotation = math.atan2(b, a) % np.pi
-        return [np.mean(x), np.mean(y), width, height, rotation]
-
-    @staticmethod
-    @jit(nopython=True)
-    def calc_parameters(coeffs):
-        """
-        Calculate ellipse center coordinates, semi-axes lengths, and
-        the counterclockwise angle of rotation from the x-axis to the ellipse major axis.
-        Visit http://mathworld.wolfram.com/Ellipse.html
-        for how to estimate ellipse parameters.
-
-        :param coeffs: list of fitting coefficients
-        :return: center: 1D ndarray, semi-axes: 1D ndarray, angle: float
-        """
-        # The general quadratic curve has the form:
-        # ax^2 + 2bxy + cy^2 + 2dx + 2fy + g = 0
-        a, b, c, d, f, g = coeffs
-        b *= 0.5
-        d *= 0.5
-        f *= 0.5
-
-        # Ellipse center coordinates
-        x0 = (c * d - b * f) / (b * b - a * c)
-        y0 = (a * f - b * d) / (b * b - a * c)
-
-        # Semi-axes lengths
-        num = 2 * (a * f * f + c * d * d + g * b * b - 2 * b * d * f - a * c * g)
-        den1 = (b * b - a * c) * (np.sqrt((a - c) ** 2 + 4 * b * b) - (a + c))
-        den2 = (b * b - a * c) * (-np.sqrt((a - c) ** 2 + 4 * b * b) - (a + c))
-        major = np.sqrt(num / den1)
-        minor = np.sqrt(num / den2)
-
-        # Angle to the horizontal
-        if b == 0:
-            if a < c:
-                phi = 0
-            else:
-                phi = np.pi / 2
-        else:
-            if a < c:
-                phi = np.arctan(2 * b / (a - c)) / 2
-            else:
-                phi = np.pi / 2 + np.arctan(2 * b / (a - c)) / 2
-
-        return [x0, y0, 2 * major, 2 * minor, phi]
-
-
-class EllipseTracker(BaseTracker):
-    def __init__(self, params):
-        super().__init__(dim=5, dim_z=5)
-        self.kf.R[2:, 2:] *= 10.0
-        # High uncertainty to the unobservable initial velocities
-        self.kf.P[5:, 5:] *= 1000.0
-        self.kf.P *= 10.0
-        self.kf.Q[5:, 5:] *= 0.01
-        self.state = params
-
-    @BaseTracker.state.setter
-    def state(self, params):
-        state = np.asarray(params).reshape((-1, 1))
-        super(EllipseTracker, type(self)).state.fset(self, state)
-
-
-class SkeletonTracker(BaseTracker):
-    def __init__(self, n_bodyparts):
-        super().__init__(dim=n_bodyparts * 2, dim_z=n_bodyparts)
-        self.kf.Q[self.kf.dim_z :, self.kf.dim_z :] *= 10
-        self.kf.R[self.kf.dim_z :, self.kf.dim_z :] *= 0.01
-        self.kf.P[self.kf.dim_z :, self.kf.dim_z :] *= 1000
-
-    def update(self, pose):
-        flat = pose.reshape((-1, 1))
-        empty = np.isnan(flat).squeeze()
-        if empty.any():
-            H = self.kf.H.copy()
-            H[empty] = 0
-            flat[empty] = 0
-            self.kf.update(flat, H=H)
-        else:
-            super().update(flat)
-
-    @BaseTracker.state.setter
-    def state(self, pose):
-        curr_pose = pose.copy()
-        empty = np.isnan(curr_pose).all(axis=1)
-        if empty.any():
-            fill = np.nanmean(pose, axis=0)
-            curr_pose[empty] = fill
-        super(SkeletonTracker, type(self)).state.fset(self, curr_pose.reshape((-1, 1)))
-
-
-class BoxTracker(BaseTracker):
-    def __init__(self, bbox):
-        super().__init__(dim=4, dim_z=4)
-        self.kf = KalmanFilter(dim_x=7, dim_z=4)
-        self.kf.F = np.array(
-            [
-                [1, 0, 0, 0, 1, 0, 0],
-                [0, 1, 0, 0, 0, 1, 0],
-                [0, 0, 1, 0, 0, 0, 1],
-                [0, 0, 0, 1, 0, 0, 0],
-                [0, 0, 0, 0, 1, 0, 0],
-                [0, 0, 0, 0, 0, 1, 0],
-                [0, 0, 0, 0, 0, 0, 1],
-            ]
-        )
-        self.kf.H = np.array(
-            [
-                [1, 0, 0, 0, 0, 0, 0],
-                [0, 1, 0, 0, 0, 0, 0],
-                [0, 0, 1, 0, 0, 0, 0],
-                [0, 0, 0, 1, 0, 0, 0],
-            ]
-        )
-        self.kf.R[2:, 2:] *= 10.0
-        # Give high uncertainty to the unobservable initial velocities
-        self.kf.P[4:, 4:] *= 1000.0
-        self.kf.P *= 10.0
-        self.kf.Q[-1, -1] *= 0.01
-        self.kf.Q[4:, 4:] *= 0.01
-        self.state = bbox
-
-    def update(self, bbox):
-        super().update(self.convert_bbox_to_z(bbox))
-
-    def predict(self):
-        if (self.kf.x[6] + self.kf.x[2]) <= 0:
-            self.kf.x[6] *= 0.0
-        return super().predict()
-
-    @property
-    def state(self):
-        return self.convert_x_to_bbox(self.kf.x)[0]
-
-    @state.setter
-    def state(self, bbox):
-        state = self.convert_bbox_to_z(bbox)
-        super(BoxTracker, type(self)).state.fset(self, state)
-
-    @staticmethod
-    def convert_x_to_bbox(x, score=None):
-        """
-        Takes a bounding box in the centre form [x,y,s,r] and returns it in the form
-        [x1,y1,x2,y2] where x1,y1 is the top left and x2,y2 is the bottom right
-        """
-        w = np.sqrt(x[2] * x[3])
-        h = x[2] / w
-        if score is None:
-            return np.array(
-                [x[0] - w / 2.0, x[1] - h / 2.0, x[0] + w / 2.0, x[1] + h / 2.0]
-            ).reshape((1, 4))
-        else:
-            return np.array(
-                [x[0] - w / 2.0, x[1] - h / 2.0, x[0] + w / 2.0, x[1] + h / 2.0, score]
-            ).reshape((1, 5))
-
-    @staticmethod
-    def convert_bbox_to_z(bbox):
-        """
-        Takes a bounding box in the form [x1,y1,x2,y2] and returns z in the form
-        [x,y,s,r] where x,y is the centre of the box and s is the scale/area and r is
-        the aspect ratio
-        """
-        w = bbox[2] - bbox[0]
-        h = bbox[3] - bbox[1]
-        x = bbox[0] + w / 2.0
-        y = bbox[1] + h / 2.0
-        s = w * h  # scale is just area
-        r = w / float(h)
-        return np.array([x, y, s, r]).reshape((4, 1))
-
-
-class SORTBase(metaclass=abc.ABCMeta):
-    def __init__(self):
-        self.n_frames = 0
-        self.trackers = []
-
-    @abc.abstractmethod
-    def track(self):
-        pass
-
-
-class SORTEllipse(SORTBase):
-    def __init__(self, max_age, min_hits, iou_threshold, sd=2):
-        self.max_age = max_age
-        self.min_hits = min_hits
-        self.iou_threshold = iou_threshold
-        self.fitter = EllipseFitter(sd)
-        EllipseTracker.n_trackers = 0
-        super().__init__()
-
-    def track(self, poses, identities=None):
-        self.n_frames += 1
-
-        trackers = np.zeros((len(self.trackers), 6))
-        for i in range(len(trackers)):
-            trackers[i, :5] = self.trackers[i].predict()
-        empty = np.isnan(trackers).any(axis=1)
-        trackers = trackers[~empty]
-        for ind in np.flatnonzero(empty)[::-1]:
-            self.trackers.pop(ind)
-
-        ellipses = []
-        pred_ids = []
-        for i, pose in enumerate(poses):
-            el = self.fitter.fit(pose)
-            if el is not None:
-                ellipses.append(el)
-                if identities is not None:
-                    pred_ids.append(mode(identities[i])[0][0])
-        if not len(trackers):
-            matches = np.empty((0, 2), dtype=int)
-            unmatched_detections = np.arange(len(ellipses))
-            unmatched_trackers = np.empty((0, 6), dtype=int)
-        else:
-            ellipses_trackers = [Ellipse(*t[:5]) for t in trackers]
-            cost_matrix = np.zeros((len(ellipses), len(ellipses_trackers)))
-            for i, el in enumerate(ellipses):
-                for j, el_track in enumerate(ellipses_trackers):
-                    cost = el.calc_similarity_with(el_track)
-                    if identities is not None:
-                        match = 2 if pred_ids[i] == self.trackers[j].id_ else 1
-                        cost *= match
-                    cost_matrix[i, j] = cost
-            row_indices, col_indices = linear_sum_assignment(cost_matrix, maximize=True)
-            unmatched_detections = [
-                i for i, _ in enumerate(ellipses) if i not in row_indices
-            ]
-            unmatched_trackers = [
-                j for j, _ in enumerate(trackers) if j not in col_indices
-            ]
-            matches = []
-            for row, col in zip(row_indices, col_indices):
-                val = cost_matrix[row, col]
-                # diff = val - cost_matrix
-                # diff[row, col] += val
-                # if (
-                #         val < self.iou_threshold
-                #         or np.any(diff[row] <= 0.2)
-                #         or np.any(diff[:, col] <= 0.2)
-                # ):
-                if val < self.iou_threshold:
-                    unmatched_detections.append(row)
-                    unmatched_trackers.append(col)
-                else:
-                    matches.append([row, col])
-            if not len(matches):
-                matches = np.empty((0, 2), dtype=int)
-            else:
-                matches = np.stack(matches)
-            unmatched_trackers = np.asarray(unmatched_trackers)
-            unmatched_detections = np.asarray(unmatched_detections)
-
-        animalindex = []
-        for t, tracker in enumerate(self.trackers):
-            if t not in unmatched_trackers:
-                ind = matches[matches[:, 1] == t, 0][0]
-                animalindex.append(ind)
-                tracker.update(ellipses[ind].parameters)
-            else:
-                animalindex.append(-1)
-
-        for i in unmatched_detections:
-            trk = EllipseTracker(ellipses[i].parameters)
-            if identities is not None:
-                trk.id_ = mode(identities[i])[0][0]
-            self.trackers.append(trk)
-            animalindex.append(i)
-
-        i = len(self.trackers)
-        ret = []
-        for trk in reversed(self.trackers):
-            d = trk.state
-            if (trk.time_since_update < 1) and (
-                trk.hit_streak >= self.min_hits or self.n_frames <= self.min_hits
-            ):
-                ret.append(
-                    np.concatenate((d, [trk.id, int(animalindex[i - 1])])).reshape(
-                        1, -1
-                    )
-                )  # for DLC we also return the original animalid
-                # +1 as MOT benchmark requires positive >> this is removed for DLC!
-            i -= 1
-            # remove dead tracklet
-            if trk.time_since_update > self.max_age:
-                self.trackers.pop(i)
-
-        if len(ret) > 0:
-            return np.concatenate(ret)
-        return np.empty((0, 7))
-
-
-class SORTSkeleton(SORTBase):
-    def __init__(self, n_bodyparts, max_age=20, min_hits=3, oks_threshold=0.5):
-        self.n_bodyparts = n_bodyparts
-        self.max_age = max_age
-        self.min_hits = min_hits
-        self.oks_threshold = oks_threshold
-        SkeletonTracker.n_trackers = 0
-        super().__init__()
-
-    @staticmethod
-    def weighted_hausdorff(x, y):
-        # Modified from scipy source code:
-        # - to restrict its use to 2D
-        # - to get rid of shuffling (since arrays are only (nbodyparts * 3) element long)
-        # TODO - factor in keypoint confidence (and weight by # of observations??)
-        cmax = 0
-        for i in range(x.shape[0]):
-            no_break_occurred = True
-            cmin = np.inf
-            for j in range(y.shape[0]):
-                d = (x[i, 0] - y[j, 0]) ** 2 + (x[i, 1] - y[j, 1]) ** 2
-                if d < cmax:
-                    no_break_occurred = False
-                    break
-                if d < cmin:
-                    cmin = d
-            if cmin != np.inf and cmin > cmax and no_break_occurred:
-                cmax = cmin
-        return np.sqrt(cmax)
-
-    @staticmethod
-    def object_keypoint_similarity(x, y):
-        mask = ~np.isnan(x * y).all(axis=1)  # Intersection visible keypoints
-        xx = x[mask]
-        yy = y[mask]
-        dist = np.linalg.norm(xx - yy, axis=1)
-        scale = np.sqrt(
-            np.product(np.ptp(yy, axis=0))
-        )  # square root of bounding box area
-        oks = np.exp(-0.5 * (dist / (0.05 * scale)) ** 2)
-        return np.mean(oks)
-
-    def calc_pairwise_hausdorff_dist(self, poses, poses_ref):
-        mat = np.zeros((len(poses), len(poses_ref)))
-        for i, pose in enumerate(poses):
-            for j, pose_ref in enumerate(poses_ref):
-                mat[i, j] = self.weighted_hausdorff(pose, pose_ref)
-        return mat
-
-    def calc_pairwise_oks(self, poses, poses_ref):
-        mat = np.zeros((len(poses), len(poses_ref)))
-        for i, pose in enumerate(poses):
-            for j, pose_ref in enumerate(poses_ref):
-                mat[i, j] = self.object_keypoint_similarity(pose, pose_ref)
-        return mat
-
-    def track(self, poses):
-        self.n_frames += 1
-
-        if not len(self.trackers):
-            for pose in poses:
-                tracker = SkeletonTracker(self.n_bodyparts)
-                tracker.state = pose
-                self.trackers.append(tracker)
-
-        poses_ref = []
-        for i, tracker in enumerate(self.trackers):
-            pose_ref = tracker.predict()
-            poses_ref.append(pose_ref.reshape((-1, 2)))
-
-        # mat = self.calc_pairwise_oks(poses, poses_ref)
-        mat = self.calc_pairwise_hausdorff_dist(poses, poses_ref)
-        row_indices, col_indices = linear_sum_assignment(mat, maximize=False)
-
-        unmatched_poses = [p for p, _ in enumerate(poses) if p not in row_indices]
-        unmatched_trackers = [
-            t for t, _ in enumerate(poses_ref) if t not in col_indices
-        ]
-        # Remove matched detections with low OKS
-        # matches = []
-        # for row, col in zip(row_indices, col_indices):
-        #     if mat[row, col] < self.oks_threshold:
-        #         unmatched_poses.append(row)
-        #         unmatched_trackers.append(col)
-        #     else:
-        #         matches.append([row, col])
-        # if not len(matches):
-        #     matches = np.empty((0, 2), dtype=int)
-        # else:
-        #     matches = np.stack(matches)
-        matches = np.c_[row_indices, col_indices]
-
-        animalindex = []
-        for t, tracker in enumerate(self.trackers):
-            if t not in unmatched_trackers:
-                ind = matches[matches[:, 1] == t, 0][0]
-                animalindex.append(ind)
-                tracker.update(poses[ind])
-            else:
-                animalindex.append(-1)
-
-        for i in unmatched_poses:
-            tracker = SkeletonTracker(self.n_bodyparts)
-            tracker.state = poses[i]
-            self.trackers.append(tracker)
-            animalindex.append(i)
-
-        states = []
-        i = len(self.trackers)
-        for tracker in reversed(self.trackers):
-            i -= 1
-            if tracker.time_since_update > self.max_age:
-                self.trackers.pop()
-                continue
-            state = tracker.predict()
-            states.append(np.r_[state, [tracker.id, int(animalindex[i])]])
-        if len(states) > 0:
-            return np.stack(states)
-        return np.empty((0, self.n_bodyparts * 2 + 2))
-
-
-class SORTBox(SORTBase):
-    def __init__(self, max_age, min_hits, iou_threshold):
-        self.max_age = max_age
-        self.min_hits = min_hits
-        self.iou_threshold = iou_threshold
-        BoxTracker.n_trackers = 0
-        super().__init__()
-
-    def track(self, dets):
-        self.n_frames += 1
-
-        trackers = np.zeros((len(self.trackers), 5))
-        for i in range(len(trackers)):
-            trackers[i, :4] = self.trackers[i].predict()
-        empty = np.isnan(trackers).any(axis=1)
-        trackers = trackers[~empty]
-        for ind in np.flatnonzero(empty)[::-1]:
-            self.trackers.pop(ind)
-
-        matched, unmatched_dets, unmatched_trks = self.match_detections_to_trackers(
-            dets, trackers, self.iou_threshold
-        )
-
-        # update matched trackers with assigned detections
-        animalindex = []
-        for t, trk in enumerate(self.trackers):
-            if t not in unmatched_trks:
-                d = matched[np.where(matched[:, 1] == t)[0], 0]
-                animalindex.append(d[0])
-                trk.update(dets[d, :][0])  # update coordinates
-            else:
-                animalindex.append("nix")  # lost trk!
-
-        # create and initialise new trackers for unmatched detections
-        for i in unmatched_dets:
-            trk = BoxTracker(dets[i, :])
-            self.trackers.append(trk)
-            animalindex.append(i)
-
-        i = len(self.trackers)
-        ret = []
-        for trk in reversed(self.trackers):
-            d = trk.state
-            if (trk.time_since_update < 1) and (
-                trk.hit_streak >= self.min_hits or self.n_frames <= self.min_hits
-            ):
-                ret.append(
-                    np.concatenate((d, [trk.id, int(animalindex[i - 1])])).reshape(
-                        1, -1
-                    )
-                )  # for DLC we also return the original animalid
-                # +1 as MOT benchmark requires positive >> this is removed for DLC!
-            i -= 1
-            # remove dead tracklet
-            if trk.time_since_update > self.max_age:
-                self.trackers.pop(i)
-
-        if len(ret) > 0:
-            return np.concatenate(ret)
-        return np.empty((0, 5))
-
-    @staticmethod
-    def match_detections_to_trackers(detections, trackers, iou_threshold):
-        """
-        Assigns detections to tracked object (both represented as bounding boxes)
-
-        Returns 3 lists of matches, unmatched_detections and unmatched_trackers
-        """
-        if not len(trackers):
-            return (
-                np.empty((0, 2), dtype=int),
-                np.arange(len(detections)),
-                np.empty((0, 5), dtype=int),
-            )
-        iou_matrix = np.zeros((len(detections), len(trackers)), dtype=np.float32)
-
-        for d, det in enumerate(detections):
-            for t, trk in enumerate(trackers):
-                iou_matrix[d, t] = calc_iou(det, trk)
-        row_indices, col_indices = linear_sum_assignment(-iou_matrix)
-
-        unmatched_detections = []
-        for d, det in enumerate(detections):
-            if d not in row_indices:
-                unmatched_detections.append(d)
-        unmatched_trackers = []
-        for t, trk in enumerate(trackers):
-            if t not in col_indices:
-                unmatched_trackers.append(t)
-
-        # filter out matched with low IOU
-        matches = []
-        for row, col in zip(row_indices, col_indices):
-            if iou_matrix[row, col] < iou_threshold:
-                unmatched_detections.append(row)
-                unmatched_trackers.append(col)
-            else:
-                matches.append([row, col])
-        if not len(matches):
-            matches = np.empty((0, 2), dtype=int)
-        else:
-            matches = np.stack(matches)
-        return matches, np.array(unmatched_detections), np.array(unmatched_trackers)
-
-
-def fill_tracklets(tracklets, trackers, animals, imname):
-    for content in trackers:
-        tracklet_id, pred_id = content[-2:].astype(int)
-        if tracklet_id not in tracklets:
-            tracklets[tracklet_id] = {}
-        if pred_id != -1:
-            tracklets[tracklet_id][imname] = animals[pred_id]
-        else:  # Resort to the tracker prediction
-            xy = np.asarray(content[:-2])
-            pred = np.insert(xy, range(2, len(xy) + 1, 2), 1)
-            tracklets[tracklet_id][imname] = pred
-
-
-def calc_bboxes_from_keypoints(data, slack=0, offset=0):
-    data = np.asarray(data)
-    if data.shape[-1] < 3:
-        raise ValueError("Data should be of shape (n_animals, n_bodyparts, 3)")
-
-    if data.ndim != 3:
-        data = np.expand_dims(data, axis=0)
-    bboxes = np.full((data.shape[0], 5), np.nan)
-    bboxes[:, :2] = np.nanmin(data[..., :2], axis=1) - slack  # X1, Y1
-    bboxes[:, 2:4] = np.nanmax(data[..., :2], axis=1) + slack  # X2, Y2
-    bboxes[:, -1] = np.nanmean(data[..., 2])  # Average confidence
-    bboxes[:, [0, 2]] += offset
-    return bboxes
-
-
-def reconstruct_all_ellipses(data, sd):
-    xy = data.droplevel("scorer", axis=1).drop("likelihood", axis=1, level=-1)
-    if "single" in xy:
-        xy.drop("single", axis=1, level="individuals", inplace=True)
-    animals = xy.columns.get_level_values("individuals").unique()
-    nrows = xy.shape[0]
-    ellipses = np.full((len(animals), nrows, 5), np.nan)
-    fitter = EllipseFitter(sd)
-    for n, animal in enumerate(animals):
-        data = xy.xs(animal, axis=1, level="individuals").values.reshape((nrows, -1, 2))
-        for i, coords in enumerate(tqdm(data)):
-            el = fitter.fit(coords.astype(np.float64))
-            if el is not None:
-                ellipses[n, i] = el.parameters
-    return ellipses
-
-
-def _track_individuals(
-    individuals, min_hits=1, max_age=5, similarity_threshold=0.6, track_method="ellipse"
-):
-    if track_method not in TRACK_METHODS:
-        raise ValueError(f"Unknown {track_method} tracker.")
-
-    if track_method == "ellipse":
-        tracker = SORTEllipse(max_age, min_hits, similarity_threshold)
-    elif track_method == "box":
-        tracker = SORTBox(max_age, min_hits, similarity_threshold)
-    else:
-        n_bodyparts = individuals[0][0].shape[0]
-        tracker = SORTSkeleton(n_bodyparts, max_age, min_hits, similarity_threshold)
-
-    tracklets = defaultdict(dict)
-    all_hyps = dict()
-    for i, (multi, single) in enumerate(tqdm(individuals)):
-        if single is not None:
-            tracklets["single"][i] = single
-        if multi is None:
-            continue
-        if track_method == "box":
-            # TODO: get cropping parameters and utilize!
-            xy = calc_bboxes_from_keypoints(multi)
-        else:
-            xy = multi[..., :2]
-        hyps = tracker.track(xy)
-        all_hyps[i] = hyps
-        for hyp in hyps:
-            tracklet_id, pred_id = hyp[-2:].astype(int)
-            if pred_id != -1:
-                tracklets[tracklet_id][i] = multi[pred_id]
-    return tracklets, all_hyps
-=======
-#
-# DeepLabCut Toolbox (deeplabcut.org)
-# © A. & M.W. Mathis Labs
-# https://github.com/DeepLabCut/DeepLabCut
-#
-# Please see AUTHORS for contributors.
-# https://github.com/DeepLabCut/DeepLabCut/blob/main/AUTHORS
-#
-# Licensed under GNU Lesser General Public License v3.0
-#
-
-import abc
-import math
-import warnings
-from collections import defaultdict
-
-import numpy as np
-from filterpy.common import kinematic_kf
-from filterpy.kalman import KalmanFilter
-from matplotlib import patches
-from numba import jit
-from numba.core.errors import NumbaPerformanceWarning
-from scipy.optimize import linear_sum_assignment
-from scipy.stats import mode
-from tqdm import tqdm
-
-warnings.simplefilter("ignore", category=NumbaPerformanceWarning)
-
-TRACK_METHODS = {
-    "box": "_bx",
-    "skeleton": "_sk",
-    "ellipse": "_el",
-    "transformer": "_tr",
-}
-
-
-def calc_iou(bbox1, bbox2):
-    x1 = max(bbox1[0], bbox2[0])
-    y1 = max(bbox1[1], bbox2[1])
-    x2 = min(bbox1[2], bbox2[2])
-    y2 = min(bbox1[3], bbox2[3])
-    w = max(0, x2 - x1)
-    h = max(0, y2 - y1)
-    wh = w * h
-    return wh / (
-        (bbox1[2] - bbox1[0]) * (bbox1[3] - bbox1[1])
-        + (bbox2[2] - bbox2[0]) * (bbox2[3] - bbox2[1])
-        - wh
-    )
-
-
-class BaseTracker:
-    """Base class for a constant-velocity Kalman filter-based tracker."""
-
-    n_trackers = 0
-
-    def __init__(self, dim, dim_z):
-        self.kf = kinematic_kf(
-            dim,
-            1,
-            dim_z=dim_z,
-            order_by_dim=False,
-        )
-        self.id = self.__class__.n_trackers
-        self.__class__.n_trackers += 1
-        self.time_since_update = 0
-        self.age = 0
-        self.hits = 0
-        self.hit_streak = 0
-
-    def update(self, z):
-        self.time_since_update = 0
-        self.hits += 1
-        self.hit_streak += 1
-        self.kf.update(z)
-
-    def predict(self):
-        self.kf.predict()
-        self.age += 1
-        if self.time_since_update > 0:
-            self.hit_streak = 0
-        self.time_since_update += 1
-        return self.state
-
-    @property
-    def state(self):
-        return self.kf.x.squeeze()[: self.kf.dim_z]
-
-    @state.setter
-    def state(self, state):
-        self.kf.x[: self.kf.dim_z] = state
-
-
-class Ellipse:
-    def __init__(self, x, y, width, height, theta):
-        self.x = x
-        self.y = y
-        self.width = width
-        self.height = height
-        self.theta = theta  # in radians
-        self._geometry = None
-
-    @property
-    def parameters(self):
-        return self.x, self.y, self.width, self.height, self.theta
-
-    @property
-    def aspect_ratio(self):
-        return max(self.width, self.height) / min(self.width, self.height)
-
-    def calc_similarity_with(self, other_ellipse):
-        max_dist = max(
-            self.height, self.width, other_ellipse.height, other_ellipse.width
-        )
-        if max_dist == 0:
-            return 0
-
-        dist = math.sqrt(
-            (self.x - other_ellipse.x) ** 2 + (self.y - other_ellipse.y) ** 2
-        )
-        cost1 = 1 - min(dist / max_dist, 1)
-        cost2 = abs(math.cos(self.theta - other_ellipse.theta))
-        return 0.8 * cost1 + 0.2 * cost2 * cost1
-
-    def contains_points(self, xy, tol=0.1):
-        ca = math.cos(self.theta)
-        sa = math.sin(self.theta)
-        x_demean = xy[:, 0] - self.x
-        y_demean = xy[:, 1] - self.y
-        return (
-            ((ca * x_demean + sa * y_demean) ** 2 / (0.5 * self.width) ** 2)
-            + ((sa * x_demean - ca * y_demean) ** 2 / (0.5 * self.height) ** 2)
-        ) <= 1 + tol
-
-    def draw(self, show_axes=True, ax=None, **kwargs):
-        import matplotlib.pyplot as plt
-        from matplotlib.lines import Line2D
-        from matplotlib.transforms import Affine2D
-
-        if ax is None:
-            ax = plt.subplot(111, aspect="equal")
-        el = patches.Ellipse(
-            xy=(self.x, self.y),
-            width=self.width,
-            height=self.height,
-            angle=np.rad2deg(self.theta),
-            **kwargs,
-        )
-        ax.add_patch(el)
-        if show_axes:
-            major = Line2D([-self.width / 2, self.width / 2], [0, 0], lw=3, zorder=3)
-            minor = Line2D([0, 0], [-self.height / 2, self.height / 2], lw=3, zorder=3)
-            trans = (
-                Affine2D().rotate(self.theta).translate(self.x, self.y) + ax.transData
-            )
-            major.set_transform(trans)
-            minor.set_transform(trans)
-            ax.add_artist(major)
-            ax.add_artist(minor)
-
-
-class EllipseFitter:
-    def __init__(self, sd=2):
-        self.sd = sd
-        self.x = None
-        self.y = None
-        self.params = None
-        self._coeffs = None
-
-    def fit(self, xy):
-        self.x, self.y = xy[np.isfinite(xy).all(axis=1)].T
-        if len(self.x) < 3:
-            return None
-        if self.sd:
-            self.params = self._fit_error(self.x, self.y, self.sd)
-        else:
-            self._coeffs = self._fit(self.x, self.y)
-            self.params = self.calc_parameters(self._coeffs)
-        if not np.isnan(self.params).any():
-            el = Ellipse(*self.params)
-            # Regularize by forcing AR <= 5
-            # max_ar = 5
-            # if el.aspect_ratio >= max_ar:
-            #     if el.height > el.width:
-            #         el.width = el.height / max_ar
-            #     else:
-            #         el.height = el.width / max_ar
-            # Orient the ellipse such that it encompasses most points
-            # n_inside = el.contains_points(np.c_[self.x, self.y]).sum()
-            # el.theta += 0.5 * np.pi
-            # if el.contains_points(np.c_[self.x, self.y]).sum() < n_inside:
-            #     el.theta -= 0.5 * np.pi
-            return el
-        return None
-
-    @staticmethod
-    @jit(nopython=True)
-    def _fit(x, y):
-        """
-        Least Squares ellipse fitting algorithm
-        Fit an ellipse to a set of X- and Y-coordinates.
-        See Halir and Flusser, 1998 for implementation details
-
-        :param x: ndarray, 1D trajectory
-        :param y: ndarray, 1D trajectory
-        :return: 1D ndarray of 6 coefficients of the general quadratic curve:
-            ax^2 + 2bxy + cy^2 + 2dx + 2fy + g = 0
-        """
-        D1 = np.vstack((x * x, x * y, y * y))
-        D2 = np.vstack((x, y, np.ones_like(x)))
-        S1 = D1 @ D1.T
-        S2 = D1 @ D2.T
-        S3 = D2 @ D2.T
-        T = -np.linalg.inv(S3) @ S2.T
-        temp = S1 + S2 @ T
-        M = np.zeros_like(temp)
-        M[0] = temp[2] * 0.5
-        M[1] = -temp[1]
-        M[2] = temp[0] * 0.5
-        E, V = np.linalg.eig(M)
-        cond = 4 * V[0] * V[2] - V[1] ** 2
-        a1 = V[:, cond > 0][:, 0]
-        a2 = T @ a1
-        return np.hstack((a1, a2))
-
-    @staticmethod
-    @jit(nopython=True)
-    def _fit_error(x, y, sd):
-        """
-        Fit a sd-sigma covariance error ellipse to the data.
-
-        :param x: ndarray, 1D input of X coordinates
-        :param y: ndarray, 1D input of Y coordinates
-        :param sd: int, size of the error ellipse in 'standard deviation'
-        :return: ellipse center, semi-axes length, angle to the X-axis
-        """
-        cov = np.cov(x, y)
-        E, V = np.linalg.eigh(cov)  # Returns the eigenvalues in ascending order
-        # r2 = chi2.ppf(2 * norm.cdf(sd) - 1, 2)
-        # height, width = np.sqrt(E * r2)
-        height, width = 2 * sd * np.sqrt(E)
-        a, b = V[:, 1]
-        rotation = math.atan2(b, a) % np.pi
-        return [np.mean(x), np.mean(y), width, height, rotation]
-
-    @staticmethod
-    @jit(nopython=True)
-    def calc_parameters(coeffs):
-        """
-        Calculate ellipse center coordinates, semi-axes lengths, and
-        the counterclockwise angle of rotation from the x-axis to the ellipse major axis.
-        Visit http://mathworld.wolfram.com/Ellipse.html
-        for how to estimate ellipse parameters.
-
-        :param coeffs: list of fitting coefficients
-        :return: center: 1D ndarray, semi-axes: 1D ndarray, angle: float
-        """
-        # The general quadratic curve has the form:
-        # ax^2 + 2bxy + cy^2 + 2dx + 2fy + g = 0
-        a, b, c, d, f, g = coeffs
-        b *= 0.5
-        d *= 0.5
-        f *= 0.5
-
-        # Ellipse center coordinates
-        x0 = (c * d - b * f) / (b * b - a * c)
-        y0 = (a * f - b * d) / (b * b - a * c)
-
-        # Semi-axes lengths
-        num = 2 * (a * f * f + c * d * d + g * b * b - 2 * b * d * f - a * c * g)
-        den1 = (b * b - a * c) * (np.sqrt((a - c) ** 2 + 4 * b * b) - (a + c))
-        den2 = (b * b - a * c) * (-np.sqrt((a - c) ** 2 + 4 * b * b) - (a + c))
-        major = np.sqrt(num / den1)
-        minor = np.sqrt(num / den2)
-
-        # Angle to the horizontal
-        if b == 0:
-            if a < c:
-                phi = 0
-            else:
-                phi = np.pi / 2
-        else:
-            if a < c:
-                phi = np.arctan(2 * b / (a - c)) / 2
-            else:
-                phi = np.pi / 2 + np.arctan(2 * b / (a - c)) / 2
-
-        return [x0, y0, 2 * major, 2 * minor, phi]
-
-
-class EllipseTracker(BaseTracker):
-    def __init__(self, params):
-        super().__init__(dim=5, dim_z=5)
-        self.kf.R[2:, 2:] *= 10.0
-        # High uncertainty to the unobservable initial velocities
-        self.kf.P[5:, 5:] *= 1000.0
-        self.kf.P *= 10.0
-        self.kf.Q[5:, 5:] *= 0.01
-        self.state = params
-
-    @BaseTracker.state.setter
-    def state(self, params):
-        state = np.asarray(params).reshape((-1, 1))
-        super(EllipseTracker, type(self)).state.fset(self, state)
-
-
-class SkeletonTracker(BaseTracker):
-    def __init__(self, n_bodyparts):
-        super().__init__(dim=n_bodyparts * 2, dim_z=n_bodyparts)
-        self.kf.Q[self.kf.dim_z :, self.kf.dim_z :] *= 10
-        self.kf.R[self.kf.dim_z :, self.kf.dim_z :] *= 0.01
-        self.kf.P[self.kf.dim_z :, self.kf.dim_z :] *= 1000
-
-    def update(self, pose):
-        flat = pose.reshape((-1, 1))
-        empty = np.isnan(flat).squeeze()
-        if empty.any():
-            H = self.kf.H.copy()
-            H[empty] = 0
-            flat[empty] = 0
-            self.kf.update(flat, H=H)
-        else:
-            super().update(flat)
-
-    @BaseTracker.state.setter
-    def state(self, pose):
-        curr_pose = pose.copy()
-        empty = np.isnan(curr_pose).all(axis=1)
-        if empty.any():
-            fill = np.nanmean(pose, axis=0)
-            curr_pose[empty] = fill
-        super(SkeletonTracker, type(self)).state.fset(self, curr_pose.reshape((-1, 1)))
-
-
-class BoxTracker(BaseTracker):
-    def __init__(self, bbox):
-        super().__init__(dim=4, dim_z=4)
-        self.kf = KalmanFilter(dim_x=7, dim_z=4)
-        self.kf.F = np.array(
-            [
-                [1, 0, 0, 0, 1, 0, 0],
-                [0, 1, 0, 0, 0, 1, 0],
-                [0, 0, 1, 0, 0, 0, 1],
-                [0, 0, 0, 1, 0, 0, 0],
-                [0, 0, 0, 0, 1, 0, 0],
-                [0, 0, 0, 0, 0, 1, 0],
-                [0, 0, 0, 0, 0, 0, 1],
-            ]
-        )
-        self.kf.H = np.array(
-            [
-                [1, 0, 0, 0, 0, 0, 0],
-                [0, 1, 0, 0, 0, 0, 0],
-                [0, 0, 1, 0, 0, 0, 0],
-                [0, 0, 0, 1, 0, 0, 0],
-            ]
-        )
-        self.kf.R[2:, 2:] *= 10.0
-        # Give high uncertainty to the unobservable initial velocities
-        self.kf.P[4:, 4:] *= 1000.0
-        self.kf.P *= 10.0
-        self.kf.Q[-1, -1] *= 0.01
-        self.kf.Q[4:, 4:] *= 0.01
-        self.state = bbox
-
-    def update(self, bbox):
-        super().update(self.convert_bbox_to_z(bbox))
-
-    def predict(self):
-        if (self.kf.x[6] + self.kf.x[2]) <= 0:
-            self.kf.x[6] *= 0.0
-        return super().predict()
-
-    @property
-    def state(self):
-        return self.convert_x_to_bbox(self.kf.x)[0]
-
-    @state.setter
-    def state(self, bbox):
-        state = self.convert_bbox_to_z(bbox)
-        super(BoxTracker, type(self)).state.fset(self, state)
-
-    @staticmethod
-    def convert_x_to_bbox(x, score=None):
-        """
-        Takes a bounding box in the centre form [x,y,s,r] and returns it in the form
-        [x1,y1,x2,y2] where x1,y1 is the top left and x2,y2 is the bottom right
-        """
-        w = np.sqrt(x[2] * x[3])
-        h = x[2] / w
-        if score is None:
-            return np.array(
-                [x[0] - w / 2.0, x[1] - h / 2.0, x[0] + w / 2.0, x[1] + h / 2.0]
-            ).reshape((1, 4))
-        else:
-            return np.array(
-                [x[0] - w / 2.0, x[1] - h / 2.0, x[0] + w / 2.0, x[1] + h / 2.0, score]
-            ).reshape((1, 5))
-
-    @staticmethod
-    def convert_bbox_to_z(bbox):
-        """
-        Takes a bounding box in the form [x1,y1,x2,y2] and returns z in the form
-        [x,y,s,r] where x,y is the centre of the box and s is the scale/area and r is
-        the aspect ratio
-        """
-        w = bbox[2] - bbox[0]
-        h = bbox[3] - bbox[1]
-        x = bbox[0] + w / 2.0
-        y = bbox[1] + h / 2.0
-        s = w * h  # scale is just area
-        r = w / float(h)
-        return np.array([x, y, s, r]).reshape((4, 1))
-
-
-class SORTBase(metaclass=abc.ABCMeta):
-    def __init__(self):
-        self.n_frames = 0
-        self.trackers = []
-
-    @abc.abstractmethod
-    def track(self):
-        pass
-
-
-class SORTEllipse(SORTBase):
-    def __init__(self, max_age, min_hits, iou_threshold, sd=2):
-        self.max_age = max_age
-        self.min_hits = min_hits
-        self.iou_threshold = iou_threshold
-        self.fitter = EllipseFitter(sd)
-        EllipseTracker.n_trackers = 0
-        super().__init__()
-
-    def track(self, poses, identities=None):
-        self.n_frames += 1
-
-        trackers = np.zeros((len(self.trackers), 6))
-        for i in range(len(trackers)):
-            trackers[i, :5] = self.trackers[i].predict()
-        empty = np.isnan(trackers).any(axis=1)
-        trackers = trackers[~empty]
-        for ind in np.flatnonzero(empty)[::-1]:
-            self.trackers.pop(ind)
-
-        ellipses = []
-        pred_ids = []
-        for i, pose in enumerate(poses):
-            el = self.fitter.fit(pose)
-            if el is not None:
-                ellipses.append(el)
-                if identities is not None:
-                    pred_ids.append(mode(identities[i])[0][0])
-        if not len(trackers):
-            matches = np.empty((0, 2), dtype=int)
-            unmatched_detections = np.arange(len(ellipses))
-            unmatched_trackers = np.empty((0, 6), dtype=int)
-        else:
-            ellipses_trackers = [Ellipse(*t[:5]) for t in trackers]
-            cost_matrix = np.zeros((len(ellipses), len(ellipses_trackers)))
-            for i, el in enumerate(ellipses):
-                for j, el_track in enumerate(ellipses_trackers):
-                    cost = el.calc_similarity_with(el_track)
-                    if identities is not None:
-                        match = 2 if pred_ids[i] == self.trackers[j].id_ else 1
-                        cost *= match
-                    cost_matrix[i, j] = cost
-            row_indices, col_indices = linear_sum_assignment(cost_matrix, maximize=True)
-            unmatched_detections = [
-                i for i, _ in enumerate(ellipses) if i not in row_indices
-            ]
-            unmatched_trackers = [
-                j for j, _ in enumerate(trackers) if j not in col_indices
-            ]
-            matches = []
-            for row, col in zip(row_indices, col_indices):
-                val = cost_matrix[row, col]
-                # diff = val - cost_matrix
-                # diff[row, col] += val
-                # if (
-                #         val < self.iou_threshold
-                #         or np.any(diff[row] <= 0.2)
-                #         or np.any(diff[:, col] <= 0.2)
-                # ):
-                if val < self.iou_threshold:
-                    unmatched_detections.append(row)
-                    unmatched_trackers.append(col)
-                else:
-                    matches.append([row, col])
-            if not len(matches):
-                matches = np.empty((0, 2), dtype=int)
-            else:
-                matches = np.stack(matches)
-            unmatched_trackers = np.asarray(unmatched_trackers)
-            unmatched_detections = np.asarray(unmatched_detections)
-
-        animalindex = []
-        for t, tracker in enumerate(self.trackers):
-            if t not in unmatched_trackers:
-                ind = matches[matches[:, 1] == t, 0][0]
-                animalindex.append(ind)
-                tracker.update(ellipses[ind].parameters)
-            else:
-                animalindex.append(-1)
-
-        for i in unmatched_detections:
-            trk = EllipseTracker(ellipses[i].parameters)
-            if identities is not None:
-                trk.id_ = mode(identities[i])[0][0]
-            self.trackers.append(trk)
-            animalindex.append(i)
-
-        i = len(self.trackers)
-        ret = []
-        for trk in reversed(self.trackers):
-            d = trk.state
-            if (trk.time_since_update < 1) and (
-                trk.hit_streak >= self.min_hits or self.n_frames <= self.min_hits
-            ):
-                ret.append(
-                    np.concatenate((d, [trk.id, int(animalindex[i - 1])])).reshape(
-                        1, -1
-                    )
-                )  # for DLC we also return the original animalid
-                # +1 as MOT benchmark requires positive >> this is removed for DLC!
-            i -= 1
-            # remove dead tracklet
-            if trk.time_since_update > self.max_age:
-                self.trackers.pop(i)
-
-        if len(ret) > 0:
-            return np.concatenate(ret)
-        return np.empty((0, 7))
-
-
-class SORTSkeleton(SORTBase):
-    def __init__(self, n_bodyparts, max_age=20, min_hits=3, oks_threshold=0.5):
-        self.n_bodyparts = n_bodyparts
-        self.max_age = max_age
-        self.min_hits = min_hits
-        self.oks_threshold = oks_threshold
-        SkeletonTracker.n_trackers = 0
-        super().__init__()
-
-    @staticmethod
-    def weighted_hausdorff(x, y):
-        # Modified from scipy source code:
-        # - to restrict its use to 2D
-        # - to get rid of shuffling (since arrays are only (nbodyparts * 3) element long)
-        # TODO - factor in keypoint confidence (and weight by # of observations??)
-        cmax = 0
-        for i in range(x.shape[0]):
-            no_break_occurred = True
-            cmin = np.inf
-            for j in range(y.shape[0]):
-                d = (x[i, 0] - y[j, 0]) ** 2 + (x[i, 1] - y[j, 1]) ** 2
-                if d < cmax:
-                    no_break_occurred = False
-                    break
-                if d < cmin:
-                    cmin = d
-            if cmin != np.inf and cmin > cmax and no_break_occurred:
-                cmax = cmin
-        return np.sqrt(cmax)
-
-    @staticmethod
-    def object_keypoint_similarity(x, y):
-        mask = ~np.isnan(x * y).all(axis=1)  # Intersection visible keypoints
-        xx = x[mask]
-        yy = y[mask]
-        dist = np.linalg.norm(xx - yy, axis=1)
-        scale = np.sqrt(
-            np.product(np.ptp(yy, axis=0))
-        )  # square root of bounding box area
-        oks = np.exp(-0.5 * (dist / (0.05 * scale)) ** 2)
-        return np.mean(oks)
-
-    def calc_pairwise_hausdorff_dist(self, poses, poses_ref):
-        mat = np.zeros((len(poses), len(poses_ref)))
-        for i, pose in enumerate(poses):
-            for j, pose_ref in enumerate(poses_ref):
-                mat[i, j] = self.weighted_hausdorff(pose, pose_ref)
-        return mat
-
-    def calc_pairwise_oks(self, poses, poses_ref):
-        mat = np.zeros((len(poses), len(poses_ref)))
-        for i, pose in enumerate(poses):
-            for j, pose_ref in enumerate(poses_ref):
-                mat[i, j] = self.object_keypoint_similarity(pose, pose_ref)
-        return mat
-
-    def track(self, poses):
-        self.n_frames += 1
-
-        if not len(self.trackers):
-            for pose in poses:
-                tracker = SkeletonTracker(self.n_bodyparts)
-                tracker.state = pose
-                self.trackers.append(tracker)
-
-        poses_ref = []
-        for i, tracker in enumerate(self.trackers):
-            pose_ref = tracker.predict()
-            poses_ref.append(pose_ref.reshape((-1, 2)))
-
-        # mat = self.calc_pairwise_oks(poses, poses_ref)
-        mat = self.calc_pairwise_hausdorff_dist(poses, poses_ref)
-        row_indices, col_indices = linear_sum_assignment(mat, maximize=False)
-
-        unmatched_poses = [p for p, _ in enumerate(poses) if p not in row_indices]
-        unmatched_trackers = [
-            t for t, _ in enumerate(poses_ref) if t not in col_indices
-        ]
-        # Remove matched detections with low OKS
-        # matches = []
-        # for row, col in zip(row_indices, col_indices):
-        #     if mat[row, col] < self.oks_threshold:
-        #         unmatched_poses.append(row)
-        #         unmatched_trackers.append(col)
-        #     else:
-        #         matches.append([row, col])
-        # if not len(matches):
-        #     matches = np.empty((0, 2), dtype=int)
-        # else:
-        #     matches = np.stack(matches)
-        matches = np.c_[row_indices, col_indices]
-
-        animalindex = []
-        for t, tracker in enumerate(self.trackers):
-            if t not in unmatched_trackers:
-                ind = matches[matches[:, 1] == t, 0][0]
-                animalindex.append(ind)
-                tracker.update(poses[ind])
-            else:
-                animalindex.append(-1)
-
-        for i in unmatched_poses:
-            tracker = SkeletonTracker(self.n_bodyparts)
-            tracker.state = poses[i]
-            self.trackers.append(tracker)
-            animalindex.append(i)
-
-        states = []
-        i = len(self.trackers)
-        for tracker in reversed(self.trackers):
-            i -= 1
-            if tracker.time_since_update > self.max_age:
-                self.trackers.pop()
-                continue
-            state = tracker.predict()
-            states.append(np.r_[state, [tracker.id, int(animalindex[i])]])
-        if len(states) > 0:
-            return np.stack(states)
-        return np.empty((0, self.n_bodyparts * 2 + 2))
-
-
-class SORTBox(SORTBase):
-    def __init__(self, max_age, min_hits, iou_threshold):
-        self.max_age = max_age
-        self.min_hits = min_hits
-        self.iou_threshold = iou_threshold
-        BoxTracker.n_trackers = 0
-        super().__init__()
-
-    def track(self, dets):
-        self.n_frames += 1
-
-        trackers = np.zeros((len(self.trackers), 5))
-        for i in range(len(trackers)):
-            trackers[i, :4] = self.trackers[i].predict()
-        empty = np.isnan(trackers).any(axis=1)
-        trackers = trackers[~empty]
-        for ind in np.flatnonzero(empty)[::-1]:
-            self.trackers.pop(ind)
-
-        matched, unmatched_dets, unmatched_trks = self.match_detections_to_trackers(
-            dets, trackers, self.iou_threshold
-        )
-
-        # update matched trackers with assigned detections
-        animalindex = []
-        for t, trk in enumerate(self.trackers):
-            if t not in unmatched_trks:
-                d = matched[np.where(matched[:, 1] == t)[0], 0]
-                animalindex.append(d[0])
-                trk.update(dets[d, :][0])  # update coordinates
-            else:
-                animalindex.append("nix")  # lost trk!
-
-        # create and initialise new trackers for unmatched detections
-        for i in unmatched_dets:
-            trk = BoxTracker(dets[i, :])
-            self.trackers.append(trk)
-            animalindex.append(i)
-
-        i = len(self.trackers)
-        ret = []
-        for trk in reversed(self.trackers):
-            d = trk.state
-            if (trk.time_since_update < 1) and (
-                trk.hit_streak >= self.min_hits or self.n_frames <= self.min_hits
-            ):
-                ret.append(
-                    np.concatenate((d, [trk.id, int(animalindex[i - 1])])).reshape(
-                        1, -1
-                    )
-                )  # for DLC we also return the original animalid
-                # +1 as MOT benchmark requires positive >> this is removed for DLC!
-            i -= 1
-            # remove dead tracklet
-            if trk.time_since_update > self.max_age:
-                self.trackers.pop(i)
-
-        if len(ret) > 0:
-            return np.concatenate(ret)
-        return np.empty((0, 5))
-
-    @staticmethod
-    def match_detections_to_trackers(detections, trackers, iou_threshold):
-        """
-        Assigns detections to tracked object (both represented as bounding boxes)
-
-        Returns 3 lists of matches, unmatched_detections and unmatched_trackers
-        """
-        if not len(trackers):
-            return (
-                np.empty((0, 2), dtype=int),
-                np.arange(len(detections)),
-                np.empty((0, 5), dtype=int),
-            )
-        iou_matrix = np.zeros((len(detections), len(trackers)), dtype=np.float32)
-
-        for d, det in enumerate(detections):
-            for t, trk in enumerate(trackers):
-                iou_matrix[d, t] = calc_iou(det, trk)
-        row_indices, col_indices = linear_sum_assignment(-iou_matrix)
-
-        unmatched_detections = []
-        for d, det in enumerate(detections):
-            if d not in row_indices:
-                unmatched_detections.append(d)
-        unmatched_trackers = []
-        for t, trk in enumerate(trackers):
-            if t not in col_indices:
-                unmatched_trackers.append(t)
-
-        # filter out matched with low IOU
-        matches = []
-        for row, col in zip(row_indices, col_indices):
-            if iou_matrix[row, col] < iou_threshold:
-                unmatched_detections.append(row)
-                unmatched_trackers.append(col)
-            else:
-                matches.append([row, col])
-        if not len(matches):
-            matches = np.empty((0, 2), dtype=int)
-        else:
-            matches = np.stack(matches)
-        return matches, np.array(unmatched_detections), np.array(unmatched_trackers)
-
-
-def fill_tracklets(tracklets, trackers, animals, imname):
-    for content in trackers:
-        tracklet_id, pred_id = content[-2:].astype(int)
-        if tracklet_id not in tracklets:
-            tracklets[tracklet_id] = {}
-        if pred_id != -1:
-            tracklets[tracklet_id][imname] = animals[pred_id]
-        else:  # Resort to the tracker prediction
-            xy = np.asarray(content[:-2])
-            pred = np.insert(xy, range(2, len(xy) + 1, 2), 1)
-            tracklets[tracklet_id][imname] = pred
-
-
-def calc_bboxes_from_keypoints(data, slack=0, offset=0):
-    data = np.asarray(data)
-    if data.shape[-1] < 3:
-        raise ValueError("Data should be of shape (n_animals, n_bodyparts, 3)")
-
-    if data.ndim != 3:
-        data = np.expand_dims(data, axis=0)
-    bboxes = np.full((data.shape[0], 5), np.nan)
-    bboxes[:, :2] = np.nanmin(data[..., :2], axis=1) - slack  # X1, Y1
-    bboxes[:, 2:4] = np.nanmax(data[..., :2], axis=1) + slack  # X2, Y2
-    bboxes[:, -1] = np.nanmean(data[..., 2])  # Average confidence
-    bboxes[:, [0, 2]] += offset
-    return bboxes
-
-
-def reconstruct_all_ellipses(data, sd):
-    xy = data.droplevel("scorer", axis=1).drop("likelihood", axis=1, level=-1)
-    if "single" in xy:
-        xy.drop("single", axis=1, level="individuals", inplace=True)
-    animals = xy.columns.get_level_values("individuals").unique()
-    nrows = xy.shape[0]
-    ellipses = np.full((len(animals), nrows, 5), np.nan)
-    fitter = EllipseFitter(sd)
-    for n, animal in enumerate(animals):
-        data = xy.xs(animal, axis=1, level="individuals").values.reshape((nrows, -1, 2))
-        for i, coords in enumerate(tqdm(data)):
-            el = fitter.fit(coords.astype(np.float64))
-            if el is not None:
-                ellipses[n, i] = el.parameters
-    return ellipses
-
-
-def _track_individuals(
-    individuals, min_hits=1, max_age=5, similarity_threshold=0.6, track_method="ellipse"
-):
-    if track_method not in TRACK_METHODS:
-        raise ValueError(f"Unknown {track_method} tracker.")
-
-    if track_method == "ellipse":
-        tracker = SORTEllipse(max_age, min_hits, similarity_threshold)
-    elif track_method == "box":
-        tracker = SORTBox(max_age, min_hits, similarity_threshold)
-    else:
-        n_bodyparts = individuals[0][0].shape[0]
-        tracker = SORTSkeleton(n_bodyparts, max_age, min_hits, similarity_threshold)
-
-    tracklets = defaultdict(dict)
-    all_hyps = dict()
-    for i, (multi, single) in enumerate(tqdm(individuals)):
-        if single is not None:
-            tracklets["single"][i] = single
-        if multi is None:
-            continue
-        if track_method == "box":
-            # TODO: get cropping parameters and utilize!
-            xy = calc_bboxes_from_keypoints(multi)
-        else:
-            xy = multi[..., :2]
-        hyps = tracker.track(xy)
-        all_hyps[i] = hyps
-        for hyp in hyps:
-            tracklet_id, pred_id = hyp[-2:].astype(int)
-            if pred_id != -1:
-                tracklets[tracklet_id][i] = multi[pred_id]
-    return tracklets, all_hyps
->>>>>>> 56cd632c
+#
+# DeepLabCut Toolbox (deeplabcut.org)
+# © A. & M.W. Mathis Labs
+# https://github.com/DeepLabCut/DeepLabCut
+#
+# Please see AUTHORS for contributors.
+# https://github.com/DeepLabCut/DeepLabCut/blob/main/AUTHORS
+#
+# Licensed under GNU Lesser General Public License v3.0
+#
+
+import abc
+import math
+import warnings
+from collections import defaultdict
+
+import numpy as np
+from filterpy.common import kinematic_kf
+from filterpy.kalman import KalmanFilter
+from matplotlib import patches
+from numba import jit
+from numba.core.errors import NumbaPerformanceWarning
+from scipy.optimize import linear_sum_assignment
+from scipy.stats import mode
+from tqdm import tqdm
+
+warnings.simplefilter("ignore", category=NumbaPerformanceWarning)
+
+TRACK_METHODS = {
+    "box": "_bx",
+    "skeleton": "_sk",
+    "ellipse": "_el",
+    "transformer": "_tr",
+}
+
+
+def calc_iou(bbox1, bbox2):
+    x1 = max(bbox1[0], bbox2[0])
+    y1 = max(bbox1[1], bbox2[1])
+    x2 = min(bbox1[2], bbox2[2])
+    y2 = min(bbox1[3], bbox2[3])
+    w = max(0, x2 - x1)
+    h = max(0, y2 - y1)
+    wh = w * h
+    return wh / (
+        (bbox1[2] - bbox1[0]) * (bbox1[3] - bbox1[1])
+        + (bbox2[2] - bbox2[0]) * (bbox2[3] - bbox2[1])
+        - wh
+    )
+
+
+class BaseTracker:
+    """Base class for a constant-velocity Kalman filter-based tracker."""
+
+    n_trackers = 0
+
+    def __init__(self, dim, dim_z):
+        self.kf = kinematic_kf(
+            dim,
+            1,
+            dim_z=dim_z,
+            order_by_dim=False,
+        )
+        self.id = self.__class__.n_trackers
+        self.__class__.n_trackers += 1
+        self.time_since_update = 0
+        self.age = 0
+        self.hits = 0
+        self.hit_streak = 0
+
+    def update(self, z):
+        self.time_since_update = 0
+        self.hits += 1
+        self.hit_streak += 1
+        self.kf.update(z)
+
+    def predict(self):
+        self.kf.predict()
+        self.age += 1
+        if self.time_since_update > 0:
+            self.hit_streak = 0
+        self.time_since_update += 1
+        return self.state
+
+    @property
+    def state(self):
+        return self.kf.x.squeeze()[: self.kf.dim_z]
+
+    @state.setter
+    def state(self, state):
+        self.kf.x[: self.kf.dim_z] = state
+
+
+class Ellipse:
+    def __init__(self, x, y, width, height, theta):
+        self.x = x
+        self.y = y
+        self.width = width
+        self.height = height
+        self.theta = theta  # in radians
+        self._geometry = None
+
+    @property
+    def parameters(self):
+        return self.x, self.y, self.width, self.height, self.theta
+
+    @property
+    def aspect_ratio(self):
+        return max(self.width, self.height) / min(self.width, self.height)
+
+    def calc_similarity_with(self, other_ellipse):
+        max_dist = max(
+            self.height, self.width, other_ellipse.height, other_ellipse.width
+        )
+        dist = math.sqrt(
+            (self.x - other_ellipse.x) ** 2 + (self.y - other_ellipse.y) ** 2
+        )
+        if max_dist == 0:
+            max_dist = 1
+        cost1 = 1 - min(dist / max_dist, 1)
+        cost2 = abs(math.cos(self.theta - other_ellipse.theta))
+        return 0.8 * cost1 + 0.2 * cost2 * cost1
+
+    def contains_points(self, xy, tol=0.1):
+        ca = math.cos(self.theta)
+        sa = math.sin(self.theta)
+        x_demean = xy[:, 0] - self.x
+        y_demean = xy[:, 1] - self.y
+        return (
+            ((ca * x_demean + sa * y_demean) ** 2 / (0.5 * self.width) ** 2)
+            + ((sa * x_demean - ca * y_demean) ** 2 / (0.5 * self.height) ** 2)
+        ) <= 1 + tol
+
+    def draw(self, show_axes=True, ax=None, **kwargs):
+        import matplotlib.pyplot as plt
+        from matplotlib.lines import Line2D
+        from matplotlib.transforms import Affine2D
+
+        if ax is None:
+            ax = plt.subplot(111, aspect="equal")
+        el = patches.Ellipse(
+            xy=(self.x, self.y),
+            width=self.width,
+            height=self.height,
+            angle=np.rad2deg(self.theta),
+            **kwargs,
+        )
+        ax.add_patch(el)
+        if show_axes:
+            major = Line2D([-self.width / 2, self.width / 2], [0, 0], lw=3, zorder=3)
+            minor = Line2D([0, 0], [-self.height / 2, self.height / 2], lw=3, zorder=3)
+            trans = (
+                Affine2D().rotate(self.theta).translate(self.x, self.y) + ax.transData
+            )
+            major.set_transform(trans)
+            minor.set_transform(trans)
+            ax.add_artist(major)
+            ax.add_artist(minor)
+
+
+class EllipseFitter:
+    def __init__(self, sd=2):
+        self.sd = sd
+        self.x = None
+        self.y = None
+        self.params = None
+        self._coeffs = None
+
+    def fit(self, xy):
+        self.x, self.y = xy[np.isfinite(xy).all(axis=1)].T
+        if len(self.x) < 3:
+            return None
+        if self.sd:
+            self.params = self._fit_error(self.x, self.y, self.sd)
+        else:
+            self._coeffs = self._fit(self.x, self.y)
+            self.params = self.calc_parameters(self._coeffs)
+        if not np.isnan(self.params).any():
+            el = Ellipse(*self.params)
+            # Regularize by forcing AR <= 5
+            # max_ar = 5
+            # if el.aspect_ratio >= max_ar:
+            #     if el.height > el.width:
+            #         el.width = el.height / max_ar
+            #     else:
+            #         el.height = el.width / max_ar
+            # Orient the ellipse such that it encompasses most points
+            # n_inside = el.contains_points(np.c_[self.x, self.y]).sum()
+            # el.theta += 0.5 * np.pi
+            # if el.contains_points(np.c_[self.x, self.y]).sum() < n_inside:
+            #     el.theta -= 0.5 * np.pi
+            return el
+        return None
+
+    @staticmethod
+    @jit(nopython=True)
+    def _fit(x, y):
+        """
+        Least Squares ellipse fitting algorithm
+        Fit an ellipse to a set of X- and Y-coordinates.
+        See Halir and Flusser, 1998 for implementation details
+
+        :param x: ndarray, 1D trajectory
+        :param y: ndarray, 1D trajectory
+        :return: 1D ndarray of 6 coefficients of the general quadratic curve:
+            ax^2 + 2bxy + cy^2 + 2dx + 2fy + g = 0
+        """
+        D1 = np.vstack((x * x, x * y, y * y))
+        D2 = np.vstack((x, y, np.ones_like(x)))
+        S1 = D1 @ D1.T
+        S2 = D1 @ D2.T
+        S3 = D2 @ D2.T
+        T = -np.linalg.inv(S3) @ S2.T
+        temp = S1 + S2 @ T
+        M = np.zeros_like(temp)
+        M[0] = temp[2] * 0.5
+        M[1] = -temp[1]
+        M[2] = temp[0] * 0.5
+        E, V = np.linalg.eig(M)
+        cond = 4 * V[0] * V[2] - V[1] ** 2
+        a1 = V[:, cond > 0][:, 0]
+        a2 = T @ a1
+        return np.hstack((a1, a2))
+
+    @staticmethod
+    @jit(nopython=True)
+    def _fit_error(x, y, sd):
+        """
+        Fit a sd-sigma covariance error ellipse to the data.
+
+        :param x: ndarray, 1D input of X coordinates
+        :param y: ndarray, 1D input of Y coordinates
+        :param sd: int, size of the error ellipse in 'standard deviation'
+        :return: ellipse center, semi-axes length, angle to the X-axis
+        """
+        cov = np.cov(x, y)
+        E, V = np.linalg.eigh(cov)  # Returns the eigenvalues in ascending order
+        # r2 = chi2.ppf(2 * norm.cdf(sd) - 1, 2)
+        # height, width = np.sqrt(E * r2)
+        height, width = 2 * sd * np.sqrt(E)
+        a, b = V[:, 1]
+        rotation = math.atan2(b, a) % np.pi
+        return [np.mean(x), np.mean(y), width, height, rotation]
+
+    @staticmethod
+    @jit(nopython=True)
+    def calc_parameters(coeffs):
+        """
+        Calculate ellipse center coordinates, semi-axes lengths, and
+        the counterclockwise angle of rotation from the x-axis to the ellipse major axis.
+        Visit http://mathworld.wolfram.com/Ellipse.html
+        for how to estimate ellipse parameters.
+
+        :param coeffs: list of fitting coefficients
+        :return: center: 1D ndarray, semi-axes: 1D ndarray, angle: float
+        """
+        # The general quadratic curve has the form:
+        # ax^2 + 2bxy + cy^2 + 2dx + 2fy + g = 0
+        a, b, c, d, f, g = coeffs
+        b *= 0.5
+        d *= 0.5
+        f *= 0.5
+
+        # Ellipse center coordinates
+        x0 = (c * d - b * f) / (b * b - a * c)
+        y0 = (a * f - b * d) / (b * b - a * c)
+
+        # Semi-axes lengths
+        num = 2 * (a * f * f + c * d * d + g * b * b - 2 * b * d * f - a * c * g)
+        den1 = (b * b - a * c) * (np.sqrt((a - c) ** 2 + 4 * b * b) - (a + c))
+        den2 = (b * b - a * c) * (-np.sqrt((a - c) ** 2 + 4 * b * b) - (a + c))
+        major = np.sqrt(num / den1)
+        minor = np.sqrt(num / den2)
+
+        # Angle to the horizontal
+        if b == 0:
+            if a < c:
+                phi = 0
+            else:
+                phi = np.pi / 2
+        else:
+            if a < c:
+                phi = np.arctan(2 * b / (a - c)) / 2
+            else:
+                phi = np.pi / 2 + np.arctan(2 * b / (a - c)) / 2
+
+        return [x0, y0, 2 * major, 2 * minor, phi]
+
+
+class EllipseTracker(BaseTracker):
+    def __init__(self, params):
+        super().__init__(dim=5, dim_z=5)
+        self.kf.R[2:, 2:] *= 10.0
+        # High uncertainty to the unobservable initial velocities
+        self.kf.P[5:, 5:] *= 1000.0
+        self.kf.P *= 10.0
+        self.kf.Q[5:, 5:] *= 0.01
+        self.state = params
+
+    @BaseTracker.state.setter
+    def state(self, params):
+        state = np.asarray(params).reshape((-1, 1))
+        super(EllipseTracker, type(self)).state.fset(self, state)
+
+
+class SkeletonTracker(BaseTracker):
+    def __init__(self, n_bodyparts):
+        super().__init__(dim=n_bodyparts * 2, dim_z=n_bodyparts)
+        self.kf.Q[self.kf.dim_z :, self.kf.dim_z :] *= 10
+        self.kf.R[self.kf.dim_z :, self.kf.dim_z :] *= 0.01
+        self.kf.P[self.kf.dim_z :, self.kf.dim_z :] *= 1000
+
+    def update(self, pose):
+        flat = pose.reshape((-1, 1))
+        empty = np.isnan(flat).squeeze()
+        if empty.any():
+            H = self.kf.H.copy()
+            H[empty] = 0
+            flat[empty] = 0
+            self.kf.update(flat, H=H)
+        else:
+            super().update(flat)
+
+    @BaseTracker.state.setter
+    def state(self, pose):
+        curr_pose = pose.copy()
+        empty = np.isnan(curr_pose).all(axis=1)
+        if empty.any():
+            fill = np.nanmean(pose, axis=0)
+            curr_pose[empty] = fill
+        super(SkeletonTracker, type(self)).state.fset(self, curr_pose.reshape((-1, 1)))
+
+
+class BoxTracker(BaseTracker):
+    def __init__(self, bbox):
+        super().__init__(dim=4, dim_z=4)
+        self.kf = KalmanFilter(dim_x=7, dim_z=4)
+        self.kf.F = np.array(
+            [
+                [1, 0, 0, 0, 1, 0, 0],
+                [0, 1, 0, 0, 0, 1, 0],
+                [0, 0, 1, 0, 0, 0, 1],
+                [0, 0, 0, 1, 0, 0, 0],
+                [0, 0, 0, 0, 1, 0, 0],
+                [0, 0, 0, 0, 0, 1, 0],
+                [0, 0, 0, 0, 0, 0, 1],
+            ]
+        )
+        self.kf.H = np.array(
+            [
+                [1, 0, 0, 0, 0, 0, 0],
+                [0, 1, 0, 0, 0, 0, 0],
+                [0, 0, 1, 0, 0, 0, 0],
+                [0, 0, 0, 1, 0, 0, 0],
+            ]
+        )
+        self.kf.R[2:, 2:] *= 10.0
+        # Give high uncertainty to the unobservable initial velocities
+        self.kf.P[4:, 4:] *= 1000.0
+        self.kf.P *= 10.0
+        self.kf.Q[-1, -1] *= 0.01
+        self.kf.Q[4:, 4:] *= 0.01
+        self.state = bbox
+
+    def update(self, bbox):
+        super().update(self.convert_bbox_to_z(bbox))
+
+    def predict(self):
+        if (self.kf.x[6] + self.kf.x[2]) <= 0:
+            self.kf.x[6] *= 0.0
+        return super().predict()
+
+    @property
+    def state(self):
+        return self.convert_x_to_bbox(self.kf.x)[0]
+
+    @state.setter
+    def state(self, bbox):
+        state = self.convert_bbox_to_z(bbox)
+        super(BoxTracker, type(self)).state.fset(self, state)
+
+    @staticmethod
+    def convert_x_to_bbox(x, score=None):
+        """
+        Takes a bounding box in the centre form [x,y,s,r] and returns it in the form
+        [x1,y1,x2,y2] where x1,y1 is the top left and x2,y2 is the bottom right
+        """
+        w = np.sqrt(x[2] * x[3])
+        h = x[2] / w
+        if score is None:
+            return np.array(
+                [x[0] - w / 2.0, x[1] - h / 2.0, x[0] + w / 2.0, x[1] + h / 2.0]
+            ).reshape((1, 4))
+        else:
+            return np.array(
+                [x[0] - w / 2.0, x[1] - h / 2.0, x[0] + w / 2.0, x[1] + h / 2.0, score]
+            ).reshape((1, 5))
+
+    @staticmethod
+    def convert_bbox_to_z(bbox):
+        """
+        Takes a bounding box in the form [x1,y1,x2,y2] and returns z in the form
+        [x,y,s,r] where x,y is the centre of the box and s is the scale/area and r is
+        the aspect ratio
+        """
+        w = bbox[2] - bbox[0]
+        h = bbox[3] - bbox[1]
+        x = bbox[0] + w / 2.0
+        y = bbox[1] + h / 2.0
+        s = w * h  # scale is just area
+        r = w / float(h)
+        return np.array([x, y, s, r]).reshape((4, 1))
+
+
+class SORTBase(metaclass=abc.ABCMeta):
+    def __init__(self):
+        self.n_frames = 0
+        self.trackers = []
+
+    @abc.abstractmethod
+    def track(self):
+        pass
+
+
+class SORTEllipse(SORTBase):
+    def __init__(self, max_age, min_hits, iou_threshold, sd=2):
+        self.max_age = max_age
+        self.min_hits = min_hits
+        self.iou_threshold = iou_threshold
+        self.fitter = EllipseFitter(sd)
+        EllipseTracker.n_trackers = 0
+        super().__init__()
+
+    def track(self, poses, identities=None):
+        self.n_frames += 1
+
+        trackers = np.zeros((len(self.trackers), 6))
+        for i in range(len(trackers)):
+            trackers[i, :5] = self.trackers[i].predict()
+        empty = np.isnan(trackers).any(axis=1)
+        trackers = trackers[~empty]
+        for ind in np.flatnonzero(empty)[::-1]:
+            self.trackers.pop(ind)
+
+        ellipses = []
+        pred_ids = []
+        for i, pose in enumerate(poses):
+            el = self.fitter.fit(pose)
+            if el is not None:
+                ellipses.append(el)
+                if identities is not None:
+                    pred_ids.append(mode(identities[i])[0][0])
+        if not len(trackers):
+            matches = np.empty((0, 2), dtype=int)
+            unmatched_detections = np.arange(len(ellipses))
+            unmatched_trackers = np.empty((0, 6), dtype=int)
+        else:
+            ellipses_trackers = [Ellipse(*t[:5]) for t in trackers]
+            cost_matrix = np.zeros((len(ellipses), len(ellipses_trackers)))
+            for i, el in enumerate(ellipses):
+                for j, el_track in enumerate(ellipses_trackers):
+                    cost = el.calc_similarity_with(el_track)
+                    if identities is not None:
+                        match = 2 if pred_ids[i] == self.trackers[j].id_ else 1
+                        cost *= match
+                    cost_matrix[i, j] = cost
+            row_indices, col_indices = linear_sum_assignment(cost_matrix, maximize=True)
+            unmatched_detections = [
+                i for i, _ in enumerate(ellipses) if i not in row_indices
+            ]
+            unmatched_trackers = [
+                j for j, _ in enumerate(trackers) if j not in col_indices
+            ]
+            matches = []
+            for row, col in zip(row_indices, col_indices):
+                val = cost_matrix[row, col]
+                # diff = val - cost_matrix
+                # diff[row, col] += val
+                # if (
+                #         val < self.iou_threshold
+                #         or np.any(diff[row] <= 0.2)
+                #         or np.any(diff[:, col] <= 0.2)
+                # ):
+                if val < self.iou_threshold:
+                    unmatched_detections.append(row)
+                    unmatched_trackers.append(col)
+                else:
+                    matches.append([row, col])
+            if not len(matches):
+                matches = np.empty((0, 2), dtype=int)
+            else:
+                matches = np.stack(matches)
+            unmatched_trackers = np.asarray(unmatched_trackers)
+            unmatched_detections = np.asarray(unmatched_detections)
+
+        animalindex = []
+        for t, tracker in enumerate(self.trackers):
+            if t not in unmatched_trackers:
+                ind = matches[matches[:, 1] == t, 0][0]
+                animalindex.append(ind)
+                tracker.update(ellipses[ind].parameters)
+            else:
+                animalindex.append(-1)
+
+        for i in unmatched_detections:
+            trk = EllipseTracker(ellipses[i].parameters)
+            if identities is not None:
+                trk.id_ = mode(identities[i])[0][0]
+            self.trackers.append(trk)
+            animalindex.append(i)
+
+        i = len(self.trackers)
+        ret = []
+        for trk in reversed(self.trackers):
+            d = trk.state
+            if (trk.time_since_update < 1) and (
+                trk.hit_streak >= self.min_hits or self.n_frames <= self.min_hits
+            ):
+                ret.append(
+                    np.concatenate((d, [trk.id, int(animalindex[i - 1])])).reshape(
+                        1, -1
+                    )
+                )  # for DLC we also return the original animalid
+                # +1 as MOT benchmark requires positive >> this is removed for DLC!
+            i -= 1
+            # remove dead tracklet
+            if trk.time_since_update > self.max_age:
+                self.trackers.pop(i)
+
+        if len(ret) > 0:
+            return np.concatenate(ret)
+        return np.empty((0, 7))
+
+
+class SORTSkeleton(SORTBase):
+    def __init__(self, n_bodyparts, max_age=20, min_hits=3, oks_threshold=0.5):
+        self.n_bodyparts = n_bodyparts
+        self.max_age = max_age
+        self.min_hits = min_hits
+        self.oks_threshold = oks_threshold
+        SkeletonTracker.n_trackers = 0
+        super().__init__()
+
+    @staticmethod
+    def weighted_hausdorff(x, y):
+        # Modified from scipy source code:
+        # - to restrict its use to 2D
+        # - to get rid of shuffling (since arrays are only (nbodyparts * 3) element long)
+        # TODO - factor in keypoint confidence (and weight by # of observations??)
+        cmax = 0
+        for i in range(x.shape[0]):
+            no_break_occurred = True
+            cmin = np.inf
+            for j in range(y.shape[0]):
+                d = (x[i, 0] - y[j, 0]) ** 2 + (x[i, 1] - y[j, 1]) ** 2
+                if d < cmax:
+                    no_break_occurred = False
+                    break
+                if d < cmin:
+                    cmin = d
+            if cmin != np.inf and cmin > cmax and no_break_occurred:
+                cmax = cmin
+        return np.sqrt(cmax)
+
+    @staticmethod
+    def object_keypoint_similarity(x, y):
+        mask = ~np.isnan(x * y).all(axis=1)  # Intersection visible keypoints
+        xx = x[mask]
+        yy = y[mask]
+        dist = np.linalg.norm(xx - yy, axis=1)
+        scale = np.sqrt(
+            np.product(np.ptp(yy, axis=0))
+        )  # square root of bounding box area
+        oks = np.exp(-0.5 * (dist / (0.05 * scale)) ** 2)
+        return np.mean(oks)
+
+    def calc_pairwise_hausdorff_dist(self, poses, poses_ref):
+        mat = np.zeros((len(poses), len(poses_ref)))
+        for i, pose in enumerate(poses):
+            for j, pose_ref in enumerate(poses_ref):
+                mat[i, j] = self.weighted_hausdorff(pose, pose_ref)
+        return mat
+
+    def calc_pairwise_oks(self, poses, poses_ref):
+        mat = np.zeros((len(poses), len(poses_ref)))
+        for i, pose in enumerate(poses):
+            for j, pose_ref in enumerate(poses_ref):
+                mat[i, j] = self.object_keypoint_similarity(pose, pose_ref)
+        return mat
+
+    def track(self, poses):
+        self.n_frames += 1
+
+        if not len(self.trackers):
+            for pose in poses:
+                tracker = SkeletonTracker(self.n_bodyparts)
+                tracker.state = pose
+                self.trackers.append(tracker)
+
+        poses_ref = []
+        for i, tracker in enumerate(self.trackers):
+            pose_ref = tracker.predict()
+            poses_ref.append(pose_ref.reshape((-1, 2)))
+
+        # mat = self.calc_pairwise_oks(poses, poses_ref)
+        mat = self.calc_pairwise_hausdorff_dist(poses, poses_ref)
+        row_indices, col_indices = linear_sum_assignment(mat, maximize=False)
+
+        unmatched_poses = [p for p, _ in enumerate(poses) if p not in row_indices]
+        unmatched_trackers = [
+            t for t, _ in enumerate(poses_ref) if t not in col_indices
+        ]
+        # Remove matched detections with low OKS
+        # matches = []
+        # for row, col in zip(row_indices, col_indices):
+        #     if mat[row, col] < self.oks_threshold:
+        #         unmatched_poses.append(row)
+        #         unmatched_trackers.append(col)
+        #     else:
+        #         matches.append([row, col])
+        # if not len(matches):
+        #     matches = np.empty((0, 2), dtype=int)
+        # else:
+        #     matches = np.stack(matches)
+        matches = np.c_[row_indices, col_indices]
+
+        animalindex = []
+        for t, tracker in enumerate(self.trackers):
+            if t not in unmatched_trackers:
+                ind = matches[matches[:, 1] == t, 0][0]
+                animalindex.append(ind)
+                tracker.update(poses[ind])
+            else:
+                animalindex.append(-1)
+
+        for i in unmatched_poses:
+            tracker = SkeletonTracker(self.n_bodyparts)
+            tracker.state = poses[i]
+            self.trackers.append(tracker)
+            animalindex.append(i)
+
+        states = []
+        i = len(self.trackers)
+        for tracker in reversed(self.trackers):
+            i -= 1
+            if tracker.time_since_update > self.max_age:
+                self.trackers.pop()
+                continue
+            state = tracker.predict()
+            states.append(np.r_[state, [tracker.id, int(animalindex[i])]])
+        if len(states) > 0:
+            return np.stack(states)
+        return np.empty((0, self.n_bodyparts * 2 + 2))
+
+
+class SORTBox(SORTBase):
+    def __init__(self, max_age, min_hits, iou_threshold):
+        self.max_age = max_age
+        self.min_hits = min_hits
+        self.iou_threshold = iou_threshold
+        BoxTracker.n_trackers = 0
+        super().__init__()
+
+    def track(self, dets):
+        self.n_frames += 1
+
+        trackers = np.zeros((len(self.trackers), 5))
+        for i in range(len(trackers)):
+            trackers[i, :4] = self.trackers[i].predict()
+        empty = np.isnan(trackers).any(axis=1)
+        trackers = trackers[~empty]
+        for ind in np.flatnonzero(empty)[::-1]:
+            self.trackers.pop(ind)
+
+        matched, unmatched_dets, unmatched_trks = self.match_detections_to_trackers(
+            dets, trackers, self.iou_threshold
+        )
+
+        # update matched trackers with assigned detections
+        animalindex = []
+        for t, trk in enumerate(self.trackers):
+            if t not in unmatched_trks:
+                d = matched[np.where(matched[:, 1] == t)[0], 0]
+                animalindex.append(d[0])
+                trk.update(dets[d, :][0])  # update coordinates
+            else:
+                animalindex.append("nix")  # lost trk!
+
+        # create and initialise new trackers for unmatched detections
+        for i in unmatched_dets:
+            trk = BoxTracker(dets[i, :])
+            self.trackers.append(trk)
+            animalindex.append(i)
+
+        i = len(self.trackers)
+        ret = []
+        for trk in reversed(self.trackers):
+            d = trk.state
+            if (trk.time_since_update < 1) and (
+                trk.hit_streak >= self.min_hits or self.n_frames <= self.min_hits
+            ):
+                ret.append(
+                    np.concatenate((d, [trk.id, int(animalindex[i - 1])])).reshape(
+                        1, -1
+                    )
+                )  # for DLC we also return the original animalid
+                # +1 as MOT benchmark requires positive >> this is removed for DLC!
+            i -= 1
+            # remove dead tracklet
+            if trk.time_since_update > self.max_age:
+                self.trackers.pop(i)
+
+        if len(ret) > 0:
+            return np.concatenate(ret)
+        return np.empty((0, 5))
+
+    @staticmethod
+    def match_detections_to_trackers(detections, trackers, iou_threshold):
+        """
+        Assigns detections to tracked object (both represented as bounding boxes)
+
+        Returns 3 lists of matches, unmatched_detections and unmatched_trackers
+        """
+        if not len(trackers):
+            return (
+                np.empty((0, 2), dtype=int),
+                np.arange(len(detections)),
+                np.empty((0, 5), dtype=int),
+            )
+        iou_matrix = np.zeros((len(detections), len(trackers)), dtype=np.float32)
+
+        for d, det in enumerate(detections):
+            for t, trk in enumerate(trackers):
+                iou_matrix[d, t] = calc_iou(det, trk)
+        row_indices, col_indices = linear_sum_assignment(-iou_matrix)
+
+        unmatched_detections = []
+        for d, det in enumerate(detections):
+            if d not in row_indices:
+                unmatched_detections.append(d)
+        unmatched_trackers = []
+        for t, trk in enumerate(trackers):
+            if t not in col_indices:
+                unmatched_trackers.append(t)
+
+        # filter out matched with low IOU
+        matches = []
+        for row, col in zip(row_indices, col_indices):
+            if iou_matrix[row, col] < iou_threshold:
+                unmatched_detections.append(row)
+                unmatched_trackers.append(col)
+            else:
+                matches.append([row, col])
+        if not len(matches):
+            matches = np.empty((0, 2), dtype=int)
+        else:
+            matches = np.stack(matches)
+        return matches, np.array(unmatched_detections), np.array(unmatched_trackers)
+
+
+def fill_tracklets(tracklets, trackers, animals, imname):
+    for content in trackers:
+        tracklet_id, pred_id = content[-2:].astype(int)
+        if tracklet_id not in tracklets:
+            tracklets[tracklet_id] = {}
+        if pred_id != -1:
+            tracklets[tracklet_id][imname] = animals[pred_id]
+        else:  # Resort to the tracker prediction
+            xy = np.asarray(content[:-2])
+            pred = np.insert(xy, range(2, len(xy) + 1, 2), 1)
+            tracklets[tracklet_id][imname] = pred
+
+
+def calc_bboxes_from_keypoints(data, slack=0, offset=0):
+    data = np.asarray(data)
+    if data.shape[-1] < 3:
+        raise ValueError("Data should be of shape (n_animals, n_bodyparts, 3)")
+
+    if data.ndim != 3:
+        data = np.expand_dims(data, axis=0)
+    bboxes = np.full((data.shape[0], 5), np.nan)
+    bboxes[:, :2] = np.nanmin(data[..., :2], axis=1) - slack  # X1, Y1
+    bboxes[:, 2:4] = np.nanmax(data[..., :2], axis=1) + slack  # X2, Y2
+    bboxes[:, -1] = np.nanmean(data[..., 2])  # Average confidence
+    bboxes[:, [0, 2]] += offset
+    return bboxes
+
+
+def reconstruct_all_ellipses(data, sd):
+    xy = data.droplevel("scorer", axis=1).drop("likelihood", axis=1, level=-1)
+    if "single" in xy:
+        xy.drop("single", axis=1, level="individuals", inplace=True)
+    animals = xy.columns.get_level_values("individuals").unique()
+    nrows = xy.shape[0]
+    ellipses = np.full((len(animals), nrows, 5), np.nan)
+    fitter = EllipseFitter(sd)
+    for n, animal in enumerate(animals):
+        data = xy.xs(animal, axis=1, level="individuals").values.reshape((nrows, -1, 2))
+        for i, coords in enumerate(tqdm(data)):
+            el = fitter.fit(coords.astype(np.float64))
+            if el is not None:
+                ellipses[n, i] = el.parameters
+    return ellipses
+
+
+def _track_individuals(
+    individuals, min_hits=1, max_age=5, similarity_threshold=0.6, track_method="ellipse"
+):
+    if track_method not in TRACK_METHODS:
+        raise ValueError(f"Unknown {track_method} tracker.")
+
+    if track_method == "ellipse":
+        tracker = SORTEllipse(max_age, min_hits, similarity_threshold)
+    elif track_method == "box":
+        tracker = SORTBox(max_age, min_hits, similarity_threshold)
+    else:
+        n_bodyparts = individuals[0][0].shape[0]
+        tracker = SORTSkeleton(n_bodyparts, max_age, min_hits, similarity_threshold)
+
+    tracklets = defaultdict(dict)
+    all_hyps = dict()
+    for i, (multi, single) in enumerate(tqdm(individuals)):
+        if single is not None:
+            tracklets["single"][i] = single
+        if multi is None:
+            continue
+        if track_method == "box":
+            # TODO: get cropping parameters and utilize!
+            xy = calc_bboxes_from_keypoints(multi)
+        else:
+            xy = multi[..., :2]
+        hyps = tracker.track(xy)
+        all_hyps[i] = hyps
+        for hyp in hyps:
+            tracklet_id, pred_id = hyp[-2:].astype(int)
+            if pred_id != -1:
+                tracklets[tracklet_id][i] = multi[pred_id]
+    return tracklets, all_hyps