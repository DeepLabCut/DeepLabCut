--- conflicted
+++ resolved
@@ -29,12 +29,8 @@
 from deeplabcut.core.engine import Engine
 from deeplabcut.modelzoo.utils import get_superanimal_colormaps
 from deeplabcut.pose_estimation_pytorch.apis.utils import (
-<<<<<<< HEAD
     get_detector_inference_runner,
-=======
     build_predictions_dataframe,
-    get_inference_runners,
->>>>>>> 180c7ee2
     get_model_snapshots,
     get_pose_inference_runner,
     get_scorer_name,
@@ -318,6 +314,7 @@
         images = list(predictions.keys())
         output_dir = Path(images[0]).parent.resolve()
         print(f"Setting output directory to {output_dir}")
+
     output_dir = Path(output_dir)
     output_dir.mkdir(exist_ok=True)
 
