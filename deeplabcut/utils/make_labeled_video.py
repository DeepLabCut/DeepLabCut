--- conflicted
+++ resolved
@@ -29,14 +29,9 @@
 ####################################################
 import os.path
 from functools import partial
-<<<<<<< HEAD
 from multiprocessing import get_start_method, Pool
 from pathlib import Path
-from typing import Callable, Iterable, Optional, Union
-=======
-from multiprocessing import Pool, get_start_method
-from typing import Iterable, Callable, List, Optional, Union
->>>>>>> f848a843
+from typing import Callable, Iterable, List, Optional, Union
 
 import matplotlib.colors as mcolors
 import matplotlib.pyplot as plt
