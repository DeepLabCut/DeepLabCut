#
# DeepLabCut Toolbox (deeplabcut.org)
# © A. & M.W. Mathis Labs
# https://github.com/DeepLabCut/DeepLabCut
#
# Please see AUTHORS for contributors.
# https://github.com/DeepLabCut/DeepLabCut/blob/main/AUTHORS
#
# Licensed under GNU Lesser General Public License v3.0
#
from __future__ import annotations

import warnings
from abc import ABCMeta, abstractmethod
from dataclasses import dataclass, field, asdict
from pathlib import Path
from typing import Any, Generic, Iterable
import threading
from queue import Queue, Empty, Full

import numpy as np
import torch
import torch.nn as nn

import deeplabcut.pose_estimation_pytorch.post_processing.nms as nms
import deeplabcut.pose_estimation_pytorch.runners.ctd as ctd
import deeplabcut.pose_estimation_pytorch.runners.shelving as shelving
from deeplabcut.core.inferenceutils import calc_object_keypoint_similarity
from deeplabcut.pose_estimation_pytorch.data.postprocessor import Postprocessor
from deeplabcut.pose_estimation_pytorch.data.preprocessor import LoadImage, Preprocessor
from deeplabcut.pose_estimation_pytorch.models.detectors import BaseDetector
from deeplabcut.pose_estimation_pytorch.models.model import PoseModel
from deeplabcut.pose_estimation_pytorch.runners.base import ModelType, Runner
from deeplabcut.pose_estimation_pytorch.runners.dynamic_cropping import (
    DynamicCropper,
    TopDownDynamicCropper,
)
from deeplabcut.pose_estimation_pytorch.task import Task


def _merge_defaults(cls, data: dict[str, Any]):
    """
    Utility: merge a partial dict with the defaults of a dataclass.
    Unknown keys are ignored.
    """
    defaults = asdict(cls())  # defaults from calling the dataclass constructor
    for k, v in data.items():
        if k in defaults and isinstance(defaults[k], dict) and isinstance(v, dict):
            # merge nested dicts recursively
            defaults[k].update(v)
        elif k in defaults:
            defaults[k] = v
    return defaults

@dataclass
class MultithreadingConfig:
    """
    Parameters for the multithreaded inference pipeline:
        enabled: Whether to use async inference with pipeline parallelism
        queue_length: Number of batches to prefetch in async mode
        timeout: Timeout for queue operations in async mode
    """
    enabled: bool = True
    queue_length: int = 4
    timeout: float = 30.0

    @classmethod
    def from_dict(cls, data: dict[str, Any]) -> "MultithreadingConfig":
        return cls(**_merge_defaults(cls, data or {}))

    def to_dict(self) -> dict:
        return asdict(self)

@dataclass
class CompileConfig:
    """
    Parameters for the torch.compile option:
        enabled: Whether to use torch.compile on the model during InferenceRunner initialization
        backed: torch.compile backend to use
    """
    enabled: bool = False
    backend: str = "inductor"

    @classmethod
    def from_dict(cls, data: dict[str, Any]) -> "CompileConfig":
        return cls(**_merge_defaults(cls, data or {}))

    def to_dict(self) -> dict:
        return asdict(self)

@dataclass
<<<<<<< HEAD
=======
class AutocastConfig:
    """
    Parameters for the torch.autocast option:
        enabled: Whether to use torch.autocast when running inference
    """
    enabled: bool = False

    @classmethod
    def from_dict(cls, data: dict[str, Any]) -> "AutocastConfig":
        return cls(**_merge_defaults(cls, data or {}))

    def to_dict(self) -> dict:
        return asdict(self)

@dataclass
>>>>>>> 33164a46
class InferenceConfig:
    """
    Top-level inference configuration that mirrors the `inference` block
    in pytorch_config.yaml.
    """
    multithreading: MultithreadingConfig = field(default_factory=MultithreadingConfig)
    compile: CompileConfig = field(default_factory=CompileConfig)
<<<<<<< HEAD
=======
    autocast: AutocastConfig = field(default_factory=AutocastConfig)
>>>>>>> 33164a46

    @classmethod
    def from_dict(cls, data: dict[str, Any] | None) -> "InferenceConfig":
        """
        Build an InferenceConfig from a (possibly partial) dict
        like the one loaded from pytorch_config.yaml["inference"].
        """
        data = data or {}
        return cls(
            multithreading=MultithreadingConfig.from_dict(data.get("multithreading", {})),
            compile=CompileConfig.from_dict(data.get("compile", {})),
<<<<<<< HEAD
=======
            autocast=AutocastConfig.from_dict(data.get("autocast", {})),
>>>>>>> 33164a46
        )

    def to_dict(self) -> dict:
        return {
            "multithreading": self.multithreading.to_dict(),
            "compile": self.compile.to_dict(),
<<<<<<< HEAD
=======
            "autocast": self.autocast.to_dict(),
>>>>>>> 33164a46
        }


class InferenceRunner(Runner, Generic[ModelType], metaclass=ABCMeta):
    """Base class for inference runners

    A runner takes a model and runs actions on it, such as training or inference
    """

    def __init__(
        self,
        model: ModelType,
        batch_size: int = 1,
        device: str = "cpu",
        snapshot_path: str | Path | None = None,
        preprocessor: Preprocessor | None = None,
        postprocessor: Postprocessor | None = None,
        load_weights_only: bool | None = None,
        inference_cfg: InferenceConfig | dict | None = None,
    ):
        """
        Args:
            model: The model to run actions on
            device: The device to use (e.g. {'cpu', 'cuda:0', 'mps'})
            snapshot_path: If defined, the path of a snapshot from which to load
                pretrained weights
            preprocessor: The preprocessor to use on images before inference
            postprocessor: The postprocessor to use on images after inference
            load_weights_only: Value for the torch.load() `weights_only` parameter.
                If False, the python pickle module is used implicitly, which is known to
                    be insecure. Only set to False if you're loading data that you trust
                    (e.g. snapshots that you created). For more information, see:
                        https://pytorch.org/docs/stable/generated/torch.load.html
                If None, the default value is used:
                    `deeplabcut.pose_estimation_pytorch.get_load_weights_only()`
            inference_cfg: Configuration for the inference runner
        """
        super().__init__(model=model, device=device, snapshot_path=snapshot_path)
        if not isinstance(batch_size, int) or batch_size <= 0:
            raise ValueError(f"batch_size must be a positive integer; is {batch_size}")

        self.batch_size = batch_size
        self.preprocessor = preprocessor
        self.postprocessor = postprocessor

        if isinstance(inference_cfg, InferenceConfig):
            self.inference_cfg = inference_cfg
        elif isinstance(inference_cfg, dict):
            self.inference_cfg = InferenceConfig.from_dict(inference_cfg)
        elif inference_cfg is None:
            self.inference_cfg = InferenceConfig()

        if self.snapshot_path is not None and self.snapshot_path != "":
            self.load_snapshot(
                self.snapshot_path,
                self.device,
                self.model,
                weights_only=load_weights_only,
            )

        self.model.to(self.device)
        self.model.eval()

        if self.inference_cfg.compile.enabled:
            try:
                self.model = torch.compile(
                    self.model, backend=self.inference_cfg.compile.backend
                )
            except Exception as e:
                warnings.warn(
                    f"torch.compile failed with backend='{self.inference_cfg.compile.backend}', "
                    f"falling back to eager mode. Error: {e}"
                )

        self._batch_list: list[torch.Tensor] = []
        self._model_kwargs: dict[str, np.ndarray | torch.Tensor] = {}

        self._contexts: list[dict] = []
        self._image_batch_sizes: list[int] = []
        self._predictions: list = []

        # Async-specific attributes
        if self.inference_cfg.multithreading.enabled:
            self._input_queue = Queue(maxsize=self.inference_cfg.multithreading.queue_length)
            self._preprocessing_thread = None
            self._stop_event = threading.Event()
            self._exception = None

    @abstractmethod
    def predict(
        self, inputs: torch.Tensor, **kwargs
    ) -> list[dict[str, dict[str, np.ndarray]]]:
        """Makes predictions from a model input and output

        Args:
            the inputs to the model, of shape (batch_size, ...)

        Returns:
            the predictions for each of the 'batch_size' inputs
        """

    @torch.inference_mode()
    def inference(
        self,
        images: (
            Iterable[str | Path | np.ndarray]
            | Iterable[tuple[str | Path | np.ndarray, dict[str, Any]]]
        ),
        shelf_writer: shelving.ShelfWriter | None = None,
    ) -> list[dict[str, np.ndarray]]:
        """Run model inference on the given dataset

        TODO: Add an option to also return head outputs (such as heatmaps)? Can be
         super useful for debugging

        Args:
            images: the images to run inference on, optionally with context
            shelf_writer: by default, data are saved in a list and returned at the end
                of inference. Passing a shelf manager writes data to disk on-the-fly
                using a "shelf" (a pickle-based, persistent, database-like object by
                default, resulting in constant memory footprint). The returned list is
                then empty.

        Returns:
            a dict containing head predictions for each image
            [
                {
                    "bodypart": {"poses": np.array},
                    "unique_bodypart": {"poses": np.array},
                }
            ]
        """
        if self.inference_cfg.multithreading.enabled:
            return self._async_inference(images, shelf_writer)
        else:
            return self._sequential_inference(images, shelf_writer)

    def _sequential_inference(
        self,
        images: (
            Iterable[str | Path | np.ndarray]
            | Iterable[tuple[str | Path | np.ndarray, dict[str, Any]]]
        ),
        shelf_writer: shelving.ShelfWriter | None = None,
    ) -> list[dict[str, np.ndarray]]:
        """Original sequential inference implementation"""
        results = []
        for data in images:
            self._prepare_inputs(data)
            self._process_full_batches()
            results += self._extract_results(shelf_writer)

        # Process the last batch even if not full
        if self._inputs_waiting_for_processing():
            self._process_batch()
            results += self._extract_results(shelf_writer)

        return results

    def _async_inference(
        self,
        images: (
            Iterable[str | Path | np.ndarray]
            | Iterable[tuple[str | Path | np.ndarray, dict[str, Any]]]
        ),
        shelf_writer: shelving.ShelfWriter | None = None,
    ) -> list[dict[str, np.ndarray]]:
        """Async inference with pipeline parallelism"""
        # Reset state
        self._stop_event.clear()
        self._exception = None
        self._batch_list = []
        self._model_kwargs = {}
        self._contexts = []
        self._image_batch_sizes = []
        self._predictions = []

        # Start preprocessing thread
        self._preprocessing_thread = threading.Thread(
            target=self._preprocessing_worker, args=(images,)
        )
        self._preprocessing_thread.start()

        results = []

        try:
            while True:
                # Get next batch from queue
                item = self._safe_get()

                # None means either producer finished or stop_event triggered
                if item is None:
                    break

                batch, model_kwargs = item

                # Run model inference
                predictions = self.predict(batch, **model_kwargs)
                self._predictions.extend(predictions)

                # Extract and return results
                batch_results = self._extract_results(shelf_writer)
                results.extend(batch_results)

                # propagate any exception from the producer immediately
                if self._exception is not None:
                    raise self._exception

        except BaseException as e:  # catches KeyboardInterrupt, SystemExit, etc.
            # tell producer to quit
            self._stop_event.set()
            raise e
        finally:
            # Wait for preprocessing thread to finish
            if self._preprocessing_thread is not None:
                self._preprocessing_thread.join(timeout=self.inference_cfg.multithreading.timeout)

            # Check for exceptions in preprocessing thread
            if self._exception is not None:
                raise self._exception

        return results

    def _prepare_inputs(
        self,
        data: str | Path | np.ndarray | tuple[str | Path | np.ndarray, dict],
    ) -> None:
        """
        Prepares inputs for an image and adds them to the data ready to be processed
        """
        if isinstance(data, (str, Path, np.ndarray)):
            inputs, context = data, {}
        else:
            inputs, context = data

        if self.preprocessor is not None:
            inputs, context = self.preprocessor(inputs, context)
        else:
            inputs = torch.as_tensor(inputs)

        # add new model_kwargs from the inputs
        model_kwargs = context.pop("model_kwargs", {})
        for k, v in model_kwargs.items():
            curr_v = self._model_kwargs.get(k)
            if curr_v is None or len(curr_v) == 0:
                curr_v = v
            elif len(v) == 0:
                continue
            elif isinstance(curr_v, np.ndarray):
                curr_v = np.concatenate([curr_v, v], axis=0)
            elif isinstance(curr_v, torch.Tensor):
                curr_v = torch.cat([curr_v, v], dim=0)
            else:
                raise ValueError(
                    f"model_kwargs {k} must be a numpy array or torch tensor - "
                    f"found '{type(v)}'."
                )
            self._model_kwargs[k] = curr_v

        self._contexts.append(context)
        self._image_batch_sizes.append(len(inputs))

        # skip when there are no inputs for an image
        if len(inputs) == 0:
            return

        # extend the list with individual image tensors (slice along first dim)
        self._batch_list.extend(list(inputs))

    def _process_full_batches(self) -> None:
        """Processes prepared inputs in batches of the desired batch size."""
        while len(self._batch_list) >= self.batch_size:
            self._process_batch()

    def _extract_results(self, shelf_writer: shelving.ShelfWriter) -> list:
        """Obtains results that were obtained from processing a batch."""
        results = []
        while (
            len(self._image_batch_sizes) > 0
            and len(self._predictions) >= self._image_batch_sizes[0]
        ):
            num_predictions = self._image_batch_sizes[0]
            image_predictions = self._predictions[:num_predictions]
            context = self._contexts[0]
            if self.postprocessor is not None:
                # TODO: Should we return context?
                # TODO: typing update - the post-processor can remove a dict level
                image_predictions, _ = self.postprocessor(image_predictions, context)

            if shelf_writer is not None:
                shelf_writer.add_prediction(
                    bodyparts=image_predictions["bodyparts"],
                    unique_bodyparts=image_predictions.get("unique_bodyparts"),
                    identity_scores=image_predictions.get("identity_scores"),
                    features=image_predictions.get("features"),
                )
            else:
                results.append(image_predictions)

            self._contexts = self._contexts[1:]
            self._image_batch_sizes = self._image_batch_sizes[1:]
            self._predictions = self._predictions[num_predictions:]

        return results

    def _process_batch(self) -> None:
        """
        Processes a batch. There must be inputs waiting to be processed before this is
        called, otherwise this method will raise an error.
        """
        batch = torch.stack(self._batch_list[: self.batch_size], dim=0)
        model_kwargs = {
            mk: v[: self.batch_size] for mk, v in self._model_kwargs.items()
        }

        self._predictions += self.predict(batch, **model_kwargs)

        # remove processed inputs
        if len(self._batch_list) <= self.batch_size:
            self._batch_list = []
            self._model_kwargs = {}
        else:
            self._batch_list = self._batch_list[self.batch_size :]
            self._model_kwargs = {
                mk: v[self.batch_size :] for mk, v in self._model_kwargs.items()
            }

    def _inputs_waiting_for_processing(self) -> bool:
        """Returns: Whether there are inputs which have not yet been processed"""
        return len(self._batch_list) > 0

    def _safe_put(self, item: Any) -> bool:
        """Put item in the queue, retrying until successful or stop_event is set"""
        while not self._stop_event.is_set():
            try:
                self._input_queue.put(item, timeout=1.0)
                return True
            except Full:
                continue
        return False

    def _safe_get(self) -> Any:
        """
        Get the next item from the queue safely, retrying until successful or stop_event is set

        Returns:
            The item from the queue, or None if the producer is dead or stop_signal is raised and queue empty.
        """
        while True:
            try:
                item = self._input_queue.get(timeout=1.0)
                return item
            except Empty:
                # check if producer is still running
                if self._stop_event.is_set() or self._preprocessing_thread is None or not self._preprocessing_thread.is_alive():
                    return None
                continue

    def _preprocessing_worker(self, images: Iterable) -> None:
        """Background worker that prepares inputs and puts them in the input queue"""
        try:
            for data in images:
                if self._stop_event.is_set():
                    break

                # Prepare inputs using the parent class method
                self._prepare_inputs(data)

                # Process full batches and put them in the queue
                while len(self._batch_list) >= self.batch_size:
                    batch = torch.stack(self._batch_list[: self.batch_size], dim=0)
                    model_kwargs = {
                        mk: v[: self.batch_size] for mk, v in self._model_kwargs.items()
                    }

                    self._safe_put((batch, model_kwargs))

                    # Remove processed inputs from batch
                    if len(self._batch_list) <= self.batch_size:
                        self._batch_list, self._model_kwargs = [], {}
                    else:
                        self._batch_list = self._batch_list[self.batch_size :]
                        self._model_kwargs = {
                            mk: v[self.batch_size :]
                            for mk, v in self._model_kwargs.items()
                        }

            # Process any remaining inputs
            if len(self._batch_list) > 0:
                batch = torch.stack(self._batch_list, dim=0)
                self._safe_put((batch, self._model_kwargs))

        except BaseException as e:  # catches KeyboardInterrupt, SystemExit, etc.
            self._exception = e
            self._stop_event.set()
        finally:
            # Signal that preprocessing is done
            self._safe_put(None)

    def __del__(self):
        """Cleanup method to ensure threads are stopped"""
        if hasattr(self, "_stop_event"):
            self._stop_event.set()
        if (
            hasattr(self, "_preprocessing_thread")
            and self._preprocessing_thread is not None
        ):
            self._preprocessing_thread.join(timeout=1.0)


class PoseInferenceRunner(InferenceRunner[PoseModel]):
    """Runner for pose estimation inference"""

    def __init__(
        self,
        model: PoseModel,
        dynamic: DynamicCropper | None = None,
        **kwargs,
    ):
        super().__init__(model, **kwargs)
        self.dynamic = dynamic
        if dynamic is not None and self.batch_size != 1:
            raise ValueError(
                "Dynamic cropping can only be used with batch size 1. Please set "
                "your batch size to 1."
            )

    def predict(
        self, inputs: torch.Tensor, **kwargs
    ) -> list[dict[str, dict[str, np.ndarray]]]:
        """Makes predictions from a model input and output

        Args:
            the inputs to the model, of shape (batch_size, ...)

        Returns:
            predictions for each of the 'batch_size' inputs, made by each head, e.g.
            [
                {
                    "bodypart": {"poses": np.ndarray},
                    "unique_bodypart": {"poses": np.ndarray},
                }
            ]
        """
        batch_size = len(inputs)
        if self.dynamic is not None:
            # dynamic cropping can use patches
            inputs = self.dynamic.crop(inputs)
        if self.inference_cfg.autocast.enabled:
            with torch.autocast(device_type=str(self.device)):
                outputs = self.model(inputs.to(self.device), **kwargs)
                raw_predictions = self.model.get_predictions(outputs)
        else:
            outputs = self.model(inputs.to(self.device), **kwargs)
            raw_predictions = self.model.get_predictions(outputs)

        if self.dynamic is not None:
            raw_predictions["bodypart"]["poses"] = self.dynamic.update(
                raw_predictions["bodypart"]["poses"]
            )

        predictions = [
            {
                head: {
                    pred_name: pred[b].cpu().numpy()
                    for pred_name, pred in head_outputs.items()
                }
                for head, head_outputs in raw_predictions.items()
            }
            for b in range(batch_size)
        ]
        return predictions


class CTDInferenceRunner(PoseInferenceRunner):
    """Runner for pose estimation inference

    Args:
        model: The CTD model to run inference with.
        bu_runner: A runner for the BU model to run inference with. If no BU runner is
            given, conditions must be given in the context for the data. Otherwise an
            error will be raised during inference.
        tracking: Whether to track using the CTD model. If
    """

    def __init__(
        self,
        model: PoseModel,
        bu_runner: PoseInferenceRunner | None = None,
        ctd_tracking: bool | ctd.CTDTrackingConfig = False,
        **kwargs,
    ):
        super().__init__(model, **kwargs)
        self.bu_runner = bu_runner
        if bu_runner is not None:
            self.bu_runner.model.eval()

        self.tracking = None
        if isinstance(ctd_tracking, ctd.CTDTrackingConfig):
            self.tracking = ctd_tracking
        elif ctd_tracking:  # generate default config
            self.tracking = ctd.CTDTrackingConfig()

        if self.tracking and self.batch_size != 1:
            print("CTD tracking can only be used with batch size 1. Updating it.")
            self.batch_size = 1

        self._image_loader = LoadImage()

        # Stored poses and IDX -> ID map for CTD tracking
        self._bu_age = -1
        self._missing_idvs = False
        self._prev_pose = None
        self._idx_to_id = None
        self._ctd_track_ages = None  # the age of each CTD tracklet

    @torch.inference_mode()
    def inference(
        self,
        images: (
            Iterable[str | Path | np.ndarray]
            | Iterable[tuple[str | Path | np.ndarray, dict[str, Any]]]
        ),
        shelf_writer: shelving.ShelfWriter | None = None,
    ) -> list[dict[str, np.ndarray]]:
        """Run CTD model inference on the given dataset

        Args:
            images: the images to run inference on, optionally with context
            shelf_writer: by default, data are saved in a list and returned at the end
                of inference. Passing a shelf manager writes data to disk on-the-fly
                using a "shelf" (a pickle-based, persistent, database-like object by
                default, resulting in constant memory footprint). The returned list is
                then empty.

        Returns:
            a dict containing head predictions for each image
            [
                {
                    "bodypart": {"poses": np.array},
                    "unique_bodypart": {"poses": np.array},
                }
            ]
        """
        if self.tracking:
            return self._ctd_tracking_inference(images, shelf_writer)

        results = []
        for data in images:
            data = self.add_conditions(data)
            self._prepare_inputs(data)
            self._process_full_batches()
            results += self._extract_results(shelf_writer)

        # Process the last batch even if not full
        if self._inputs_waiting_for_processing():
            self._process_batch()
            results += self._extract_results(shelf_writer)

        return results

    def predict(
        self, inputs: torch.Tensor, **kwargs
    ) -> list[dict[str, dict[str, np.ndarray]]]:
        """Makes predictions from a model input and output

        Args:
            the inputs to the model, of shape (batch_size, ...)

        Returns:
            predictions for each of the 'batch_size' inputs, made by each head, e.g.
            [
                {
                    "bodypart": {"poses": np.ndarray},
                    "unique_bodypart": {"poses": np.ndarray},
                }
            ]
        """
        cond_kpts = kwargs.get("cond_kpts", None)
        if cond_kpts is not None and cond_kpts.shape[0] == 0:
            # No conditions, so just return an empty prediction list
            return []

        # Normal prediction path
        if self.inference_cfg.autocast.enabled:
            with torch.autocast(device_type=str(self.device)):
                outputs = self.model(inputs.to(self.device), **kwargs)
                raw_predictions = self.model.get_predictions(outputs)
        else:
            outputs = self.model(inputs.to(self.device), **kwargs)
            raw_predictions = self.model.get_predictions(outputs)

        predictions = [
            {
                head: {
                    pred_name: pred[b].cpu().numpy()
                    for pred_name, pred in head_outputs.items()
                }
                for head, head_outputs in raw_predictions.items()
            }
            for b in range(len(inputs))
        ]

        return predictions

    def add_conditions(
        self,
        data: str | Path | np.ndarray | tuple[str | Path | np.ndarray, dict],
    ) -> tuple[np.ndarray, dict]:
        if isinstance(data, (str, Path, np.ndarray)):
            inputs, context = data, {}
        else:
            inputs, context = data

        # Load the image once - then given as a numpy array to CTD
        image, _ = self._image_loader(inputs, context)

        # If the conditional keypoints are in the context, return the context
        if "cond_kpts" in context:
            return image, context

        # Run the pre-processor
        if self.bu_runner.preprocessor is not None:
            inputs, context = self.bu_runner.preprocessor(image, context)
        else:
            inputs = torch.as_tensor(image)

        # Get and post-process the predictions
        predictions = self.bu_runner.predict(inputs)
        if self.bu_runner.postprocessor is not None:
            predictions, context = self.bu_runner.postprocessor(predictions, context)

        # Extract the conditions
        conds = predictions["bodyparts"][..., :3]
        pred_mask = ~np.all(np.any(conds <= 0 | np.isnan(conds), axis=2), axis=1)
        if np.sum(pred_mask) > 0:
            conds = conds[pred_mask]
        else:
            conds = np.zeros((0, conds.shape[1], 3))

        return image, {"cond_kpts": conds}

    def _ctd_tracking_inference(
        self,
        images: (
            Iterable[str | Path | np.ndarray]
            | Iterable[tuple[str | Path | np.ndarray, dict[str, Any]]]
        ),
        shelf_writer: shelving.ShelfWriter | None = None,
    ) -> list[dict[str, np.ndarray]]:
        results = []
        for data in images:
            inputs, context = self._prepare_ctd_inputs(data)
            model_kwargs = context.pop("model_kwargs", {})
            predictions = self.predict(inputs, **model_kwargs)
            if self.postprocessor is not None:
                # Pop the "cond_kpts" from the context so there's no re-scoring
                # This is required when tracking with CTD, otherwise scores go to 0
                if self._prev_pose is not None:
                    context.pop("cond_kpts")

                predictions, _ = self.postprocessor(predictions, context)

            # Set the predictions as context for the next frame
            self._ctd_tracking_postprocess(predictions, context["image_size"])

            if shelf_writer is not None:
                shelf_writer.add_prediction(
                    bodyparts=predictions["bodyparts"],
                    unique_bodyparts=predictions.get("unique_bodyparts"),
                    identity_scores=predictions.get("identity_scores"),
                    features=predictions.get("features"),
                )
            else:
                results.append(predictions)

        return results

    def _prepare_ctd_inputs(self, data) -> tuple[torch.Tensor, dict[str, Any]]:
        # If there's no valid poses, use the BU model to get conditions
        self._bu_age += 1
        if (
            self._prev_pose is None
            or (
                self._missing_idvs
                and self.tracking.bu_on_lost_idv
                and self._bu_age >= self.tracking.bu_max_frequency
            )
            or (
                self.tracking.bu_min_frequency is not None
                and self._bu_age >= self.tracking.bu_min_frequency
            )
        ):
            self._bu_age = 0
            inputs, context = self.add_conditions(data)

            if self._prev_pose is not None:
                context["cond_kpts"] = self._merge_conditions(context["cond_kpts"])

        else:
            if isinstance(data, (str, Path, np.ndarray)):
                inputs, context = data, {}
            else:
                inputs, context = data

            context["cond_kpts"] = self._prev_pose

        if self.preprocessor is None:
            return torch.as_tensor(inputs), context

        inputs, context = self.preprocessor(inputs, context)
        return inputs, context

    def _ctd_tracking_postprocess(
        self,
        predictions: dict[str, np.ndarray],
        image_size: tuple[int, int],
    ) -> None:
        """Post-processes predictions. In-place changes to the predictions dict."""
        # reorder the previous poses so the indices match the track IDs
        if self._idx_to_id is not None:
            predictions["bodyparts"] = predictions["bodyparts"][self._idx_to_id]

        # mask all keypoints below the CTD tracking threshold
        prev_pose = predictions["bodyparts"][..., :3].copy()
        prev_pose[prev_pose[..., 2] <= self.tracking.threshold_ctd] = np.nan

        # mask all keypoints outside the image
        w, h = image_size
        prev_pose[prev_pose[..., 0] < 0] = np.nan
        prev_pose[prev_pose[..., 1] < 0] = np.nan
        prev_pose[prev_pose[..., 0] >= w] = np.nan
        prev_pose[prev_pose[..., 1] >= h] = np.nan

        # apply NMS on the conditions, keeping older tracks
        order = None
        if self._ctd_track_ages is not None:
            ordering = self._ctd_track_ages.copy()

            # sort by track age, then score
            vis = np.sum(np.all(~np.isnan(prev_pose), axis=-1), axis=-1) > 1
            scores = np.nanmean(prev_pose[vis, :, 2], axis=-1)
            ordering[vis] += scores

            # only keep non-zero scores
            order = ordering.argsort()[::-1]
            order = order[ordering[order] > 0]

        nms_mask = nms.nms_oks(
            prev_pose,
            oks_threshold=self.tracking.threshold_nms,
            oks_sigmas=0.1,
            oks_margin=1.0,
            score_threshold=self.tracking.threshold_ctd,
            order=order,
        )

        # Set the previous pose and ID ordering
        if np.any(nms_mask):
            self._prev_pose = prev_pose[nms_mask]

            # get the IDs of the kept poses
            found_idx_to_id = np.where(nms_mask)[0]
            missing_ids = np.where(~nms_mask)[0]
            self._idx_to_id = np.concatenate([found_idx_to_id, missing_ids])

            # add 1 to the age of kept tracks
            if self._ctd_track_ages is None:
                self._ctd_track_ages = np.zeros(len(self._idx_to_id))
            self._ctd_track_ages[nms_mask] += 1
            self._ctd_track_ages[~nms_mask] = 0

            # check if there are any missing individuals
            self._missing_idvs = len(self._prev_pose) != len(self._idx_to_id)
        else:
            self._prev_pose = None
            self._idx_to_id = None
            self._idx_ages = None

    def _merge_conditions(self, bu_cond: np.ndarray) -> np.ndarray:
        """
        Merges conditions made by a BU model with existing conditions from CTD tracking.
        """
        # prepare the BU conditions for matching
        bu_cond = bu_cond.copy()[:, :, :3]
        # mask low-quality keypoints
        bu_cond[bu_cond[..., 2] < self.tracking.threshold_ctd] = np.nan

        # remove non-visible individuals
        kpt_vis = np.all(~np.isnan(bu_cond), axis=-1)
        idv_vis = np.sum(kpt_vis, axis=-1) > 1  # need at least 2 kpts for OKS

        # if no valid BU predictions are left, return the CTD conditions
        if np.sum(idv_vis) == 0:
            return self._prev_pose

        # match BU conditions to CTD poses from the highest score to the lowest
        bu_cond = bu_cond[idv_vis]
        new_conditions = []
        for bu_pose in bu_cond:
            best_oks = 0
            for ctd_pose in self._prev_pose:
                best_oks = max(
                    best_oks,
                    calc_object_keypoint_similarity(bu_pose, ctd_pose, sigma=0.1),
                )

            if best_oks < self.tracking.threshold_bu_add:
                new_conditions.append((best_oks, bu_pose))

        # add the conditions with the lowest OKS score
        new_conditions = [c[1] for c in sorted(new_conditions, key=lambda x: x[0])]

        # if there are no new conditions,
        if len(new_conditions) == 0:
            return self._prev_pose

        new_conditions = np.stack(new_conditions, axis=0)
        cond_pose = np.concatenate([self._prev_pose, new_conditions], axis=0)
        return cond_pose[: len(self._idx_to_id)]


class DetectorInferenceRunner(InferenceRunner[BaseDetector]):
    """Runner for object detection inference"""

    def __init__(self, model: BaseDetector, **kwargs):
        """
        Args:
            model: The detector to use for inference.
            **kwargs: Inference runner kwargs.
        """
        super().__init__(model, **kwargs)

    def predict(
        self, inputs: torch.Tensor, **kwargs
    ) -> list[dict[str, dict[str, np.ndarray]]]:
        """Makes predictions from a model input and output

        Args:
            the inputs to the model, of shape (batch_size, ...)

        Returns:
            predictions for each of the 'batch_size' inputs, made by each head, e.g.
            [
                {
                    "bodypart": {"poses": np.ndarray},
                    "unique_bodypart": "poses": np.ndarray},
                }
            ]
        """
        if self.inference_cfg.autocast.enabled:
            with torch.autocast(device_type=str(self.device)):
                _, raw_predictions = self.model(inputs.to(self.device))
        else:
            _, raw_predictions = self.model(inputs.to(self.device))
        predictions = [
            {
                "detection": {
                    "bboxes": item["boxes"].cpu().numpy().reshape(-1, 4),
                    "scores": item["scores"].cpu().numpy().reshape(-1),
                }
            }
            for item in raw_predictions
        ]
        return predictions


def build_inference_runner(
    task: Task,
    model: nn.Module,
    device: str,
    snapshot_path: str | Path | None = None,
    batch_size: int = 1,
    preprocessor: Preprocessor | None = None,
    postprocessor: Postprocessor | None = None,
    dynamic: DynamicCropper | None = None,
    load_weights_only: bool | None = None,
    inference_cfg: InferenceConfig | dict | None = None,
    **kwargs,
) -> InferenceRunner:
    """
    Build a runner object according to a pytorch configuration file

    Args:
        task: the inference task to run
        model: the model to run
        device: the device to use (e.g. {'cpu', 'cuda:0', 'mps'})
        snapshot_path: the snapshot from which to load the weights
        batch_size: the batch size to use to run inference
        preprocessor: the preprocessor to use on images before inference
        postprocessor: the postprocessor to use on images after inference
        dynamic: The DynamicCropper used for video inference, or None if dynamic
            cropping should not be used. Only for bottom-up pose estimation models.
            Should only be used when creating inference runners for video pose
            estimation with batch size 1.
        load_weights_only: Value for the torch.load() `weights_only` parameter.
            If False, the python pickle module is used implicitly, which is known to
            be insecure. Only set to False if you're loading data that you trust (e.g.
            snapshots that you created). For more information, see:
                https://pytorch.org/docs/stable/generated/torch.load.html
            If None, the default value is used:
                `deeplabcut.pose_estimation_pytorch.get_load_weights_only()`
        inference_cfg: Configuration for the inference runner
        **kwargs: Other arguments for the InferenceRunner.

    Returns:
        The inference runner.
    """
    kwargs = dict(
        model=model,
        device=device,
        snapshot_path=snapshot_path,
        batch_size=batch_size,
        preprocessor=preprocessor,
        postprocessor=postprocessor,
        load_weights_only=load_weights_only,
        inference_cfg=inference_cfg,
        **kwargs,
    )

    if task == Task.DETECT:
        if dynamic is not None:
            raise ValueError(
                f"The DynamicCropper can only be used for pose estimation; not object "
                f"detection. Please turn off dynamic cropping."
            )
        return DetectorInferenceRunner(**kwargs)

    if task != Task.BOTTOM_UP:
        if dynamic is not None and not isinstance(dynamic, TopDownDynamicCropper):
            print(
                "Turning off dynamic cropping. It should only be used for bottom-up "
                f"pose estimation models, but you are using a {task} model. To use "
                f"dynamic cropping with {task}, use a TopDownDynamicCropper."
            )
            dynamic = None

    if task == Task.COND_TOP_DOWN:
        return CTDInferenceRunner(**kwargs)

    return PoseInferenceRunner(dynamic=dynamic, **kwargs)<|MERGE_RESOLUTION|>--- conflicted
+++ resolved
@@ -89,8 +89,6 @@
         return asdict(self)
 
 @dataclass
-<<<<<<< HEAD
-=======
 class AutocastConfig:
     """
     Parameters for the torch.autocast option:
@@ -106,7 +104,6 @@
         return asdict(self)
 
 @dataclass
->>>>>>> 33164a46
 class InferenceConfig:
     """
     Top-level inference configuration that mirrors the `inference` block
@@ -114,10 +111,7 @@
     """
     multithreading: MultithreadingConfig = field(default_factory=MultithreadingConfig)
     compile: CompileConfig = field(default_factory=CompileConfig)
-<<<<<<< HEAD
-=======
     autocast: AutocastConfig = field(default_factory=AutocastConfig)
->>>>>>> 33164a46
 
     @classmethod
     def from_dict(cls, data: dict[str, Any] | None) -> "InferenceConfig":
@@ -129,20 +123,14 @@
         return cls(
             multithreading=MultithreadingConfig.from_dict(data.get("multithreading", {})),
             compile=CompileConfig.from_dict(data.get("compile", {})),
-<<<<<<< HEAD
-=======
             autocast=AutocastConfig.from_dict(data.get("autocast", {})),
->>>>>>> 33164a46
         )
 
     def to_dict(self) -> dict:
         return {
             "multithreading": self.multithreading.to_dict(),
             "compile": self.compile.to_dict(),
-<<<<<<< HEAD
-=======
             "autocast": self.autocast.to_dict(),
->>>>>>> 33164a46
         }
 
 
