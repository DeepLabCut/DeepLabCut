--- conflicted
+++ resolved
@@ -31,19 +31,13 @@
 from deeplabcut.pose_estimation_pytorch.apis.tracklets import (
     convert_detections2tracklets,
 )
-<<<<<<< HEAD
 from deeplabcut.pose_estimation_pytorch.data import DLCLoader
 from deeplabcut.pose_estimation_pytorch.data.ctd import CondFromModel
 from deeplabcut.pose_estimation_pytorch.runners import (
     CTDTrackingConfig,
     DynamicCropper,
     InferenceRunner,
-=======
-from deeplabcut.pose_estimation_pytorch.runners import (
-    DynamicCropper,
-    InferenceRunner,
     TopDownDynamicCropper,
->>>>>>> 9a7409a7
 )
 from deeplabcut.pose_estimation_pytorch.task import Task
 from deeplabcut.refine_training_dataset.stitch import stitch_tracklets
@@ -239,12 +233,9 @@
     batch_size: int | None = None,
     detector_batch_size: int | None = None,
     dynamic: tuple[bool, float, int] = (False, 0.5, 10),
-<<<<<<< HEAD
     ctd_conditions: dict | CondFromModel | None = None,
     ctd_tracking: bool | dict | CTDTrackingConfig = False,
-=======
     top_down_dynamic: dict | None = None,
->>>>>>> 9a7409a7
     modelprefix: str = "",
     use_shelve: bool = False,
     robust_nframes: bool = False,
@@ -302,7 +293,6 @@
             is utilized for updating the crop window for the next frame (this is why the
             margin is important and should be set large enough given the movement of the
             animal).
-<<<<<<< HEAD
         ctd_conditions: Only for CTD models. If None, the configuration for the
             condition provider will be loaded from the pytorch_config file (under the
             "data": "conditions"). If the ctd_conditions is given as a dict, creates a
@@ -317,7 +307,6 @@
             pose in the first frame, and for the remaining frames only the CTD model is
             needed. To configure conditional pose tracking differently, you can pass a
             CTDTrackingConfig instance.
-=======
         top_down_dynamic: Configuration for a top-down dynamic cropper. If None,
             top-down dynamic cropping is not used. Can only be used when running
             inference on a single animal. If an empty dict is given, default parameters
@@ -345,7 +334,6 @@
                 "bbox_from_hq": bool (default: False)
                     If True, only keypoints above the score threshold will be used to
                     compute the bounding boxes.
->>>>>>> 9a7409a7
         modelprefix: directory containing the deeplabcut models to use when evaluating
             the network. By default, they are assumed to exist in the project folder.
         batch_size: the batch size to use for inference. Takes the value from the
@@ -408,14 +396,7 @@
     pose_cfg = auxiliaryfunctions.read_plainconfig(pose_cfg_path)
 
     snapshot_index, detector_snapshot_index = utils.parse_snapshot_index_for_analysis(
-<<<<<<< HEAD
         loader.project_cfg, loader.model_cfg, snapshot_index, detector_snapshot_index,
-=======
-        cfg,
-        model_cfg,
-        snapshot_index,
-        detector_snapshot_index,
->>>>>>> 9a7409a7
     )
 
     if cropping is None and loader.project_cfg.get("cropping", False):
@@ -457,7 +438,17 @@
         )
         dynamic = None
 
-<<<<<<< HEAD
+    if top_down_dynamic is not None:
+        if loader.pose_task == Task.TOP_DOWN:
+            td_cfg = loader.model_cfg["data"]["inference"].get(
+                "top_down_crop",
+                {"width": 256, "height": 256},
+            )
+            top_down_dynamic["top_down_crop_size"] = td_cfg["width"], td_cfg["height"]
+
+        print(f"Creating a TopDownDynamicCropper with configuration {top_down_dynamic}")
+        dynamic = TopDownDynamicCropper(**top_down_dynamic)
+
     snapshot = utils.get_model_snapshots(
         snapshot_index, loader.model_folder, loader.pose_task
     )[0]
@@ -481,20 +472,6 @@
         # FIXME(niels) - add video FPS setting
         ctd_tracking = CTDTrackingConfig.build(ctd_tracking)
 
-=======
-    if top_down_dynamic is not None:
-        if pose_task == Task.TOP_DOWN:
-            td_cfg = model_cfg["data"]["inference"].get(
-                "top_down_crop",
-                {"width": 256, "height": 256},
-            )
-            top_down_dynamic["top_down_crop_size"] = td_cfg["width"], td_cfg["height"]
-
-        print(f"Creating a TopDownDynamicCropper with configuration {top_down_dynamic}")
-        dynamic = TopDownDynamicCropper(**top_down_dynamic)
-
-    snapshot = utils.get_model_snapshots(snapshot_index, train_folder, pose_task)[0]
->>>>>>> 9a7409a7
     print(f"Analyzing videos with {snapshot.path}")
     pose_runner = utils.get_pose_inference_runner(
         model_config=loader.model_cfg,
@@ -509,11 +486,7 @@
 
     detector_runner = None
     detector_path, detector_snapshot = None, None
-<<<<<<< HEAD
-    if loader.pose_task == Task.TOP_DOWN:
-=======
-    if pose_task == Task.TOP_DOWN and dynamic is None:
->>>>>>> 9a7409a7
+    if loader.pose_task == Task.TOP_DOWN and dynamic is None:
         if detector_snapshot_index is None:
             raise ValueError(
                 "Cannot run videos analysis for top-down models without a detector "
