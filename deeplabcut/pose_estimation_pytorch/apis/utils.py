--- conflicted
+++ resolved
@@ -420,7 +420,6 @@
             with_identity=with_identity,
         )
     else:
-<<<<<<< HEAD
         if pose_task == Task.CTD:
             pose_preprocessor = build_conditional_top_down_preprocessor(
                 color_mode=model_config["data"]["colormode"],
@@ -433,23 +432,17 @@
                 transform=transform,
                 cropped_image_size=(256, 256),
             )
-=======
-        # FIXME: Cannot run detectors on MPS
-        detector_device = device
-        if device == "mps":
-            detector_device = "cpu"
-
-        pose_preprocessor = build_top_down_preprocessor(
-            color_mode=model_config["data"]["colormode"],
-            transform=transform,
-            cropped_image_size=(256, 256),
-        )
->>>>>>> 8bd646d3
+
         pose_postprocessor = build_top_down_postprocessor(
             max_individuals=max_individuals,
             num_bodyparts=num_bodyparts,
             num_unique_bodyparts=num_unique_bodyparts,
         )
+
+        # FIXME: Cannot run detectors on MPS
+        detector_device = device
+        if device == "mps":
+            detector_device = "cpu"
 
         if detector_path is not None:
             detector_path = str(detector_path)
