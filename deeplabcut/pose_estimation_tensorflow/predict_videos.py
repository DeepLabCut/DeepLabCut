--- conflicted
+++ resolved
@@ -381,6 +381,7 @@
     pbar = tqdm(total=nframes)
     counter = 0
     step = max(10, int(nframes / 100))
+    inds = []
     while cap.isOpened():
         if counter % step == 0:
             pbar.update(step)
@@ -393,26 +394,21 @@
                 )
             else:
                 frames[batch_ind] = img_as_ubyte(frame)
-
+            inds.append(counter)
             if batch_ind == batchsize - 1:
                 pose = predict.getposeNP(frames, dlc_cfg, sess, inputs, outputs)
-                PredictedData[
-                    batch_num * batchsize : (batch_num + 1) * batchsize, :
-                ] = pose
+                PredictedData[inds] = pose
                 batch_ind = 0
+                inds.clear()
                 batch_num += 1
             else:
                 batch_ind += 1
-        else:
-            nframes = counter
-            print("Detected frames: ", nframes)
+        elif counter >= nframes:
             if batch_ind > 0:
                 pose = predict.getposeNP(
                     frames, dlc_cfg, sess, inputs, outputs
                 )  # process the whole batch (some frames might be from previous batch!)
-                PredictedData[
-                    batch_num * batchsize : batch_num * batchsize + batch_ind, :
-                ] = pose[:batch_ind, :]
+                PredictedData[inds[:batch_ind]] = pose[:batch_ind]
             break
         counter += 1
 
@@ -450,8 +446,7 @@
             ] = (
                 pose.flatten()
             )  # NOTE: thereby cfg['all_joints_names'] should be same order as bodyparts!
-        else:
-            nframes = counter
+        elif counter >= nframes:
             break
         counter += 1
 
@@ -496,8 +491,7 @@
             ] = (
                 pose.flatten()
             )  # NOTE: thereby cfg['all_joints_names'] should be same order as bodyparts!
-        else:
-            nframes = counter
+        elif counter >= nframes:
             break
         counter += 1
 
@@ -523,6 +517,7 @@
     pbar = tqdm(total=nframes)
     counter = 0
     step = max(10, int(nframes / 100))
+    inds = []
     while cap.isOpened():
         if counter % step == 0:
             pbar.update(step)
@@ -535,7 +530,7 @@
                 )
             else:
                 frames[batch_ind] = img_as_ubyte(frame)
-
+            inds.append(counter)
             if batch_ind == batchsize - 1:
                 # pose = predict.getposeNP(frames,dlc_cfg, sess, inputs, outputs)
                 pose = sess.run(pose_tensor, feed_dict={inputs: frames})
@@ -545,26 +540,19 @@
                 pose = np.reshape(
                     pose, (batchsize, -1)
                 )  # bring into batchsize times x,y,conf etc.
-                PredictedData[
-                    batch_num * batchsize : (batch_num + 1) * batchsize, :
-                ] = pose
-
+                PredictedData[inds] = pose
                 batch_ind = 0
+                inds.clear()
                 batch_num += 1
             else:
                 batch_ind += 1
-        else:
-            nframes = counter
-            print("Detected frames: ", nframes)
+        elif counter >= nframes:
             if batch_ind > 0:
                 # pose = predict.getposeNP(frames, dlc_cfg, sess, inputs, outputs) #process the whole batch (some frames might be from previous batch!)
                 pose = sess.run(pose_tensor, feed_dict={inputs: frames})
                 pose[:, [0, 1, 2]] = pose[:, [1, 0, 2]]
                 pose = np.reshape(pose, (batchsize, -1))
-                PredictedData[
-                    batch_num * batchsize : batch_num * batchsize + batch_ind, :
-                ] = pose[:batch_ind, :]
-
+                PredictedData[inds[:batch_ind]] = pose[:batch_ind]
             break
         counter += 1
 
@@ -643,8 +631,7 @@
                 detected = False
 
             PredictedData[counter, :] = pose
-        else:
-            nframes = counter
+        elif counter >= nframes:
             break
         counter += 1
 
@@ -1430,78 +1417,17 @@
                         inferencecfg["min_hits"],
                         inferencecfg.get("oks_threshold", 0.5),
                     )
-<<<<<<< HEAD
                 else:
                     mot_tracker = trackingutils.SORTEllipse(
                         inferencecfg["max_age"],
                         inferencecfg["min_hits"],
                         inferencecfg.get("iou_threshold", 0.6)
                     )
-=======
-
->>>>>>> 808755bb
                 tracklets = {}
                 if cfg[
                     "uniquebodyparts"
                 ]:  # Initialize storage of the 'single' individual track
                     tracklets["s"] = {}
-<<<<<<< HEAD
-                for index, imname in tqdm(enumerate(imnames)):
-                    animals = inferenceutils.assemble_individuals(
-                        inferencecfg,
-                        data[imname],
-                        numjoints,
-                        BPTS,
-                        iBPTS,
-                        PAF,
-                        partaffinityfield_graph,
-                        linkingpartaffinityfield_graph,
-                        lowerbound=lowerbound,
-                        upperbound=upperbound,
-                        print_intermediate=printintermediate,
-                    )
-                    if not animals:
-                        continue
-                    if track_method == "box":
-                        temp = np.asarray(animals).reshape((len(animals), -1, 3))
-                        bboxes = trackingutils.calc_bboxes_from_keypoints(
-                            temp, inferencecfg["boundingboxslack"], offset=0
-                        )
-                        trackers = mot_tracker.update(bboxes)
-                    else:
-                        temp = [arr.reshape((-1, 3))[:, :2] for arr in animals]
-                        trackers = mot_tracker.track(temp)
-                    trackingutils.fill_tracklets(tracklets, trackers, animals, imname)
-
-                    # Test whether the unique bodyparts have been assembled
-                    if cfg["uniquebodyparts"]:
-                        inds_unique = [
-                            all_jointnames.index(bp) for bp in cfg["uniquebodyparts"]
-                        ]
-                        if not any(
-                            np.isfinite(a.reshape((-1, 3))[inds_unique]).all()
-                            for a in animals
-                        ):
-                            single = np.full((numjoints, 3), np.nan)
-                            single_dets = (
-                                inferenceutils.convertdetectiondict2listoflist(
-                                    data[imname], inds_unique
-                                )
-                            )
-                            for ind, dets in zip(inds_unique, single_dets):
-                                if len(dets) == 1:
-                                    single[ind] = dets[0][:3]
-                                elif len(dets) > 1:
-                                    best = sorted(
-                                        dets, key=lambda x: x[2], reverse=True
-                                    )[0]
-                                    single[ind] = best[:3]
-                            tracklets["s"][imname] = single.flatten()
-
-                tracklets["header"] = pdindex
-                with open(trackname, "wb") as f:
-                    # Pickle the 'labeled-data' dictionary using the highest protocol available.
-=======
 
                 ass = inferenceutils.Assembler(
                     data,
@@ -1541,7 +1467,6 @@
 
                 tracklets["header"] = pdindex
                 with open(trackname, "wb") as f:
->>>>>>> 808755bb
                     pickle.dump(tracklets, f, pickle.HIGHEST_PROTOCOL)
 
         os.chdir(str(start_path))
