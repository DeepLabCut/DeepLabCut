#!/usr/bin/env python3
# -*- coding: utf-8 -*-
"""
Created on Tue Oct  2 13:56:11 2018
@author: alex

DEVELOPERS:
This script tests various functionalities in an automatic way.

It should take about 3:30 minutes to run this in a CPU.
It should take about 1:30 minutes on a GPU (incl. downloading the ResNet weights)

It produces nothing of interest scientifically.
"""
import os
import deeplabcut
import platform
import scipy.io as sio
import subprocess
from pathlib import Path

import numpy as np
import pandas as pd

from deeplabcut.utils import auxiliaryfunctions


if __name__ == "__main__":
    task = "TEST"  # Enter the name of your experiment Task
    scorer = "Alex"  # Enter the name of the experimenter/labeler

    print("Imported DLC!")
    basepath = os.path.dirname(os.path.realpath(__file__))
    videoname = "reachingvideo1"
    video = [
        os.path.join(
            basepath, "Reaching-Mackenzie-2018-08-30", "videos", videoname + ".avi"
        )
    ]

    # For testing a color video:
    # videoname='baby4hin2min'
    # video=[os.path.join('/home/alex/Desktop/Data',videoname+'.mp4')]
    # to test destination folder:
    dfolder = basepath

    dfolder = None
    net_type = "resnet_50"
<<<<<<< HEAD
    # net_type = "mobilenet_v2_0.35"
    # net_type = "efficientnet-b0"  # to -b6
=======
    #net_type = "mobilenet_v2_0.35"
    #net_type = "efficientnet-b0"  # to -b6
>>>>>>> 62f7a29a

    augmenter_type = "default"  # = imgaug!!
    augmenter_type2 = "scalecrop"

    if platform.system() == "Darwin" or platform.system() == "Windows":
        print("On Windows/OSX tensorpack is not tested by default.")
        augmenter_type3 = "imgaug"
    else:
        augmenter_type3 = "tensorpack"  # Does not work on WINDOWS

    numiter = 5

    print("CREATING PROJECT")
    path_config_file = deeplabcut.create_new_project(
        task, scorer, video, copy_videos=True
    )

    cfg = deeplabcut.auxiliaryfunctions.read_config(path_config_file)
    cfg["numframes2pick"] = 5
    cfg["pcutoff"] = 0.01
    cfg["TrainingFraction"] = [0.8]
    cfg["skeleton"] = [["bodypart1", "bodypart2"], ["bodypart1", "bodypart3"]]

    deeplabcut.auxiliaryfunctions.write_config(path_config_file, cfg)

    print("EXTRACTING FRAMES")
    deeplabcut.extract_frames(path_config_file, mode="automatic", userfeedback=False)

    print("CREATING-SOME LABELS FOR THE FRAMES")
    frames = os.listdir(os.path.join(cfg["project_path"], "labeled-data", videoname))
    # As this next step is manual, we update the labels by putting them on the diagonal (fixed for all frames)
    for index, bodypart in enumerate(cfg["bodyparts"]):
        columnindex = pd.MultiIndex.from_product(
            [[scorer], [bodypart], ["x", "y"]], names=["scorer", "bodyparts", "coords"]
        )
        frame = pd.DataFrame(
            100 + np.ones((len(frames), 2)) * 50 * index,
            columns=columnindex,
            index=[os.path.join("labeled-data", videoname, fn) for fn in frames],
        )
        if index == 0:
            dataFrame = frame
        else:
            dataFrame = pd.concat([dataFrame, frame], axis=1)

    dataFrame.to_csv(
        os.path.join(
            cfg["project_path"],
            "labeled-data",
            videoname,
            "CollectedData_" + scorer + ".csv",
        )
    )

    dataFrame.to_hdf(
        os.path.join(
            cfg["project_path"],
            "labeled-data",
            videoname,
            "CollectedData_" + scorer + ".h5",
        ),
        "df_with_missing",
        format="table",
        mode="w",
    )

    print("Plot labels...")

    deeplabcut.check_labels(path_config_file)

    print("CREATING TRAININGSET")
    deeplabcut.create_training_dataset(
        path_config_file, net_type=net_type, augmenter_type=augmenter_type
    )

    # Check the training image paths are correctly stored as arrays of strings
    trainingsetfolder = auxiliaryfunctions.GetTrainingSetFolder(cfg)
    datafile, _ = auxiliaryfunctions.GetDataandMetaDataFilenames(
        trainingsetfolder, 0.8, 1, cfg,
    )
    mlab = sio.loadmat(os.path.join(cfg["project_path"], datafile))["dataset"]
    num_images = mlab.shape[1]
    for i in range(num_images):
        imgpath = mlab[0, i][0][0]
        assert len(imgpath) == 3
        assert imgpath.dtype.char == "U"

    posefile = os.path.join(
        cfg["project_path"],
        "dlc-models/iteration-"
        + str(cfg["iteration"])
        + "/"
        + cfg["Task"]
        + cfg["date"]
        + "-trainset"
        + str(int(cfg["TrainingFraction"][0] * 100))
        + "shuffle"
        + str(1),
        "train/pose_cfg.yaml",
    )

    DLC_config = deeplabcut.auxiliaryfunctions.read_plainconfig(posefile)
    DLC_config["save_iters"] = numiter
    DLC_config["display_iters"] = 2
    DLC_config["multi_step"] = [[0.001, numiter]]

    print("CHANGING training parameters to end quickly!")
    deeplabcut.auxiliaryfunctions.write_plainconfig(posefile, DLC_config)

    print("TRAIN")
    deeplabcut.train_network(path_config_file)

    print("EVALUATE")
    deeplabcut.evaluate_network(path_config_file, plotting=True)
    # deeplabcut.evaluate_network(path_config_file,plotting=True,trainingsetindex=33)
    print("CUT SHORT VIDEO AND ANALYZE (with dynamic cropping!)")

    # Make super short video (so the analysis is quick!)

    try:  # you need ffmpeg command line interface
        # subprocess.call(['ffmpeg','-i',video[0],'-ss','00:00:00','-to','00:00:00.4','-c','copy',newvideo])
        newvideo = deeplabcut.ShortenVideo(
            video[0],
            start="00:00:00",
            stop="00:00:01",
            outsuffix="short",
            outpath=os.path.join(cfg["project_path"], "videos"),
        )
    except:  # if ffmpeg is broken/missing
        print("using alternative method")
        newvideo = os.path.join(cfg["project_path"], "videos", videoname + "short.mp4")
        from moviepy.editor import VideoFileClip, VideoClip

        clip = VideoFileClip(video[0])
        clip.reader.initialize()

        def make_frame(t):
            return clip.get_frame(1)

        newclip = VideoClip(make_frame, duration=1)
        newclip.write_videofile(newvideo, fps=30)

    vname = Path(newvideo).stem

    deeplabcut.analyze_videos(
        path_config_file,
        [newvideo],
        save_as_csv=True,
        destfolder=dfolder,
        dynamic=(True, 0.1, 5),
    )

    print("analyze again...")
    deeplabcut.analyze_videos(
        path_config_file, [newvideo], save_as_csv=True, destfolder=dfolder
    )

    print("CREATE VIDEO")
    deeplabcut.create_labeled_video(
        path_config_file, [newvideo], destfolder=dfolder, save_frames=True
    )

    print("Making plots")
    deeplabcut.plot_trajectories(path_config_file, [newvideo], destfolder=dfolder)

    print("EXTRACT OUTLIERS")
    deeplabcut.extract_outlier_frames(
        path_config_file,
        [newvideo],
        outlieralgorithm="jump",
        epsilon=0,
        automatic=True,
        destfolder=dfolder,
    )

    deeplabcut.extract_outlier_frames(
        path_config_file,
        [newvideo],
        outlieralgorithm="fitting",
        automatic=True,
        destfolder=dfolder,
    )

    file = os.path.join(
        cfg["project_path"],
        "labeled-data",
        vname,
        "machinelabels-iter" + str(cfg["iteration"]) + ".h5",
    )

    print("RELABELING")
    DF = pd.read_hdf(file, "df_with_missing")
    DLCscorer = np.unique(DF.columns.get_level_values(0))[0]
    DF.columns.set_levels([scorer.replace(DLCscorer, scorer)], level=0, inplace=True)
    DF = DF.drop("likelihood", axis=1, level=2)
    DF.to_csv(
        os.path.join(
            cfg["project_path"],
            "labeled-data",
            vname,
            "CollectedData_" + scorer + ".csv",
        )
    )
    DF.to_hdf(
        os.path.join(
            cfg["project_path"],
            "labeled-data",
            vname,
            "CollectedData_" + scorer + ".h5",
        ),
        "df_with_missing",
        format="table",
        mode="w",
    )

    print("MERGING")
    deeplabcut.merge_datasets(path_config_file)  # iteration + 1

    print("CREATING TRAININGSET")
    deeplabcut.create_training_dataset(
        path_config_file, net_type=net_type, augmenter_type=augmenter_type2
    )

    cfg = deeplabcut.auxiliaryfunctions.read_config(path_config_file)
    posefile = os.path.join(
        cfg["project_path"],
        "dlc-models/iteration-"
        + str(cfg["iteration"])
        + "/"
        + cfg["Task"]
        + cfg["date"]
        + "-trainset"
        + str(int(cfg["TrainingFraction"][0] * 100))
        + "shuffle"
        + str(1),
        "train/pose_cfg.yaml",
    )
    DLC_config = deeplabcut.auxiliaryfunctions.read_plainconfig(posefile)
    DLC_config["save_iters"] = numiter
    DLC_config["display_iters"] = 1
    DLC_config["multi_step"] = [[0.001, numiter]]

    print("CHANGING training parameters to end quickly!")
    deeplabcut.auxiliaryfunctions.write_config(posefile, DLC_config)

    print("TRAIN")
    deeplabcut.train_network(path_config_file)

    try:  # you need ffmpeg command line interface
        # subprocess.call(['ffmpeg','-i',video[0],'-ss','00:00:00','-to','00:00:00.4','-c','copy',newvideo])
        newvideo2 = deeplabcut.ShortenVideo(
            video[0],
            start="00:00:00",
            stop="00:00:01",
            outsuffix="short2",
            outpath=os.path.join(cfg["project_path"], "videos"),
        )

    except:  # if ffmpeg is broken
        newvideo2 = os.path.join(
            cfg["project_path"], "videos", videoname + "short2.mp4"
        )
        from moviepy.editor import VideoFileClip, VideoClip

        clip = VideoFileClip(video[0])
        clip.reader.initialize()

        def make_frame(t):
            return clip.get_frame(1)

        newclip = VideoClip(make_frame, duration=1)
        newclip.write_videofile(newvideo2, fps=30)

    vname = Path(newvideo2).stem

    print("Inference with direct cropping")
    deeplabcut.analyze_videos(
        path_config_file,
        [newvideo2],
        save_as_csv=True,
        destfolder=dfolder,
        cropping=[0, 50, 0, 50],
        allow_growth=True,
    )

    print("Extracting skeleton distances, filter and plot filtered output")
    deeplabcut.analyzeskeleton(
        path_config_file, [newvideo2], save_as_csv=True, destfolder=dfolder
    )
    deeplabcut.filterpredictions(path_config_file, [newvideo2])

    deeplabcut.create_labeled_video(
        path_config_file,
        [newvideo2],
        destfolder=dfolder,
        displaycropped=True,
        filtered=True,
    )

    print("Creating a Johansson video!")
    deeplabcut.create_labeled_video(
        path_config_file, [newvideo2], destfolder=dfolder, keypoints_only=True
    )

    deeplabcut.plot_trajectories(
        path_config_file, [newvideo2], destfolder=dfolder, filtered=True
    )

    print("ALL DONE!!! - default cases without Tensorpack loader are functional.")

    print("CREATING TRAININGSET for shuffle 2")
    print("will be used for 3D testscript...")
    # TENSORPACK could fail in WINDOWS...
    deeplabcut.create_training_dataset(
        path_config_file,
        Shuffles=[2],
        net_type=net_type,
        augmenter_type=augmenter_type3,
    )

    posefile = os.path.join(
        cfg["project_path"],
        "dlc-models/iteration-"
        + str(cfg["iteration"])
        + "/"
        + cfg["Task"]
        + cfg["date"]
        + "-trainset"
        + str(int(cfg["TrainingFraction"][0] * 100))
        + "shuffle"
        + str(2),
        "train/pose_cfg.yaml",
    )

    DLC_config = deeplabcut.auxiliaryfunctions.read_plainconfig(posefile)
    DLC_config["save_iters"] = 10
    DLC_config["display_iters"] = 2
    DLC_config["multi_step"] = [[0.001, 10]]

    print("CHANGING training parameters to end quickly!")
    deeplabcut.auxiliaryfunctions.write_plainconfig(posefile, DLC_config)

    print("TRAINING shuffle 2, with smaller allocated memory")
    deeplabcut.train_network(path_config_file, shuffle=2, allow_growth=True)

    print("ANALYZING some individual frames")
    deeplabcut.analyze_time_lapse_frames(
        path_config_file,
        os.path.join(cfg["project_path"], "labeled-data/reachingvideo1/"),
    )

    print("Export model...")
    deeplabcut.export_model(path_config_file, shuffle=2, make_tar=False)

    print("Merging datasets...")
    trainIndices, testIndices = deeplabcut.mergeandsplit(
        path_config_file, trainindex=0, uniform=True
    )

    print("Creating two identical splits...")
    deeplabcut.create_training_dataset(
        path_config_file,
        Shuffles=[4, 5],
        trainIndices=[trainIndices, trainIndices],
        testIndices=[testIndices, testIndices],
    )

    print("ALL DONE!!! - default cases are functional.")<|MERGE_RESOLUTION|>--- conflicted
+++ resolved
@@ -46,13 +46,8 @@
 
     dfolder = None
     net_type = "resnet_50"
-<<<<<<< HEAD
     # net_type = "mobilenet_v2_0.35"
     # net_type = "efficientnet-b0"  # to -b6
-=======
-    #net_type = "mobilenet_v2_0.35"
-    #net_type = "efficientnet-b0"  # to -b6
->>>>>>> 62f7a29a
 
     augmenter_type = "default"  # = imgaug!!
     augmenter_type2 = "scalecrop"
