--- conflicted
+++ resolved
@@ -804,7 +804,7 @@
     return (within_train, within_test), (between_train, between_test)
 
 
-def _calibrate_distances(data, metadata, qs=(10, 90)):
+def _calibrate_distances(data, metadata):
     d = data.copy()
     d.pop('metadata', None)
     train_inds = set(metadata["data"]["trainIndices"])
@@ -813,16 +813,12 @@
         if i in train_inds:
             for e, v in dict_['prediction']['costs'].items():
                 dists[e].extend(np.diag(v['distance']))
-    # arr = np.ma.masked_invalid(np.vstack(list(dists.values())))
-    # av = arr.mean(axis=1)
-    # sd = arr.std(axis=1)
+    arr = np.ma.masked_invalid(np.vstack(list(dists.values())))
+    av = arr.mean(axis=1)
+    sd = arr.std(axis=1)
     funcs = dict()
-    # for ind in av.nonzero()[0]:
-    #     funcs[ind] = lambda x, ind=ind: np.exp(-(x - av[ind]) ** 2 / sd[ind] ** 2)
-    for ind, vals in dists.items():
-        temp = np.asarray(vals)
-        temp = temp[np.isfinite(temp)]
-        funcs[ind] = np.percentile(temp, qs)
+    for ind in av.nonzero()[0]:
+        funcs[ind] = lambda x, ind=ind: np.exp(-(x - av[ind]) ** 2 / sd[ind] ** 2)
     return funcs
 
 
@@ -900,11 +896,7 @@
 
             # Count the number of missed bodyparts
             n_animals = len(animals)
-<<<<<<< HEAD
             n_dets = len(set((i for c in all_connections for i in c[:2])))
-=======
-            n_dets = np.sum(~np.isnan(candidates).any(axis=1))
->>>>>>> d83e8016
             if not n_animals:
                 if n_dets:
                     scores[i, 0] = 1
