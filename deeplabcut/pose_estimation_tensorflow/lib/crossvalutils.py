--- conflicted
+++ resolved
@@ -287,13 +287,8 @@
                     for n, animal in enumerate(animals)
                 ]
                 hyp = np.concatenate(animals)
-<<<<<<< HEAD
-                hyp = hyp[~pd.isnull(hyp).any(axis=1)]
-                scores[i, 0] = (n_dets - hyp.shape[0]) / n_dets
-=======
                 hyp = hyp[~np.isnan(hyp).any(axis=1)]
                 scores[i, 0] = max(0, (n_dets - hyp.shape[0]) / n_dets)
->>>>>>> 4acae39f
                 neighbors = _find_closest_neighbors(gt[:, :2], hyp[:, :2])
                 valid = neighbors != -1
                 id_gt = gt[valid, 2]
