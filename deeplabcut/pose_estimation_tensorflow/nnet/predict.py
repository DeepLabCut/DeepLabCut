--- conflicted
+++ resolved
@@ -134,14 +134,10 @@
     return Y, X
 
 def getposeNP(image, cfg, sess, inputs, outputs, outall=False):
-<<<<<<< HEAD
-    ''' Adapted from DeeperCut, performs numpy-based faster inference on batches'''
-    num_outputs = cfg.get('num_outputs', 1)
-    
-=======
     ''' Adapted from DeeperCut, performs numpy-based faster inference on batches. 
 	Introduced in https://www.biorxiv.org/content/10.1101/457242v1 '''
->>>>>>> 2474fbbd
+
+    num_outputs = cfg.get('num_outputs', 1)
     outputs_np = sess.run(outputs, feed_dict={inputs: image})
     
     scmap, locref = extract_cnn_outputmulti(outputs_np, cfg) #processes image batch.
