"""
DeepLabCut2.0 Toolbox (deeplabcut.org)
© A. & M. Mathis Labs
https://github.com/AlexEMG/DeepLabCut
Please see AUTHORS for contributors.

https://github.com/AlexEMG/DeepLabCut/blob/master/AUTHORS
Licensed under GNU Lesser General Public License v3.0

Hao Wu, hwu01@g.harvard.edu contributed the original OpenCV class. Thanks!
You can find the directory for your ffmpeg bindings by: "find / | grep ffmpeg" and then setting it.
"""

import argparse
import os

####################################################
# Dependencies
####################################################
import os.path
from pathlib import Path
from functools import partial
from multiprocessing import Pool

import matplotlib.colors as mcolors
import matplotlib.pyplot as plt
import numpy as np
from matplotlib.animation import FFMpegWriter
from skimage.draw import circle, line_aa
from skimage.util import img_as_ubyte
from tqdm import trange

from deeplabcut.utils import auxiliaryfunctions, auxfun_multianimal, visualization
from deeplabcut.utils.video_processor import (
    VideoProcessorCV as vp,
)  # used to CreateVideo


def get_segment_indices(bodyparts2connect, all_bpts):
    bpts2connect = []
    for bpt1, bpt2 in bodyparts2connect:
        if bpt1 in all_bpts and bpt2 in all_bpts:
            bpts2connect.extend(
                zip(
                    *(
                        np.flatnonzero(all_bpts == bpt1),
                        np.flatnonzero(all_bpts == bpt2),
                    )
                )
            )
    return bpts2connect


def CreateVideo(
    clip,
    Dataframe,
    pcutoff,
    dotsize,
    colormap,
    bodyparts2plot,
    trailpoints,
    cropping,
    x1,
    x2,
    y1,
    y2,
    bodyparts2connect,
    skeleton_color,
    draw_skeleton,
    displaycropped,
    color_by,
):
    """Creating individual frames with labeled body parts and making a video"""
    bpts = Dataframe.columns.get_level_values("bodyparts")
    all_bpts = bpts.values[::3]
    if draw_skeleton:
        color_for_skeleton = (
            np.array(mcolors.to_rgba(skeleton_color))[:3] * 255
        ).astype(np.uint8)
        # recode the bodyparts2connect into indices for df_x and df_y for speed
        bpts2connect = get_segment_indices(bodyparts2connect, all_bpts)

    if displaycropped:
        ny, nx = y2 - y1, x2 - x1
    else:
        ny, nx = clip.height(), clip.width()

    fps = clip.fps()
    nframes = len(Dataframe.index)
    duration = nframes / fps

    print(
        "Duration of video [s]: {}, recorded with {} fps!".format(
            round(duration, 2), round(fps, 2)
        )
    )
    print(
        "Overall # of frames: {} with cropped frame dimensions: {} {}".format(
            nframes, nx, ny
        )
    )
    print("Generating frames and creating video.")

    df_x, df_y, df_likelihood = Dataframe.values.reshape((nframes, -1, 3)).T
    if cropping and not displaycropped:
        df_x += x1
        df_y += y1
    colorclass = plt.cm.ScalarMappable(cmap=colormap)

    bplist = bpts.unique().to_list()
    nbodyparts = len(bplist)
    if Dataframe.columns.nlevels == 3:
        nindividuals = 1
        map2bp = list(range(len(all_bpts)))
        map2id = [0 for _ in map2bp]
    else:
        nindividuals = len(Dataframe.columns.get_level_values("individuals").unique())
        map2bp = [bplist.index(bp) for bp in all_bpts]
        nbpts_per_ind = (
            Dataframe.groupby(level="individuals", axis=1).size().values // 3
        )
        map2id = []
        for i, j in enumerate(nbpts_per_ind):
            map2id.extend([i] * j)
    keep = np.flatnonzero(np.isin(all_bpts, bodyparts2plot))
    bpts2color = [(ind, map2bp[ind], map2id[ind]) for ind in keep]

    if color_by == "bodypart":
        C = colorclass.to_rgba(np.linspace(0, 1, nbodyparts))
    else:
        C = colorclass.to_rgba(np.linspace(0, 1, nindividuals))
    colors = (C[:, :3] * 255).astype(np.uint8)

    with np.errstate(invalid="ignore"):
        for index in trange(nframes):
            image = clip.load_frame()
            if displaycropped:
                image = image[y1:y2, x1:x2]

            # Draw the skeleton for specific bodyparts to be connected as
            # specified in the config file
            if draw_skeleton:
                for bpt1, bpt2 in bpts2connect:
                    if np.all(df_likelihood[[bpt1, bpt2], index] > pcutoff) and not (
                        np.any(np.isnan(df_x[[bpt1, bpt2], index]))
                        or np.any(np.isnan(df_y[[bpt1, bpt2], index]))
                    ):
                        rr, cc, val = line_aa(
                            int(np.clip(df_y[bpt1, index], 0, ny - 1)),
                            int(np.clip(df_x[bpt1, index], 0, nx - 1)),
                            int(np.clip(df_y[bpt2, index], 1, ny - 1)),
                            int(np.clip(df_x[bpt2, index], 1, nx - 1)),
                        )
                        image[rr, cc] = color_for_skeleton

            for ind, num_bp, num_ind in bpts2color:
                if df_likelihood[ind, index] > pcutoff:
                    if color_by == "bodypart":
                        color = colors[num_bp]
                    else:
                        color = colors[num_ind]
                    if trailpoints > 0:
                        for k in range(1, min(trailpoints, index + 1)):
                            rr, cc = circle(
                                df_y[ind, index - k],
                                df_x[ind, index - k],
                                dotsize,
                                shape=(ny, nx),
                            )
                            image[rr, cc] = color
                    rr, cc = circle(
                        df_y[ind, index], df_x[ind, index], dotsize, shape=(ny, nx)
                    )
                    image[rr, cc] = color

            clip.save_frame(image)
    clip.close()


def CreateVideoSlow(
    videooutname,
    clip,
    Dataframe,
    tmpfolder,
    dotsize,
    colormap,
    alphavalue,
    pcutoff,
    trailpoints,
    cropping,
    x1,
    x2,
    y1,
    y2,
    save_frames,
    bodyparts2plot,
    outputframerate,
    Frames2plot,
    bodyparts2connect,
    skeleton_color,
    draw_skeleton,
    displaycropped,
    color_by,
):
    """Creating individual frames with labeled body parts and making a video"""
    # scorer=np.unique(Dataframe.columns.get_level_values(0))[0]
    # bodyparts2plot = list(np.unique(Dataframe.columns.get_level_values(1)))

    if displaycropped:
        ny, nx = y2 - y1, x2 - x1
    else:
        ny, nx = clip.height(), clip.width()

    fps = clip.fps()
    if outputframerate is None:  # by def. same as input rate.
        outputframerate = clip.fps()

    nframes = len(Dataframe.index)
    duration = nframes / fps

    print(
        "Duration of video [s]: {}, recorded with {} fps!".format(
            round(duration, 2), round(fps, 2)
        )
    )
    print(
        "Overall # of frames: {} with cropped frame dimensions: {} {}".format(
            nframes, nx, ny
        )
    )
    print("Generating frames and creating video.")
    df_x, df_y, df_likelihood = Dataframe.values.reshape((nframes, -1, 3)).T
    if cropping and not displaycropped:
        df_x += x1
        df_y += y1

    bpts = Dataframe.columns.get_level_values("bodyparts")
    all_bpts = bpts.values[::3]
    if draw_skeleton:
        bpts2connect = get_segment_indices(bodyparts2connect, all_bpts)

    bplist = bpts.unique().to_list()
    nbodyparts = len(bplist)
    if Dataframe.columns.nlevels == 3:
        nindividuals = 1
        map2bp = list(range(len(all_bpts)))
        map2id = [0 for _ in map2bp]
    else:
        nindividuals = len(Dataframe.columns.get_level_values("individuals").unique())
        map2bp = [bplist.index(bp) for bp in all_bpts]
        nbpts_per_ind = (
            Dataframe.groupby(level="individuals", axis=1).size().values // 3
        )
        map2id = []
        for i, j in enumerate(nbpts_per_ind):
            map2id.extend([i] * j)
    keep = np.flatnonzero(np.isin(all_bpts, bodyparts2plot))
    bpts2color = [(ind, map2bp[ind], map2id[ind]) for ind in keep]
    if color_by == "individual":
        colors = visualization.get_cmap(nindividuals, name=colormap)
    else:
        colors = visualization.get_cmap(nbodyparts, name=colormap)

    nframes_digits = int(np.ceil(np.log10(nframes)))
    if nframes_digits > 9:
        raise Exception(
            "Your video has more than 10**9 frames, we recommend chopping it up."
        )

    if Frames2plot is None:
        Index = set(range(nframes))
    else:
        Index = {int(k) for k in Frames2plot if 0 <= k < nframes}

    # Prepare figure
    prev_backend = plt.get_backend()
    plt.switch_backend("agg")
    dpi = 100
    fig = plt.figure(frameon=False, figsize=(nx / dpi, ny / dpi))
    ax = fig.add_subplot(111)

    writer = FFMpegWriter(fps=fps, codec="h264")
    with writer.saving(fig, videooutname, dpi=dpi), np.errstate(invalid="ignore"):
        for index in trange(nframes):
            imagename = tmpfolder + "/file" + str(index).zfill(nframes_digits) + ".png"
            image = img_as_ubyte(clip.load_frame())
            if index in Index:  # then extract the frame!
                if cropping and displaycropped:
                    image = image[y1:y2, x1:x2]
                ax.imshow(image)

                if draw_skeleton:
                    for bpt1, bpt2 in bpts2connect:
                        if np.all(df_likelihood[[bpt1, bpt2], index] > pcutoff):
                            ax.plot(
                                [df_x[bpt1, index], df_x[bpt2, index]],
                                [df_y[bpt1, index], df_y[bpt2, index]],
                                color=skeleton_color,
                                alpha=alphavalue,
                            )

                for ind, num_bp, num_ind in bpts2color:
                    if df_likelihood[ind, index] > pcutoff:
                        if color_by == "bodypart":
                            color = colors(num_bp)
                        else:
                            color = colors(num_ind)
                        if trailpoints > 0:
                            ax.scatter(
                                df_x[ind][max(0, index - trailpoints) : index],
                                df_y[ind][max(0, index - trailpoints) : index],
                                s=dotsize ** 2,
                                color=color,
                                alpha=alphavalue * 0.75,
                            )
                        ax.scatter(
                            df_x[ind, index],
                            df_y[ind, index],
                            s=dotsize ** 2,
                            color=color,
                            alpha=alphavalue,
                        )
                ax.set_xlim(0, nx)
                ax.set_ylim(0, ny)
                ax.axis("off")
                ax.invert_yaxis()
                fig.subplots_adjust(
                    left=0, bottom=0, right=1, top=1, wspace=0, hspace=0
                )
                if save_frames:
                    fig.savefig(imagename)
                writer.grab_frame()
                ax.clear()

    print("Labeled video {} successfully created.".format(videooutname))
    plt.switch_backend(prev_backend)


def create_labeled_video(
    config,
    videos,
    videotype="avi",
    shuffle=1,
    trainingsetindex=0,
    filtered=False,
    fastmode=True,
    save_frames=False,
    Frames2plot=None,
    displayedbodyparts="all",
    displayedindividuals="all",
    codec="mp4v",
    outputframerate=None,
    destfolder=None,
    draw_skeleton=False,
    trailpoints=0,
    displaycropped=False,
    color_by="bodypart",
    modelprefix="",
    track_method="",
):
    """
    Labels the bodyparts in a video. Make sure the video is already analyzed by the function 'analyze_video'

    Parameters
    ----------
    config : string
        Full path of the config.yaml file as a string.

    videos : list
        A list of strings containing the full paths to videos for analysis or a path to the directory, where all the videos with same extension are stored.

    videotype: string, optional
        Checks for the extension of the video in case the input to the video is a directory.\n Only videos with this extension are analyzed. The default is ``.avi``

    shuffle : int, optional
        Number of shuffles of training dataset. Default is set to 1.

    trainingsetindex: int, optional
        Integer specifying which TrainingsetFraction to use. By default the first (note that TrainingFraction is a list in config.yaml).

    filtered: bool, default false
        Boolean variable indicating if filtered output should be plotted rather than frame-by-frame predictions. Filtered version can be calculated with deeplabcut.filterpredictions

    fastmode: bool
        If true uses openCV (much faster but less customization of video) vs matplotlib (if false). You can also
        "save_frames" individually or not in the matplotlib mode (if you set the "save_frames" variable accordingly).
        However, using matplotlib to create the frames it therefore allows much more flexible (one can set transparency of markers, crop, and easily customize).

    save_frames: bool
        If true creates each frame individual and then combines into a video. This variant is relatively slow as
        it stores all individual frames.

    Frames2plot: List of indices
        If not None & save_frames=True then the frames corresponding to the index will be plotted. For example, Frames2plot=[0,11] will plot the first and the 12th frame.

    displayedbodyparts: list of strings, optional
        This selects the body parts that are plotted in the video. Either ``all``, then all body parts
        from config.yaml are used orr a list of strings that are a subset of the full list.
        E.g. ['hand','Joystick'] for the demo Reaching-Mackenzie-2018-08-30/config.yaml to select only these two body parts.

    displayedindividuals: list of strings, optional
        Individuals plotted in the video. By default, all individuals present in the config will be showed.

    codec: codec for labeled video. Options see http://www.fourcc.org/codecs.php [depends on your ffmpeg installation.]

    outputframerate: positive number, output frame rate for labeled video (only available for the mode with saving frames.) By default: None, which results in the original video rate.

    destfolder: string, optional
        Specifies the destination folder that was used for storing analysis data (default is the path of the video).

    draw_skeleton: bool
        If ``True`` adds a line connecting the body parts making a skeleton on on each frame. The body parts to be connected and the color of these connecting lines are specified in the config file. By default: ``False``

    trailpoints: int
        Number of revious frames whose body parts are plotted in a frame (for displaying history). Default is set to 0.

    displaycropped: bool, optional
        Specifies whether only cropped frame is displayed (with labels analyzed therein), or the original frame with the labels analyzed in the cropped subset.

    color_by : string, optional (default='bodypart')
        Coloring rule. By default, each bodypart is colored differently.
        If set to 'individual', points belonging to a single individual are colored the same.

    Examples
    --------
    If you want to create the labeled video for only 1 video
    >>> deeplabcut.create_labeled_video('/analysis/project/reaching-task/config.yaml',['/analysis/project/videos/reachingvideo1.avi'])
    --------

    If you want to create the labeled video for only 1 video and store the individual frames
    >>> deeplabcut.create_labeled_video('/analysis/project/reaching-task/config.yaml',['/analysis/project/videos/reachingvideo1.avi'],fastmode=True, save_frames=True)
    --------

    If you want to create the labeled video for multiple videos
    >>> deeplabcut.create_labeled_video('/analysis/project/reaching-task/config.yaml',['/analysis/project/videos/reachingvideo1.avi','/analysis/project/videos/reachingvideo2.avi'])
    --------

    If you want to create the labeled video for all the videos (as .avi extension) in a directory.
    >>> deeplabcut.create_labeled_video('/analysis/project/reaching-task/config.yaml',['/analysis/project/videos/'])

    --------
    If you want to create the labeled video for all the videos (as .mp4 extension) in a directory.
    >>> deeplabcut.create_labeled_video('/analysis/project/reaching-task/config.yaml',['/analysis/project/videos/'],videotype='mp4')

    --------

    """
    cfg = auxiliaryfunctions.read_config(config)
    trainFraction = cfg["TrainingFraction"][trainingsetindex]
    DLCscorer, DLCscorerlegacy = auxiliaryfunctions.GetScorerName(
        cfg, shuffle, trainFraction, modelprefix=modelprefix
    )  # automatically loads corresponding model (even training iteration based on snapshot index)

    if save_frames:
        fastmode = False  # otherwise one cannot save frames

    bodyparts = auxiliaryfunctions.IntersectionofBodyPartsandOnesGivenbyUser(
        cfg, displayedbodyparts
    )
    individuals = auxfun_multianimal.IntersectionofIndividualsandOnesGivenbyUser(
        cfg, displayedindividuals
    )

    if draw_skeleton:
        bodyparts2connect = cfg["skeleton"]
        skeleton_color = cfg["skeleton_color"]
    else:
        bodyparts2connect = None
        skeleton_color = None

    start_path = os.getcwd()
    Videos = auxiliaryfunctions.Getlistofvideos(videos, videotype)

    if not Videos:
        print("No video(s) were found. Please check your paths and/or 'video_type'.")
        return

    func = partial(
        proc_video,
        videos,
        destfolder,
        filtered,
        DLCscorer,
        DLCscorerlegacy,
        track_method,
        cfg,
        individuals,
        color_by,
        bodyparts,
        codec,
        bodyparts2connect,
        trailpoints,
        save_frames,
        outputframerate,
        Frames2plot,
        draw_skeleton,
        skeleton_color,
        displaycropped,
        fastmode,
    )

    with Pool(min(os.cpu_count(), len(Videos))) as pool:
        pool.map(func, Videos)

    os.chdir(start_path)


def proc_video(
    videos,
    destfolder,
    filtered,
    DLCscorer,
    DLCscorerlegacy,
    track_method,
    cfg,
    individuals,
    color_by,
    bodyparts,
    codec,
    bodyparts2connect,
    trailpoints,
    save_frames,
    outputframerate,
    Frames2plot,
    draw_skeleton,
    skeleton_color,
    displaycropped,
    fastmode,
    video,
):
    """Helper function for create_videos

    Parameters
    ----------


    """
    videofolder = Path(video).parents[0]
    if destfolder is None:
        destfolder = videofolder  # where your folder with videos is.

    auxiliaryfunctions.attempttomakefolder(destfolder)

    os.chdir(destfolder)  # THE VIDEO IS STILL IN THE VIDEO FOLDER
    print("Starting to process video: {}".format(video))
    vname = str(Path(video).stem)

    if filtered:
        videooutname1 = os.path.join(vname + DLCscorer + "filtered_labeled.mp4")
        videooutname2 = os.path.join(vname + DLCscorerlegacy + "filtered_labeled.mp4")
    else:
        videooutname1 = os.path.join(vname + DLCscorer + "_labeled.mp4")
        videooutname2 = os.path.join(vname + DLCscorerlegacy + "_labeled.mp4")

    if os.path.isfile(videooutname1) or os.path.isfile(videooutname2):
        print("Labeled video {} already created.".format(vname))
    else:
        print("Loading {} and data.".format(video))
        try:
            df, filepath, _, _ = auxiliaryfunctions.load_analyzed_data(
                destfolder, vname, DLCscorer, filtered, track_method
            )
            metadata = auxiliaryfunctions.load_video_metadata(
                destfolder, vname, DLCscorer
            )
            if cfg.get("multianimalproject", False):
                s = "_id" if color_by == "individual" else "_bp"
            else:
                s = ""
            videooutname = filepath.replace(".h5", f"{s}_labeled.mp4")
            if os.path.isfile(videooutname):
                print("Labeled video already created. Skipping...")
                return

            if all(individuals):
                df = df.loc(axis=1)[:, individuals]
            cropping = metadata["data"]["cropping"]
            [x1, x2, y1, y2] = metadata["data"]["cropping_parameters"]
            labeled_bpts = [
                bp
                for bp in df.columns.get_level_values("bodyparts").unique()
                if bp in bodyparts
            ]
            if not fastmode:
                tmpfolder = os.path.join(str(videofolder), "temp-" + vname)
                if save_frames:
                    auxiliaryfunctions.attempttomakefolder(tmpfolder)
                clip = vp(video)
                CreateVideoSlow(
                    videooutname,
                    clip,
                    df,
                    tmpfolder,
                    cfg["dotsize"],
                    cfg["colormap"],
                    cfg["alphavalue"],
                    cfg["pcutoff"],
                    trailpoints,
                    cropping,
                    x1,
                    x2,
                    y1,
                    y2,
                    save_frames,
                    labeled_bpts,
                    outputframerate,
                    Frames2plot,
                    bodyparts2connect,
                    skeleton_color,
                    draw_skeleton,
                    displaycropped,
                    color_by,
                )
<<<<<<< HEAD
                if cfg.get("multianimalproject", False):
                    s = "_id" if color_by == "individual" else "_bp"
                else:
                    s = ""
                videooutname = filepath.replace(".h5", f"{s}_labeled.mp4")
                if os.path.isfile(videooutname):
                    print("Labeled video already created. Skipping...")
                    continue

                if(not cfg.get("multianimalproject", False)):
                    # Adds support for multi_output mode. Adds extra bodyparts found in the data but not in the config.yaml.
                    # Only works if "multi_output_format" is set to "separate-bodyparts".
                    if (displayedbodyparts == "all"):
                        cmp_set = set(idx[1] for idx in df)
                    else:
                        cmp_set = (set(idx[1] for idx in df) & set(displayedbodyparts))

                    bodyparts = [bp for bp in df.columns.get_level_values("bodyparts").unique() if(bp in cmp_set)]

                if all(individuals):
                    df = df.loc(axis=1)[:, individuals]
                cropping = metadata["data"]["cropping"]
                [x1, x2, y1, y2] = metadata["data"]["cropping_parameters"]
                labeled_bpts = [
                    bp
                    for bp in df.columns.get_level_values("bodyparts").unique()
                    if bp in bodyparts
                ]
                if not fastmode:
                    tmpfolder = os.path.join(str(videofolder), "temp-" + vname)
                    if save_frames:
                        auxiliaryfunctions.attempttomakefolder(tmpfolder)
                    clip = vp(video)
                    CreateVideoSlow(
                        videooutname,
                        clip,
                        df,
                        tmpfolder,
                        cfg["dotsize"],
                        cfg["colormap"],
                        cfg["alphavalue"],
                        cfg["pcutoff"],
                        trailpoints,
                        cropping,
                        x1,
                        x2,
                        y1,
                        y2,
                        save_frames,
                        labeled_bpts,
                        outputframerate,
                        Frames2plot,
                        bodyparts2connect,
                        skeleton_color,
                        draw_skeleton,
                        displaycropped,
                        color_by,
=======
            else:
                if displaycropped:  # then the cropped video + the labels is depicted
                    clip = vp(
                        fname=video,
                        sname=videooutname,
                        codec=codec,
                        sw=x2 - x1,
                        sh=y2 - y1,
>>>>>>> ce5c8b84
                    )
                else:  # then the full video + the (perhaps in cropped mode analyzed labels) are depicted
                    clip = vp(fname=video, sname=videooutname, codec=codec)
                CreateVideo(
                    clip,
                    df,
                    cfg["pcutoff"],
                    cfg["dotsize"],
                    cfg["colormap"],
                    labeled_bpts,
                    trailpoints,
                    cropping,
                    x1,
                    x2,
                    y1,
                    y2,
                    bodyparts2connect,
                    skeleton_color,
                    draw_skeleton,
                    displaycropped,
                    color_by,
                )

        except FileNotFoundError as e:
            print(e)


def create_video_with_all_detections(config, videos, DLCscorername, destfolder=None):
    """
    Create a video labeled with all the detections stored in a '*_full.pickle' file.

    Parameters
    ----------
    config : str
        Absolute path to the config.yaml file

    videos : list of str
        A list of strings containing the full paths to videos for analysis or a path to the directory,
        where all the videos with same extension are stored.

    DLCscorername: str
        Name of network. E.g. 'DLC_resnet50_project_userMar23shuffle1_50000

    destfolder: string, optional
        Specifies the destination folder that was used for storing analysis data (default is the path of the video).

    """
    from deeplabcut.pose_estimation_tensorflow.lib.inferenceutils import (
        convertdetectiondict2listoflist,
    )
    import pickle, re

    cfg = auxiliaryfunctions.read_config(config)

    for video in videos:
        videofolder = os.path.splitext(video)[0]

        if destfolder is None:
            outputname = "{}_full.mp4".format(videofolder + DLCscorername)
            full_pickle = os.path.join(videofolder + DLCscorername + "_full.pickle")
        else:
            auxiliaryfunctions.attempttomakefolder(destfolder)
            outputname = os.path.join(
                destfolder, str(Path(video).stem) + DLCscorername + "_full.mp4"
            )
            full_pickle = os.path.join(
                destfolder, str(Path(video).stem) + DLCscorername + "_full.pickle"
            )

        if not (os.path.isfile(outputname)):
            print("Creating labeled video for ", str(Path(video).stem))
            with open(full_pickle, "rb") as file:
                data = pickle.load(file)

            header = data.pop("metadata")
            all_jointnames = header["all_joints_names"]

            numjoints = len(all_jointnames)
            bpts = range(numjoints)
            frame_names = list(data)
            frames = [int(re.findall(r"\d+", name)[0]) for name in frame_names]
            colorclass = plt.cm.ScalarMappable(cmap=cfg["colormap"])
            C = colorclass.to_rgba(np.linspace(0, 1, numjoints))
            colors = (C[:, :3] * 255).astype(np.uint8)

            pcutoff = cfg["pcutoff"]
            dotsize = cfg["dotsize"]
            clip = vp(fname=video, sname=outputname, codec="mp4v")
            ny, nx = clip.height(), clip.width()

            for n in trange(clip.nframes):
                frame = clip.load_frame()
                try:
                    ind = frames.index(n)
                    dets = convertdetectiondict2listoflist(data[frame_names[ind]], bpts)
                    for i, det in enumerate(dets):
                        color = colors[i]
                        for x, y, p, _ in det:
                            if p > pcutoff:
                                rr, cc = circle(y, x, dotsize, shape=(ny, nx))
                                frame[rr, cc] = color
                except ValueError:  # No data stored for that particular frame
                    print(n, "no data")
                    pass
                try:
                    clip.save_frame(frame)
                except:
                    print(n, "frame writing error.")
                    pass
            clip.close()
        else:
            print("Detections already plotted, ", outputname)


def _create_video_from_tracks(video, tracks, destfolder, output_name, pcutoff, scale=1):
    import cv2
    import subprocess
    from tqdm import tqdm

    if not os.path.isdir(destfolder):
        os.mkdir(destfolder)

    cap = cv2.VideoCapture(video)
    nframes = int(cap.get(7))
    strwidth = int(np.ceil(np.log10(nframes)))  # width for strings
    ny = int(cap.get(4))
    nx = int(cap.get(3))
    # cropping!
    X2 = nx  # 1600
    X1 = 0
    # nx=X2-X1
    numtracks = len(tracks.keys()) - 1
    trackids = [t for t in tracks.keys() if t != "header"]
    cc = np.random.rand(numtracks + 1, 3)
    fig, ax = visualization.prepare_figure_axes(nx, ny, scale)
    im = ax.imshow(np.zeros((ny, nx)))
    markers = sum([ax.plot([], [], ".", c=c) for c in cc], [])
    for index in tqdm(range(nframes)):
        cap.set(1, index)
        ret, frame = cap.read()
        imname = "frame" + str(index).zfill(strwidth)
        image_output = os.path.join(destfolder, imname + ".png")
        if ret and not os.path.isfile(image_output):
            frame = cv2.cvtColor(frame, cv2.COLOR_BGR2RGB)
            im.set_data(frame[:, X1:X2])
            for n, trackid in enumerate(trackids):
                if imname in tracks[trackid]:
                    x, y, p = tracks[trackid][imname].reshape((-1, 3)).T
                    markers[n].set_data(x[p > pcutoff], y[p > pcutoff])
                else:
                    markers[n].set_data([], [])
            fig.subplots_adjust(left=0, bottom=0, right=1, top=1, wspace=0, hspace=0)
            plt.savefig(image_output)

    outputframerate = 30
    os.chdir(destfolder)

    subprocess.call(
        [
            "ffmpeg",
            "-framerate",
            str(int(cap.get(5))),
            "-i",
            f"frame%0{strwidth}d.png",
            "-r",
            str(outputframerate),
            output_name,
        ]
    )


def create_video_from_pickled_tracks(
    video, pickle_file, destfolder="", output_name="", pcutoff=0.6
):
    if not destfolder:
        destfolder = os.path.splitext(video)[0]
    if not output_name:
        video_name, ext = os.path.splitext(os.path.split(video)[1])
        output_name = video_name + "DLClabeled" + ext
    tracks = auxiliaryfunctions.read_pickle(pickle_file)
    _create_video_from_tracks(video, tracks, destfolder, output_name, pcutoff)


if __name__ == "__main__":
    parser = argparse.ArgumentParser()
    parser.add_argument("config")
    parser.add_argument("videos")
    cli_args = parser.parse_args()<|MERGE_RESOLUTION|>--- conflicted
+++ resolved
@@ -460,7 +460,6 @@
     individuals = auxfun_multianimal.IntersectionofIndividualsandOnesGivenbyUser(
         cfg, displayedindividuals
     )
-
     if draw_skeleton:
         bodyparts2connect = cfg["skeleton"]
         skeleton_color = cfg["skeleton_color"]
@@ -503,6 +502,28 @@
         pool.map(func, Videos)
 
     os.chdir(start_path)
+
+
+def is_positive_int(string):
+    """
+    Tests whether or not the passed string is a positive integer, and non-zero...
+    """
+    try:
+        result = int(string)
+        return (result > 0)
+    except ValueError:
+        return False
+
+def is_extension_part(string, bodyparts):
+    """
+    Tests if the passed bodypart is an extension part, returning true if so...
+    """
+    split_str = string.split("__")
+    if(len(split_str) != 2):
+        return False
+
+    bp_name, number = split_str
+    return (bp_name in bodyparts) and is_positive_int(number)
 
 
 def proc_video(
@@ -567,6 +588,12 @@
                 s = "_id" if color_by == "individual" else "_bp"
             else:
                 s = ""
+                # Adds support for multi_output mode. Adds extra bodyparts found in the data but not in the config.yaml.
+                # Only works if "multi_output_format" is set to "separate-bodyparts".
+                cmp_set = set(idx[1] for idx in df if(idx[1] in bodyparts or is_extension_part(idx[1], bodyparts)))
+                bodyparts = [bp for bp in df.columns.get_level_values("bodyparts").unique() if (bp in cmp_set)]
+                # print(bodyparts)
+
             videooutname = filepath.replace(".h5", f"{s}_labeled.mp4")
             if os.path.isfile(videooutname):
                 print("Labeled video already created. Skipping...")
@@ -611,65 +638,6 @@
                     displaycropped,
                     color_by,
                 )
-<<<<<<< HEAD
-                if cfg.get("multianimalproject", False):
-                    s = "_id" if color_by == "individual" else "_bp"
-                else:
-                    s = ""
-                videooutname = filepath.replace(".h5", f"{s}_labeled.mp4")
-                if os.path.isfile(videooutname):
-                    print("Labeled video already created. Skipping...")
-                    continue
-
-                if(not cfg.get("multianimalproject", False)):
-                    # Adds support for multi_output mode. Adds extra bodyparts found in the data but not in the config.yaml.
-                    # Only works if "multi_output_format" is set to "separate-bodyparts".
-                    if (displayedbodyparts == "all"):
-                        cmp_set = set(idx[1] for idx in df)
-                    else:
-                        cmp_set = (set(idx[1] for idx in df) & set(displayedbodyparts))
-
-                    bodyparts = [bp for bp in df.columns.get_level_values("bodyparts").unique() if(bp in cmp_set)]
-
-                if all(individuals):
-                    df = df.loc(axis=1)[:, individuals]
-                cropping = metadata["data"]["cropping"]
-                [x1, x2, y1, y2] = metadata["data"]["cropping_parameters"]
-                labeled_bpts = [
-                    bp
-                    for bp in df.columns.get_level_values("bodyparts").unique()
-                    if bp in bodyparts
-                ]
-                if not fastmode:
-                    tmpfolder = os.path.join(str(videofolder), "temp-" + vname)
-                    if save_frames:
-                        auxiliaryfunctions.attempttomakefolder(tmpfolder)
-                    clip = vp(video)
-                    CreateVideoSlow(
-                        videooutname,
-                        clip,
-                        df,
-                        tmpfolder,
-                        cfg["dotsize"],
-                        cfg["colormap"],
-                        cfg["alphavalue"],
-                        cfg["pcutoff"],
-                        trailpoints,
-                        cropping,
-                        x1,
-                        x2,
-                        y1,
-                        y2,
-                        save_frames,
-                        labeled_bpts,
-                        outputframerate,
-                        Frames2plot,
-                        bodyparts2connect,
-                        skeleton_color,
-                        draw_skeleton,
-                        displaycropped,
-                        color_by,
-=======
             else:
                 if displaycropped:  # then the cropped video + the labels is depicted
                     clip = vp(
@@ -678,7 +646,6 @@
                         codec=codec,
                         sw=x2 - x1,
                         sh=y2 - y1,
->>>>>>> ce5c8b84
                     )
                 else:  # then the full video + the (perhaps in cropped mode analyzed labels) are depicted
                     clip = vp(fname=video, sname=videooutname, codec=codec)
