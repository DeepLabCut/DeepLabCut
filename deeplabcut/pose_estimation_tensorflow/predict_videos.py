"""
DeepLabCut2.0 Toolbox (deeplabcut.org)
© A. & M. Mathis Labs
https://github.com/AlexEMG/DeepLabCut

Please see AUTHORS for contributors.
https://github.com/AlexEMG/DeepLabCut/blob/master/AUTHORS
Licensed under GNU Lesser General Public License v3.0
"""

####################################################
# Dependencies
####################################################

import os.path
from deeplabcut.pose_estimation_tensorflow.nnet import predict
from deeplabcut.pose_estimation_tensorflow.config import load_config
from deeplabcut.pose_estimation_tensorflow.dataset.pose_dataset import data_to_input
import time, sys
import pandas as pd
import numpy as np
import os
import argparse
from pathlib import Path
from tqdm import tqdm
import tensorflow as tf
from deeplabcut.utils import auxiliaryfunctions
import cv2
from skimage.util import img_as_ubyte

####################################################
# Loading data, and defining model folder
####################################################

<<<<<<< HEAD
def analyze_videos(config,videos, videotype='avi', shuffle=1, trainingsetindex=0,
                   gputouse=None, save_as_csv=False, destfolder=None, batchsize=None,
                   cropping=None,get_nframesfrommetadata=True, TFGPUinference=True,
                   dynamic=(False,.5,10),modelprefix='', c_engine=False):
=======
def analyze_videos(config, videos, videotype='avi', shuffle=1, trainingsetindex=0, gputouse=None, save_as_csv=False,
                   destfolder=None, batchsize=None, crop=None, get_nframesfrommetadata=True, TFGPUinference=True,
                   dynamic=(False, .5, 10)):
>>>>>>> a28203b9
    """
    Makes prediction based on a trained network. The index of the trained network is specified by parameters in the config file (in particular the variable 'snapshotindex')

    Output: The labels are stored as MultiIndex Pandas Array, which contains the name of the network, body part name, (x, y) label position \n
            in pixels, and the likelihood for each frame per body part. These arrays are stored in an efficient Hierarchical Data Format (HDF) \n
            in the same directory, where the video is stored. However, if the flag save_as_csv is set to True, the data can also be exported in \n
            comma-separated values format (.csv), which in turn can be imported in many programs, such as MATLAB, R, Prism, etc.

    Parameters
    ----------
    config : string
        Full path of the config.yaml file as a string.

    videos : list
        A list of strings containing the full paths to videos for analysis or a path to the directory, where all the videos with same extension are stored.

    videotype: string, optional
        Checks for the extension of the video in case the input to the video is a directory.\n Only videos with this extension are analyzed. The default is ``.avi``

    shuffle: int, optional
        An integer specifying the shuffle index of the training dataset used for training the network. The default is 1.

    trainingsetindex: int, optional
        Integer specifying which TrainingsetFraction to use. By default the first (note that TrainingFraction is a list in config.yaml).

    gputouse: int, optional. Natural number indicating the number of your GPU (see number in nvidia-smi). If you do not have a GPU put None.
    See: https://nvidia.custhelp.com/app/answers/detail/a_id/3751/~/useful-nvidia-smi-queries

    save_as_csv: bool, optional
        Saves the predictions in a .csv file. The default is ``False``; if provided it must be either ``True`` or ``False``

    destfolder: string, optional
        Specifies the destination folder for analysis data (default is the path of the video). Note that for subsequent analysis this
        folder also needs to be passed.

    batchsize: int, default from pose_cfg.yaml
        Change batch size for inference; if given overwrites value in pose_cfg.yaml

<<<<<<< HEAD
    cropping: list, optional (default=None)
=======
    crop: list, optional (default=None)
>>>>>>> a28203b9
        List of cropping coordinates as [x1, x2, y1, y2].
        Note that the same cropping parameters will then be used for all videos.
        If different video crops are desired, run 'analyze_videos' on individual videos
        with the corresponding cropping coordinates.

    TFGPUinference: bool, default: True
        Perform inference on GPU with TensorFlow code. Introduced in "Pretraining boosts out-of-domain robustness for pose estimation" by
        Alexander Mathis, Mert Yüksekgönül, Byron Rogers, Matthias Bethge, Mackenzie W. Mathis Source: https://arxiv.org/abs/1909.11229

    dynamic: triple containing (state, detectiontreshold, margin)
        If the state is true, then dynamic cropping will be performed. That means that if an object is detected (i.e. any body part > detectiontreshold),
        then object boundaries are computed according to the smallest/largest x position and smallest/largest y position of all body parts. This  window is
        expanded by the margin and from then on only the posture within this crop is analyzed (until the object is lost, i.e. <detectiontreshold). The
        current position is utilized for updating the crop window for the next frame (this is why the margin is important and should be set large
        enough given the movement of the animal).

    c_engine: bool, optional (default=False)
        If True, uses C code to detect 2D local maxima for multianimal inference.
        Pure-Python functions are used by default, which, although slower, do not require the user
        to install Cython and compile external code.

    Examples
    --------

    Windows example for analyzing 1 video
    >>> deeplabcut.analyze_videos('C:\\myproject\\reaching-task\\config.yaml',['C:\\yourusername\\rig-95\\Videos\\reachingvideo1.avi'])
    --------

    If you want to analyze only 1 video
    >>> deeplabcut.analyze_videos('/analysis/project/reaching-task/config.yaml',['/analysis/project/videos/reachingvideo1.avi'])
    --------

    If you want to analyze all videos of type avi in a folder:
    >>> deeplabcut.analyze_videos('/analysis/project/reaching-task/config.yaml',['/analysis/project/videos'],videotype='.avi')
    --------

    If you want to analyze multiple videos
    >>> deeplabcut.analyze_videos('/analysis/project/reaching-task/config.yaml',['/analysis/project/videos/reachingvideo1.avi','/analysis/project/videos/reachingvideo2.avi'])
    --------

    If you want to analyze multiple videos with shuffle = 2
    >>> deeplabcut.analyze_videos('/analysis/project/reaching-task/config.yaml',['/analysis/project/videos/reachingvideo1.avi','/analysis/project/videos/reachingvideo2.avi'],shuffle=2)

    --------
    If you want to analyze multiple videos with shuffle = 2 and save results as an additional csv file too
    >>> deeplabcut.analyze_videos('/analysis/project/reaching-task/config.yaml',['/analysis/project/videos/reachingvideo1.avi','/analysis/project/videos/reachingvideo2.avi'],shuffle=2,save_as_csv=True)
    --------

    """
    if 'TF_CUDNN_USE_AUTOTUNE' in os.environ:
        del os.environ['TF_CUDNN_USE_AUTOTUNE'] #was potentially set during training

    if gputouse is not None: #gpu selection
            os.environ['CUDA_VISIBLE_DEVICES'] = str(gputouse)

    tf.reset_default_graph()
    start_path=os.getcwd() #record cwd to return to this directory in the end

    cfg = auxiliaryfunctions.read_config(config)
    trainFraction = cfg['TrainingFraction'][trainingsetindex]

<<<<<<< HEAD
    if cropping is not None:
        cfg['cropping'] = True
        cfg['x1'], cfg['x2'], cfg['y1'], cfg['y2'] = cropping
        print("Overwriting cropping parameters:", cropping)
=======
    if crop is not None:
        cfg['cropping']=True
        cfg['x1'],cfg['x2'],cfg['y1'],cfg['y2']=crop
        print("Overwriting cropping parameters:", crop)
>>>>>>> a28203b9
        print("These are used for all videos, but won't be save to the cfg file.")

    modelfolder=os.path.join(cfg["project_path"],str(auxiliaryfunctions.GetModelFolder(trainFraction,shuffle,cfg,modelprefix=modelprefix)))
    path_test_config = Path(modelfolder) / 'test' / 'pose_cfg.yaml'
    try:
        dlc_cfg = load_config(str(path_test_config))
    except FileNotFoundError:
        raise FileNotFoundError("It seems the model for shuffle %s and trainFraction %s does not exist."%(shuffle,trainFraction))

    # Check which snapshots are available and sort them by # iterations
    try:
      Snapshots = np.array([fn.split('.')[0]for fn in os.listdir(os.path.join(modelfolder , 'train'))if "index" in fn])
    except FileNotFoundError:
      raise FileNotFoundError("Snapshots not found! It seems the dataset for shuffle %s has not been trained/does not exist.\n Please train it before using it to analyze videos.\n Use the function 'train_network' to train the network for shuffle %s."%(shuffle,shuffle))

    if cfg['snapshotindex'] == 'all':
        print("Snapshotindex is set to 'all' in the config.yaml file. Running video analysis with all snapshots is very costly! Use the function 'evaluate_network' to choose the best the snapshot. For now, changing snapshot index to -1!")
        snapshotindex = -1
    else:
        snapshotindex=cfg['snapshotindex']

    increasing_indices = np.argsort([int(m.split('-')[1]) for m in Snapshots])
    Snapshots = Snapshots[increasing_indices]

    print("Using %s" % Snapshots[snapshotindex], "for model", modelfolder)

    ##################################################
    # Load and setup CNN part detector
    ##################################################

    # Check if data already was generated:
    dlc_cfg['init_weights'] = os.path.join(modelfolder , 'train', Snapshots[snapshotindex])
    trainingsiterations = (dlc_cfg['init_weights'].split(os.sep)[-1]).split('-')[-1]
    # Update number of output and batchsize
    dlc_cfg['num_outputs'] = cfg.get('num_outputs', dlc_cfg.get('num_outputs', 1))

    if batchsize==None:
        #update batchsize (based on parameters in config.yaml)
        dlc_cfg['batch_size']=cfg['batch_size']
    else:
        dlc_cfg['batch_size']=batchsize
        cfg['batch_size']=batchsize

    if 'multi-animal' in dlc_cfg['dataset_type']:
        dynamic=(False,.5,10) #setting dynamic mode to false
        TFGPUinference=False

    if dynamic[0]: #state=true
        #(state,detectiontreshold,margin)=dynamic
        print("Starting analysis in dynamic cropping mode with parameters:", dynamic)
        dlc_cfg['num_outputs']=1
        TFGPUinference=False
        dlc_cfg['batch_size']=1
        print("Switching batchsize to 1, num_outputs (per animal) to 1 and TFGPUinference to False (all these features are not supported in this mode).")

    # Name for scorer:
    DLCscorer, DLCscorerlegacy = auxiliaryfunctions.GetScorerName(cfg,shuffle,trainFraction,trainingsiterations=trainingsiterations,modelprefix=modelprefix)
    if dlc_cfg['num_outputs']>1:
        if  TFGPUinference:
            print("Switching to numpy-based keypoint extraction code, as multiple point extraction is not supported by TF code currently.")
            TFGPUinference=False
        print("Extracting ", dlc_cfg['num_outputs'], "instances per bodypart")
        xyz_labs_orig = ['x', 'y', 'likelihood']
        suffix = [str(s+1) for s in range(dlc_cfg['num_outputs'])]
        suffix[0] = '' # first one has empty suffix for backwards compatibility
        xyz_labs = [x+s for s in suffix for x in xyz_labs_orig]
    else:
        xyz_labs = ['x', 'y', 'likelihood']

    #sess, inputs, outputs = predict.setup_pose_prediction(dlc_cfg)
    if TFGPUinference:
        sess, inputs, outputs = predict.setup_GPUpose_prediction(dlc_cfg)
    else:
        sess, inputs, outputs = predict.setup_pose_prediction(dlc_cfg)

    pdindex = pd.MultiIndex.from_product([[DLCscorer],
                                          dlc_cfg['all_joints_names'],
                                          xyz_labs],
                                         names=['scorer', 'bodyparts', 'coords'])

    ##################################################
    # Looping over videos
    ##################################################
    Videos=auxiliaryfunctions.Getlistofvideos(videos,videotype)
    if len(Videos)>0:
        if 'multi-animal' in dlc_cfg['dataset_type']:
            from deeplabcut.pose_estimation_tensorflow.predict_multianimal import AnalyzeMultiAnimalVideo
            for video in Videos:
                AnalyzeMultiAnimalVideo(video,DLCscorer,trainFraction,cfg,dlc_cfg,sess,inputs, outputs,pdindex,save_as_csv, destfolder, c_engine=c_engine)
        else:
            for video in Videos:
                DLCscorer=AnalyzeVideo(video,DLCscorer,DLCscorerlegacy,trainFraction,cfg,dlc_cfg,sess,inputs, outputs,pdindex,save_as_csv, destfolder,TFGPUinference,dynamic)

        os.chdir(str(start_path))
        if 'multi-animal' in dlc_cfg['dataset_type']:
          print("The videos are analyzed. Time to assemble animals and track 'em... \n Call 'create_video_with_all_detections' to check multi-animal detection quality before tracking.")
          print("If the tracking is not satisfactory for some videos, consider expanding the training set. You can use the function 'extract_outlier_frames' to extract a few representative outlier frames.")
        else:
          print("The videos are analyzed. Now your research can truly start! \n You can create labeled videos with 'create_labeled_video'")
          print("If the tracking is not satisfactory for some videos, consider expanding the training set. You can use the function 'extract_outlier_frames' to extract a few representative outlier frames.")
        return DLCscorer #note: this is either DLCscorer or DLCscorerlegacy depending on what was used!
    else:
<<<<<<< HEAD
        print("No video(s) were found. Please check your paths and/or 'video_type'.")
=======
        print("No video/s found. Please check your path!")
>>>>>>> a28203b9
        return DLCscorer

def checkcropping(cfg,cap):
    print("Cropping based on the x1 = %s x2 = %s y1 = %s y2 = %s. You can adjust the cropping coordinates in the config.yaml file." %(cfg['x1'], cfg['x2'],cfg['y1'], cfg['y2']))
    nx=cfg['x2']-cfg['x1']
    ny=cfg['y2']-cfg['y1']
    if nx>0 and ny>0:
        pass
    else:
        raise Exception('Please check the order of cropping parameter!')
    if cfg['x1']>=0 and cfg['x2']<int(cap.get(3)+1) and cfg['y1']>=0 and cfg['y2']<int(cap.get(4)+1):
        pass #good cropping box
    else:
        raise Exception('Please check the boundary of cropping!')
    return int(ny),int(nx)

def GetPoseF(cfg,dlc_cfg, sess, inputs, outputs,cap,nframes,batchsize):
    ''' Batchwise prediction of pose '''
    PredictedData = np.zeros((nframes, dlc_cfg['num_outputs'] * 3 * len(dlc_cfg['all_joints_names'])))
    batch_ind = 0 # keeps track of which image within a batch should be written to
    batch_num = 0 # keeps track of which batch you are at
    ny,nx=int(cap.get(4)),int(cap.get(3))
    if cfg['cropping']:
        ny,nx=checkcropping(cfg,cap)

    frames = np.empty((batchsize, ny, nx, 3), dtype='ubyte') # this keeps all frames in a batch
    pbar=tqdm(total=nframes)
    counter=0
    step=max(10,int(nframes/100))
    while(cap.isOpened()):
            if counter%step==0:
                pbar.update(step)
            ret, frame = cap.read()
            if ret:
                frame=cv2.cvtColor(frame, cv2.COLOR_BGR2RGB)
                if cfg['cropping']:
                    frames[batch_ind] = img_as_ubyte(frame[cfg['y1']:cfg['y2'],cfg['x1']:cfg['x2']])
                else:
                    frames[batch_ind] = img_as_ubyte(frame)

                if batch_ind==batchsize-1:
                    pose = predict.getposeNP(frames,dlc_cfg, sess, inputs, outputs)
                    PredictedData[batch_num*batchsize:(batch_num+1)*batchsize, :] = pose
                    batch_ind = 0
                    batch_num += 1
                else:
                   batch_ind+=1
            else:
                nframes = counter
                print("Detected frames: ", nframes)
                if batch_ind>0:
                    pose = predict.getposeNP(frames, dlc_cfg, sess, inputs, outputs) #process the whole batch (some frames might be from previous batch!)
                    PredictedData[batch_num*batchsize:batch_num*batchsize+batch_ind, :] = pose[:batch_ind,:]
                break
            counter+=1

    pbar.close()
    return PredictedData,nframes

def GetPoseS(cfg,dlc_cfg, sess, inputs, outputs,cap,nframes):
    ''' Non batch wise pose estimation for video cap.'''
    if cfg['cropping']:
        ny,nx=checkcropping(cfg,cap)

    PredictedData = np.zeros((nframes, dlc_cfg['num_outputs'] * 3 * len(dlc_cfg['all_joints_names'])))
    pbar=tqdm(total=nframes)
    counter=0
    step=max(10,int(nframes/100))
    while(cap.isOpened()):
            if counter%step==0:
                pbar.update(step)

            ret, frame = cap.read()
            if ret:
                frame=cv2.cvtColor(frame, cv2.COLOR_BGR2RGB)
                if cfg['cropping']:
                    frame= img_as_ubyte(frame[cfg['y1']:cfg['y2'],cfg['x1']:cfg['x2']])
                else:
                    frame = img_as_ubyte(frame)
                pose = predict.getpose(frame, dlc_cfg, sess, inputs, outputs)
                PredictedData[counter, :] = pose.flatten()  # NOTE: thereby cfg['all_joints_names'] should be same order as bodyparts!
            else:
                nframes=counter
                break
            counter+=1

    pbar.close()
    return PredictedData,nframes

def GetPoseS_GTF(cfg,dlc_cfg, sess, inputs, outputs,cap,nframes):
    ''' Non batch wise pose estimation for video cap.'''
    if cfg['cropping']:
        ny,nx=checkcropping(cfg,cap)

    pose_tensor = predict.extract_GPUprediction(outputs, dlc_cfg) #extract_output_tensor(outputs, dlc_cfg)
    PredictedData = np.zeros((nframes, 3 * len(dlc_cfg['all_joints_names'])))
    pbar=tqdm(total=nframes)
    counter=0
    step=max(10,int(nframes/100))
    while(cap.isOpened()):
            if counter%step==0:
                pbar.update(step)

            ret, frame = cap.read()
            if ret:
                frame=cv2.cvtColor(frame, cv2.COLOR_BGR2RGB)
                if cfg['cropping']:
                    frame= img_as_ubyte(frame[cfg['y1']:cfg['y2'],cfg['x1']:cfg['x2']])
                else:
                    frame = img_as_ubyte(frame)

                pose = sess.run(pose_tensor, feed_dict={inputs: np.expand_dims(frame, axis=0).astype(float)})
                pose[:, [0,1,2]] = pose[:, [1,0,2]]
                #pose = predict.getpose(frame, dlc_cfg, sess, inputs, outputs)
                PredictedData[counter, :] = pose.flatten()  # NOTE: thereby cfg['all_joints_names'] should be same order as bodyparts!
            else:
                nframes=counter
                break
            counter+=1

    pbar.close()
    return PredictedData,nframes

def GetPoseF_GTF(cfg,dlc_cfg, sess, inputs, outputs,cap,nframes,batchsize):
    ''' Batchwise prediction of pose '''
    PredictedData = np.zeros((nframes, 3 * len(dlc_cfg['all_joints_names'])))
    batch_ind = 0 # keeps track of which image within a batch should be written to
    batch_num = 0 # keeps track of which batch you are at
    ny,nx=int(cap.get(4)),int(cap.get(3))
    if cfg['cropping']:
        ny,nx=checkcropping(cfg,cap)

    pose_tensor = predict.extract_GPUprediction(outputs, dlc_cfg) #extract_output_tensor(outputs, dlc_cfg)
    frames = np.empty((batchsize, ny, nx, 3), dtype='ubyte') # this keeps all frames in a batch
    pbar=tqdm(total=nframes)
    counter=0
    step=max(10,int(nframes/100))
    while(cap.isOpened()):
            if counter%step==0:
                pbar.update(step)
            ret, frame = cap.read()
            if ret:
                frame=cv2.cvtColor(frame, cv2.COLOR_BGR2RGB)
                if cfg['cropping']:
                    frames[batch_ind] = img_as_ubyte(frame[cfg['y1']:cfg['y2'],cfg['x1']:cfg['x2']])
                else:
                    frames[batch_ind] = img_as_ubyte(frame)

                if batch_ind==batchsize-1:
                    #pose = predict.getposeNP(frames,dlc_cfg, sess, inputs, outputs)
                    pose = sess.run(pose_tensor, feed_dict={inputs: frames})
                    pose[:, [0,1,2]] = pose[:, [1,0,2]] #change order to have x,y,confidence
                    pose=np.reshape(pose,(batchsize,-1)) #bring into batchsize times x,y,conf etc.
                    PredictedData[batch_num*batchsize:(batch_num+1)*batchsize, :] = pose

                    batch_ind = 0
                    batch_num += 1
                else:
                   batch_ind+=1
            else:
                nframes = counter
                print("Detected frames: ", nframes)
                if batch_ind>0:
                    #pose = predict.getposeNP(frames, dlc_cfg, sess, inputs, outputs) #process the whole batch (some frames might be from previous batch!)
                    pose = sess.run(pose_tensor, feed_dict={inputs: frames})
                    pose[:, [0,1,2]] = pose[:, [1,0,2]]
                    pose=np.reshape(pose,(batchsize,-1))
                    PredictedData[batch_num*batchsize:batch_num*batchsize+batch_ind, :] = pose[:batch_ind,:]

                break
            counter+=1

    pbar.close()
    return PredictedData,nframes

def getboundingbox(x,y,nx,ny,margin):
    x1=max([0,int(np.amin(x))-margin])
    x2=min([nx,int(np.amax(x))+margin])
    y1=max([0,int(np.amin(y))-margin])
    y2=min([ny,int(np.amax(y))+margin])
    return x1,x2,y1,y2

def GetPoseDynamic(cfg,dlc_cfg, sess, inputs, outputs,cap,nframes,detectiontreshold,margin):
    ''' Non batch wise pose estimation for video cap by dynamically cropping around previously detected parts.'''
    if cfg['cropping']:
        ny,nx=checkcropping(cfg,cap)
    else:
        ny,nx=(int(cap.get(4)),int(cap.get(3)))
    x1,x2,y1,y2=0,nx,0,ny
    detected = False
    #TODO: perform detection on resized image (For speed)

    PredictedData = np.zeros((nframes, 3 * len(dlc_cfg['all_joints_names'])))
    pbar=tqdm(total=nframes)
    counter=0
    step=max(10,int(nframes/100))
    while(cap.isOpened()):
            if counter%step==0:
                pbar.update(step)

            ret, frame = cap.read()
            if ret:
                #print(counter,x1,x2,y1,y2,detected)
                originalframe=cv2.cvtColor(frame, cv2.COLOR_BGR2RGB)
                if cfg['cropping']:
                    frame= img_as_ubyte(originalframe[cfg['y1']:cfg['y2'],cfg['x1']:cfg['x2']])[y1:y2,x1:x2]
                else:
                    frame = img_as_ubyte(originalframe[y1:y2,x1:x2])

                pose = predict.getpose(frame, dlc_cfg, sess, inputs, outputs).flatten()
                detection=np.any(pose[2::3]>detectiontreshold) #is anything detected?
                if detection:
                    pose[0::3],pose[1::3]=pose[0::3]+x1,pose[1::3]+y1 #offset according to last bounding box
                    x1,x2,y1,y2=getboundingbox(pose[0::3],pose[1::3],nx,ny,margin) #coordinates for next iteration
                    if not detected:
                        detected=True #object detected
                else:
                    if detected and (x1+y1+y2-ny+x2-nx)!=0: #was detected in last frame and dyn. cropping was performed >> but object lost in cropped variant >> re-run on full frame!
                        #print("looking again, lost!")
                        if cfg['cropping']:
                            frame= img_as_ubyte(originalframe[cfg['y1']:cfg['y2'],cfg['x1']:cfg['x2']])
                        else:
                            frame = img_as_ubyte(originalframe)
                        pose = predict.getpose(frame, dlc_cfg, sess, inputs, outputs).flatten() #no offset is necessary

                    x0,y0=x1,y1
                    x1,x2,y1,y2=0,nx,0,ny
                    detected=False

                PredictedData[counter, :] = pose
            else:
                nframes=counter
                break
            counter+=1

    pbar.close()
    return PredictedData,nframes

def AnalyzeVideo(video,DLCscorer,DLCscorerlegacy,trainFraction,cfg,dlc_cfg,sess,inputs, outputs,pdindex,save_as_csv, destfolder=None,TFGPUinference=True,dynamic=(False,.5,10)):
    ''' Helper function for analyzing a video. '''
    print("Starting to analyze % ", video)

    if destfolder is None:
        destfolder = str(Path(video).parents[0])
    auxiliaryfunctions.attempttomakefolder(destfolder)
    vname = Path(video).stem
    try:
        _ = auxiliaryfunctions.load_analyzed_data(destfolder, vname, DLCscorer)
    except FileNotFoundError:
        print("Loading ", video)
        cap=cv2.VideoCapture(video)
        if not cap.isOpened():
            raise IOError('Video could not be opened. Please check that the the file integrity.')
        fps = cap.get(5) #https://docs.opencv.org/2.4/modules/highgui/doc/reading_and_writing_images_and_video.html#videocapture-get
        nframes = int(cap.get(7))
        duration=nframes*1./fps
        size=(int(cap.get(4)),int(cap.get(3)))

        ny,nx=size
        print("Duration of video [s]: ", round(duration,2), ", recorded with ", round(fps,2),"fps!")
        print("Overall # of frames: ", nframes," found with (before cropping) frame dimensions: ", nx,ny)

        dynamic_analysis_state,detectiontreshold,margin=dynamic
        start = time.time()
        print("Starting to extract posture")
        if dynamic_analysis_state:
            PredictedData,nframes=GetPoseDynamic(cfg,dlc_cfg, sess, inputs, outputs,cap,nframes,detectiontreshold,margin)
            #GetPoseF_GTF(cfg,dlc_cfg, sess, inputs, outputs,cap,nframes,int(dlc_cfg["batch_size"]))
        else:
            if int(dlc_cfg["batch_size"])>1:
                if TFGPUinference:
                    PredictedData,nframes=GetPoseF_GTF(cfg,dlc_cfg, sess, inputs, outputs,cap,nframes,int(dlc_cfg["batch_size"]))
                else:
                    PredictedData,nframes=GetPoseF(cfg,dlc_cfg, sess, inputs, outputs,cap,nframes,int(dlc_cfg["batch_size"]))
            else:
                if TFGPUinference:
                    PredictedData,nframes=GetPoseS_GTF(cfg,dlc_cfg, sess, inputs, outputs,cap,nframes)
                else:
                    PredictedData,nframes=GetPoseS(cfg,dlc_cfg, sess, inputs, outputs,cap,nframes)

        stop = time.time()
        if cfg['cropping']==True:
            coords=[cfg['x1'],cfg['x2'],cfg['y1'],cfg['y2']]
        else:
            coords=[0, nx, 0, ny]

        dictionary = {
            "start": start,
            "stop": stop,
            "run_duration": stop - start,
            "Scorer": DLCscorer,
            "DLC-model-config file": dlc_cfg,
            "fps": fps,
            "batch_size": dlc_cfg["batch_size"],
            "frame_dimensions": (ny, nx),
            "nframes": nframes,
            "iteration (active-learning)": cfg["iteration"],
            "training set fraction": trainFraction,
            "cropping": cfg['cropping'],
            "cropping_parameters": coords
            #"gpu_info": device_lib.list_local_devices()
        }
        metadata = {'data': dictionary}

        print(f"Saving results in {destfolder}...")
        dataname = os.path.join(destfolder, vname + DLCscorer + '.h5')
        auxiliaryfunctions.SaveData(PredictedData[:nframes,:], metadata, dataname, pdindex, range(nframes),save_as_csv)
    finally:
        return DLCscorer

def GetPosesofFrames(cfg,dlc_cfg, sess, inputs, outputs,directory,framelist,nframes,batchsize,rgb):
    ''' Batchwise prediction of pose for frame list in directory'''
    #from skimage.io import imread
    from deeplabcut.utils.auxfun_videos import imread
    print("Starting to extract posture")
    if rgb:
        im=imread(os.path.join(directory,framelist[0]),mode='RGB')
    else:
        im=imread(os.path.join(directory,framelist[0]))

    ny,nx,nc=np.shape(im)
    print("Overall # of frames: ", nframes," found with (before cropping) frame dimensions: ", nx,ny)

    PredictedData = np.zeros((nframes, dlc_cfg['num_outputs'] * 3 * len(dlc_cfg['all_joints_names'])))
    batch_ind = 0 # keeps track of which image within a batch should be written to
    batch_num = 0 # keeps track of which batch you are at
    if cfg['cropping']:
        print("Cropping based on the x1 = %s x2 = %s y1 = %s y2 = %s. You can adjust the cropping coordinates in the config.yaml file." %(cfg['x1'], cfg['x2'],cfg['y1'], cfg['y2']))
        nx,ny=cfg['x2']-cfg['x1'],cfg['y2']-cfg['y1']
        if nx>0 and ny>0:
            pass
        else:
            raise Exception('Please check the order of cropping parameter!')
        if cfg['x1']>=0 and cfg['x2']<int(np.shape(im)[1]) and cfg['y1']>=0 and cfg['y2']<int(np.shape(im)[0]):
            pass #good cropping box
        else:
            raise Exception('Please check the boundary of cropping!')

    pbar=tqdm(total=nframes)
    counter=0
    step=max(10,int(nframes/100))

    if batchsize==1:
        for counter,framename in enumerate(framelist):
                #frame=imread(os.path.join(directory,framename),mode='RGB')
                if rgb:
                    im=imread(os.path.join(directory,framename),mode='RGB')
                else:
                    im=imread(os.path.join(directory,framename))

                if counter%step==0:
                    pbar.update(step)

                if cfg['cropping']:
                    frame= img_as_ubyte(im[cfg['y1']:cfg['y2'],cfg['x1']:cfg['x2'],:])
                else:
                    frame = img_as_ubyte(im)

                pose = predict.getpose(frame, dlc_cfg, sess, inputs, outputs)
                PredictedData[counter, :] = pose.flatten()
    else:
        frames = np.empty((batchsize, ny, nx, 3), dtype='ubyte') # this keeps all the frames of a batch
        for counter,framename in enumerate(framelist):
                if rgb:
                    im=imread(os.path.join(directory,framename),mode='RGB')
                else:
                    im=imread(os.path.join(directory,framename))

                if counter%step==0:
                    pbar.update(step)

                if cfg['cropping']:
                    frames[batch_ind] = img_as_ubyte(im[cfg['y1']:cfg['y2'],cfg['x1']:cfg['x2'],:])
                else:
                    frames[batch_ind] = img_as_ubyte(im)

                if batch_ind==batchsize-1:
                    pose = predict.getposeNP(frames,dlc_cfg, sess, inputs, outputs)
                    PredictedData[batch_num*batchsize:(batch_num+1)*batchsize, :] = pose
                    batch_ind = 0
                    batch_num += 1
                else:
                   batch_ind+=1

        if batch_ind>0: #take care of the last frames (the batch that might have been processed)
            pose = predict.getposeNP(frames, dlc_cfg, sess, inputs, outputs) #process the whole batch (some frames might be from previous batch!)
            PredictedData[batch_num*batchsize:batch_num*batchsize+batch_ind, :] = pose[:batch_ind,:]

    pbar.close()
    return PredictedData,nframes,nx,ny


def analyze_time_lapse_frames(config,directory,frametype='.png',shuffle=1,
                trainingsetindex=0,gputouse=None,save_as_csv=False,rgb=True,modelprefix=''):
    """
    Analyzed all images (of type = frametype) in a folder and stores the output in one file.

    You can crop the frames (before analysis), by changing 'cropping'=True and setting 'x1','x2','y1','y2' in the config file.

    Output: The labels are stored as MultiIndex Pandas Array, which contains the name of the network, body part name, (x, y) label position \n
            in pixels, and the likelihood for each frame per body part. These arrays are stored in an efficient Hierarchical Data Format (HDF) \n
            in the same directory, where the video is stored. However, if the flag save_as_csv is set to True, the data can also be exported in \n
            comma-separated values format (.csv), which in turn can be imported in many programs, such as MATLAB, R, Prism, etc.

    Parameters
    ----------
    config : string
        Full path of the config.yaml file as a string.

    directory: string
        Full path to directory containing the frames that shall be analyzed

    frametype: string, optional
        Checks for the file extension of the frames. Only images with this extension are analyzed. The default is ``.png``

    shuffle: int, optional
        An integer specifying the shuffle index of the training dataset used for training the network. The default is 1.

    trainingsetindex: int, optional
        Integer specifying which TrainingsetFraction to use. By default the first (note that TrainingFraction is a list in config.yaml).

    gputouse: int, optional. Natural number indicating the number of your GPU (see number in nvidia-smi). If you do not have a GPU put None.
    See: https://nvidia.custhelp.com/app/answers/detail/a_id/3751/~/useful-nvidia-smi-queries

    save_as_csv: bool, optional
        Saves the predictions in a .csv file. The default is ``False``; if provided it must be either ``True`` or ``False``

    rbg: bool, optional.
        Whether to load image as rgb; Note e.g. some tiffs do not alow that option in imread, then just set this to false.

    Examples
    --------
    If you want to analyze all frames in /analysis/project/timelapseexperiment1
    >>> deeplabcut.analyze_videos('/analysis/project/reaching-task/config.yaml','/analysis/project/timelapseexperiment1')
    --------

    If you want to analyze all frames in /analysis/project/timelapseexperiment1
    >>> deeplabcut.analyze_videos('/analysis/project/reaching-task/config.yaml','/analysis/project/timelapseexperiment1')
    --------

    Note: for test purposes one can extract all frames from a video with ffmeg, e.g. ffmpeg -i testvideo.avi thumb%04d.png
    """
    if 'TF_CUDNN_USE_AUTOTUNE' in os.environ:
        del os.environ['TF_CUDNN_USE_AUTOTUNE'] #was potentially set during training

    if gputouse is not None:  # gpu selection
        os.environ['CUDA_VISIBLE_DEVICES'] = str(gputouse)

    vers = (tf.__version__).split('.')
    if int(vers[0]) == 1 and int(vers[1]) > 12:
        TF = tf.compat.v1
    else:
        TF = tf

    TF.reset_default_graph()
    start_path=os.getcwd() #record cwd to return to this directory in the end

    cfg = auxiliaryfunctions.read_config(config)
    trainFraction = cfg['TrainingFraction'][trainingsetindex]
    modelfolder=os.path.join(cfg["project_path"],str(auxiliaryfunctions.GetModelFolder(trainFraction,shuffle,cfg,modelprefix=modelprefix)))
    path_test_config = Path(modelfolder) / 'test' / 'pose_cfg.yaml'
    try:
        dlc_cfg = load_config(str(path_test_config))
    except FileNotFoundError:
        raise FileNotFoundError("It seems the model for shuffle %s and trainFraction %s does not exist."%(shuffle,trainFraction))
    # Check which snapshots are available and sort them by # iterations
    try:
      Snapshots = np.array([fn.split('.')[0]for fn in os.listdir(os.path.join(modelfolder , 'train'))if "index" in fn])
    except FileNotFoundError:
      raise FileNotFoundError("Snapshots not found! It seems the dataset for shuffle %s has not been trained/does not exist.\n Please train it before using it to analyze videos.\n Use the function 'train_network' to train the network for shuffle %s."%(shuffle,shuffle))

    if cfg['snapshotindex'] == 'all':
        print("Snapshotindex is set to 'all' in the config.yaml file. Running video analysis with all snapshots is very costly! Use the function 'evaluate_network' to choose the best the snapshot. For now, changing snapshot index to -1!")
        snapshotindex = -1
    else:
        snapshotindex=cfg['snapshotindex']

    increasing_indices = np.argsort([int(m.split('-')[1]) for m in Snapshots])
    Snapshots = Snapshots[increasing_indices]

    print("Using %s" % Snapshots[snapshotindex], "for model", modelfolder)

    ##################################################
    # Load and setup CNN part detector
    ##################################################

    # Check if data already was generated:
    dlc_cfg['init_weights'] = os.path.join(modelfolder , 'train', Snapshots[snapshotindex])
    trainingsiterations = (dlc_cfg['init_weights'].split(os.sep)[-1]).split('-')[-1]

    #update batchsize (based on parameters in config.yaml)
    dlc_cfg['batch_size'] = cfg['batch_size']

    # Name for scorer:
    DLCscorer,DLCscorerlegacy = auxiliaryfunctions.GetScorerName(cfg,shuffle,trainFraction,trainingsiterations=trainingsiterations,modelprefix=modelprefix)
    sess, inputs, outputs = predict.setup_pose_prediction(dlc_cfg)

    # update number of outputs and adjust pandas indices
    dlc_cfg['num_outputs'] = cfg.get('num_outputs', 1)

    xyz_labs_orig = ['x', 'y', 'likelihood']
    suffix = [str(s+1) for s in range(dlc_cfg['num_outputs'])]
    suffix[0] = '' # first one has empty suffix for backwards compatibility
    xyz_labs = [x+s for s in suffix for x in xyz_labs_orig]

    pdindex = pd.MultiIndex.from_product([[DLCscorer],
                                          dlc_cfg['all_joints_names'],
                                          xyz_labs],
                                         names=['scorer', 'bodyparts', 'coords'])

    if gputouse is not None: #gpu selectinon
            os.environ['CUDA_VISIBLE_DEVICES'] = str(gputouse)

    ##################################################
    # Loading the images
    ##################################################
    #checks if input is a directory
    if os.path.isdir(directory)==True:
        """
        Analyzes all the frames in the directory.
        """
        print("Analyzing all frames in the directory: ", directory)
        os.chdir(directory)
        framelist=np.sort([fn for fn in os.listdir(os.curdir) if (frametype in fn)])
        vname=Path(directory).stem
        notanalyzed,dataname,DLCscorer=auxiliaryfunctions.CheckifNotAnalyzed(directory,vname,DLCscorer,DLCscorerlegacy,flag='framestack')
        if notanalyzed:
            nframes = len(framelist)
            if nframes>0:
                start = time.time()

                PredictedData,nframes,nx,ny=GetPosesofFrames(cfg,dlc_cfg, sess, inputs, outputs,directory,framelist,nframes,dlc_cfg['batch_size'],rgb)
                stop = time.time()

                if cfg['cropping']==True:
                    coords=[cfg['x1'],cfg['x2'],cfg['y1'],cfg['y2']]
                else:
                    coords=[0, nx, 0, ny]

                dictionary = {
                    "start": start,
                    "stop": stop,
                    "run_duration": stop - start,
                    "Scorer": DLCscorer,
                    "config file": dlc_cfg,
                    "batch_size": dlc_cfg["batch_size"],
                    "num_outputs": dlc_cfg["num_outputs"],
                    "frame_dimensions": (ny, nx),
                    "nframes": nframes,
                    "cropping": cfg['cropping'],
                    "cropping_parameters": coords
                }
                metadata = {'data': dictionary}

                print("Saving results in %s..." %(directory))

                auxiliaryfunctions.SaveData(PredictedData[:nframes,:], metadata, dataname, pdindex, framelist,save_as_csv)
                print("The folder was analyzed. Now your research can truly start!")
                print("If the tracking is not satisfactory for some frome, consider expanding the training set.")
            else:
                print("No frames were found. Consider changing the path or the frametype.")

    os.chdir(str(start_path))

def convert_detections2tracklets(config, videos, videotype='avi', shuffle=1, trainingsetindex=0,
                                 destfolder=None,BPTS=None, iBPTS=None,PAF=None, printintermediate=False,
                                 inferencecfg=None,modelprefix='', track_method='box',edgewisecondition=False):
    """
    This should be called at the end of deeplabcut.analyze_videos for multianimal projects!

    Parameters
    ----------
    config : string
        Full path of the config.yaml file as a string.

    videos : list
        A list of strings containing the full paths to videos for analysis or a path to the directory, where all the videos with same extension are stored.

    videotype: string, optional
        Checks for the extension of the video in case the input to the video is a directory.\n Only videos with this extension are analyzed. The default is ``.avi``

    shuffle: int, optional
        An integer specifying the shuffle index of the training dataset used for training the network. The default is 1.

    trainingsetindex: int, optional
        Integer specifying which TrainingsetFraction to use. By default the first (note that TrainingFraction is a list in config.yaml).

    destfolder: string, optional
        Specifies the destination folder for analysis data (default is the path of the video). Note that for subsequent analysis this
        folder also needs to be passed.

    track_method: str, optional
        Method uses to track animals, either 'box' or 'skeleton'.
        By default, a constant velocity Kalman filter is used to track individual bounding boxes.

    BPTS: ## TODO
        Default is None.

    iBPTS: ##TODO
        Default is None.

    PAF: ## TODO
        Default is None.

    printintermediate: ## TODO
        Default is false.

    inferencecfg: ## TODO
        Default is None.

    modelprefix:
        Default is ''.

    Examples
    --------
    If you want to convert detections to tracklets:
    >>> deeplabcut.convert_detections2tracklets('/analysis/project/reaching-task/config.yaml',[]'/analysis/project/video1.mp4'], videotype='.mp4')
    --------

    """
    from deeplabcut.pose_estimation_tensorflow.lib import inferenceutils, trackingutils
    from deeplabcut.utils import auxfun_multianimal
    from easydict import EasyDict as edict
    import pickle

    if track_method not in ('box', 'skeleton'):
        raise ValueError('Invalid tracking method. Only `box` and `skeleton` are currently supported.')

    cfg = auxiliaryfunctions.read_config(config)
    trainFraction = cfg['TrainingFraction'][trainingsetindex]
    start_path=os.getcwd() #record cwd to return to this directory in the end

    #TODO: addd cropping as in video analysis!
    #if cropping is not None:
    #    cfg['cropping']=True
    #    cfg['x1'],cfg['x2'],cfg['y1'],cfg['y2']=cropping
    #    print("Overwriting cropping parameters:", cropping)
    #    print("These are used for all videos, but won't be save to the cfg file.")

    modelfolder=os.path.join(cfg["project_path"],str(auxiliaryfunctions.GetModelFolder(trainFraction,shuffle,cfg,modelprefix=modelprefix)))
    path_test_config = Path(modelfolder) / 'test' / 'pose_cfg.yaml'
    try:
        dlc_cfg = load_config(str(path_test_config))
    except FileNotFoundError:
        raise FileNotFoundError("It seems the model for shuffle %s and trainFraction %s does not exist."%(shuffle,trainFraction))

    if 'multi-animal' not in dlc_cfg['dataset_type']:
        raise ValueError("This function is only required for multianimal projects!")

    path_inference_config = Path(modelfolder) / 'test' / 'inference_cfg.yaml'
    if inferencecfg is None: #then load or initialize
        inferencecfg=auxfun_multianimal.read_inferencecfg(path_inference_config,cfg)
    else: #TODO: check if all variables present
        inferencecfg=edict(inferencecfg)

    if edgewisecondition:
        path_inferencebounds_config = Path(modelfolder) / 'test' / 'inferencebounds.yaml'
        try:
            inferenceboundscfg=auxiliaryfunctions.read_plainconfig(path_inferencebounds_config)
        except FileNotFoundError:
            print("Computing distances...")
            from deeplabcut.pose_estimation_tensorflow import calculatepafdistancebounds
            inferenceboundscfg = calculatepafdistancebounds(config, shuffle, trainingsetindex)
            auxiliaryfunctions.write_plainconfig(path_inferencebounds_config,inferenceboundscfg)
    # Check which snapshots are available and sort them by # iterations
    try:
      Snapshots = np.array([fn.split('.')[0]for fn in os.listdir(os.path.join(modelfolder , 'train'))if "index" in fn])
    except FileNotFoundError:
      raise FileNotFoundError("Snapshots not found! It seems the dataset for shuffle %s has not been trained/does not exist.\n Please train it before using it to analyze videos.\n Use the function 'train_network' to train the network for shuffle %s."%(shuffle,shuffle))

    if cfg['snapshotindex'] == 'all':
        print("Snapshotindex is set to 'all' in the config.yaml file. Running video analysis with all snapshots is very costly! Use the function 'evaluate_network' to choose the best the snapshot. For now, changing snapshot index to -1!")
        snapshotindex = -1
    else:
        snapshotindex=cfg['snapshotindex']

    increasing_indices = np.argsort([int(m.split('-')[1]) for m in Snapshots])
    Snapshots = Snapshots[increasing_indices]
    print("Using %s" % Snapshots[snapshotindex], "for model", modelfolder)
    dlc_cfg['init_weights'] = os.path.join(modelfolder , 'train', Snapshots[snapshotindex])
    trainingsiterations = (dlc_cfg['init_weights'].split(os.sep)[-1]).split('-')[-1]

    # Name for scorer:
    DLCscorer, DLCscorerlegacy = auxiliaryfunctions.GetScorerName(cfg,shuffle,trainFraction,trainingsiterations=trainingsiterations,modelprefix=modelprefix)

    ##################################################
    # Looping over videos
    ##################################################
    Videos=auxiliaryfunctions.Getlistofvideos(videos,videotype)
    if len(Videos)>0:
        for video in Videos:
            print("Processing... ", video)
            videofolder = str(Path(video).parents[0])
            if destfolder is None:
                destfolder = videofolder
            auxiliaryfunctions.attempttomakefolder(destfolder)
            vname = Path(video).stem
            dataname = os.path.join(videofolder, vname + DLCscorer + '.h5')
            data, metadata=auxfun_multianimal.LoadFullMultiAnimalData(dataname)
            method = 'sk' if track_method == 'skeleton' else 'bx'
            trackname=dataname.split('.h5')[0] + f'_{method}.pickle'
            trackname = trackname.replace(videofolder, destfolder)
            if os.path.isfile(trackname): #TODO: check if metadata are identical (same parameters!)
                print("Tracklets already computed", trackname)
            else:
                print("Analyzing", dataname)
                DLCscorer=metadata['data']['Scorer']
                dlc_cfg=metadata['data']['DLC-model-config file']
                nms_radius=data['metadata']['nms radius']
                minconfidence=data['metadata']['minimal confidence']
                partaffinityfield_graph=data['metadata']['PAFgraph']
                all_joints=data['metadata']['all_joints']
                all_jointnames=data['metadata']['all_joints_names']

                if edgewisecondition:
                    upperbound = np.array([float(inferenceboundscfg[str(edge[0])+'_'+str(edge[1])]['intra_max']) for edge in partaffinityfield_graph])
                    lowerbound = np.array([float(inferenceboundscfg[str(edge[0])+'_'+str(edge[1])]['intra_min']) for edge in partaffinityfield_graph])                       
                    upperbound*=1.25
                    lowerbound*=.5 #SLACK!
                    print(upperbound,lowerbound)
                else:
                    lowerbound=None
                    upperbound=None

                if PAF is None:
                    PAF=np.arange(len(partaffinityfield_graph)) # THIS CAN BE A SUBSET!

                partaffinityfield_graph=[partaffinityfield_graph[l] for l in PAF]
                linkingpartaffinityfield_graph=partaffinityfield_graph

                numjoints=len(all_jointnames)
                if BPTS is None and iBPTS is None:
                    #NOTE: this can be used if only a subset is relevant. I.e. [0,1] for only first and second joint!
                    BPTS=range(numjoints)
                    iBPTS=range(numjoints) #the corresponding inverse!

                #TODO: adjust this for multi + unique bodyparts!
                #this is only for multianimal parts and uniquebodyparts as one (not one uniquebodyparts guy tracked etc. )
                bodypartlabels=sum([3*[all_jointnames[bpt]] for bpt in BPTS],[])
                numentries=len(bodypartlabels)

                scorers=numentries*[DLCscorer]
                xylvalue=int(len(bodypartlabels)/3)*['x', 'y','likelihood']
                pdindex=pd.MultiIndex.from_arrays(np.vstack([scorers,bodypartlabels,xylvalue]),names=['scorer', 'bodyparts', 'coords'])

                imnames=[fn for fn in data if fn != 'metadata']

                if track_method == 'box':
                    mot_tracker = trackingutils.Sort(inferencecfg)
                else:
                    mot_tracker = trackingutils.SORT(numjoints, inferencecfg['max_age'], inferencecfg['min_hits'])
                
                Tracks={}
                for index,imname in tqdm(enumerate(imnames)):
                    animals = inferenceutils.assemble_individuals(inferencecfg, data[imname], numjoints, BPTS, iBPTS,
                                                                  PAF, partaffinityfield_graph, linkingpartaffinityfield_graph,
                                                                  lowerbound,upperbound,printintermediate)
                    if track_method == 'box':
                        #get corresponding bounding boxes!
                        bb=inferenceutils.individual2boundingbox(inferencecfg,animals,0) #TODO: get cropping parameters and utilize!
                        trackers = mot_tracker.update(bb)
                    else:
                        temp = [arr.reshape((-1, 3))[:, :2] for arr in animals]
                        trackers = mot_tracker.track(temp)
                    trackingutils.fill_tracklets(Tracks, trackers, animals, imname)
                Tracks['header']=pdindex
                with open(trackname, 'wb') as f:
                    # Pickle the 'labeled-data' dictionary using the highest protocol available.
                    pickle.dump(Tracks, f,pickle.HIGHEST_PROTOCOL)

        os.chdir(str(start_path))

        #TODO: UPDATE!!
        print("The tracklets were created. Now you can 'refine_tracklets' \n You can create labeled videos with 'create_labeled_video'.")
        #print("If the tracking is not satisfactory for some videos, consider expanding the training set. You can use the function 'extract_outlier_frames' to extract any outlier frames!")
    else:
        print("No video(s) found. Please check your path!")


if __name__ == '__main__':
    parser = argparse.ArgumentParser()
    parser.add_argument('video')
    parser.add_argument('config')
    cli_args = parser.parse_args()<|MERGE_RESOLUTION|>--- conflicted
+++ resolved
@@ -32,16 +32,10 @@
 # Loading data, and defining model folder
 ####################################################
 
-<<<<<<< HEAD
 def analyze_videos(config,videos, videotype='avi', shuffle=1, trainingsetindex=0,
                    gputouse=None, save_as_csv=False, destfolder=None, batchsize=None,
                    cropping=None,get_nframesfrommetadata=True, TFGPUinference=True,
                    dynamic=(False,.5,10),modelprefix='', c_engine=False):
-=======
-def analyze_videos(config, videos, videotype='avi', shuffle=1, trainingsetindex=0, gputouse=None, save_as_csv=False,
-                   destfolder=None, batchsize=None, crop=None, get_nframesfrommetadata=True, TFGPUinference=True,
-                   dynamic=(False, .5, 10)):
->>>>>>> a28203b9
     """
     Makes prediction based on a trained network. The index of the trained network is specified by parameters in the config file (in particular the variable 'snapshotindex')
 
@@ -80,11 +74,7 @@
     batchsize: int, default from pose_cfg.yaml
         Change batch size for inference; if given overwrites value in pose_cfg.yaml
 
-<<<<<<< HEAD
     cropping: list, optional (default=None)
-=======
-    crop: list, optional (default=None)
->>>>>>> a28203b9
         List of cropping coordinates as [x1, x2, y1, y2].
         Note that the same cropping parameters will then be used for all videos.
         If different video crops are desired, run 'analyze_videos' on individual videos
@@ -146,17 +136,10 @@
     cfg = auxiliaryfunctions.read_config(config)
     trainFraction = cfg['TrainingFraction'][trainingsetindex]
 
-<<<<<<< HEAD
     if cropping is not None:
         cfg['cropping'] = True
         cfg['x1'], cfg['x2'], cfg['y1'], cfg['y2'] = cropping
         print("Overwriting cropping parameters:", cropping)
-=======
-    if crop is not None:
-        cfg['cropping']=True
-        cfg['x1'],cfg['x2'],cfg['y1'],cfg['y2']=crop
-        print("Overwriting cropping parameters:", crop)
->>>>>>> a28203b9
         print("These are used for all videos, but won't be save to the cfg file.")
 
     modelfolder=os.path.join(cfg["project_path"],str(auxiliaryfunctions.GetModelFolder(trainFraction,shuffle,cfg,modelprefix=modelprefix)))
@@ -259,11 +242,7 @@
           print("If the tracking is not satisfactory for some videos, consider expanding the training set. You can use the function 'extract_outlier_frames' to extract a few representative outlier frames.")
         return DLCscorer #note: this is either DLCscorer or DLCscorerlegacy depending on what was used!
     else:
-<<<<<<< HEAD
         print("No video(s) were found. Please check your paths and/or 'video_type'.")
-=======
-        print("No video/s found. Please check your path!")
->>>>>>> a28203b9
         return DLCscorer
 
 def checkcropping(cfg,cap):
@@ -980,7 +959,7 @@
 
                 if edgewisecondition:
                     upperbound = np.array([float(inferenceboundscfg[str(edge[0])+'_'+str(edge[1])]['intra_max']) for edge in partaffinityfield_graph])
-                    lowerbound = np.array([float(inferenceboundscfg[str(edge[0])+'_'+str(edge[1])]['intra_min']) for edge in partaffinityfield_graph])                       
+                    lowerbound = np.array([float(inferenceboundscfg[str(edge[0])+'_'+str(edge[1])]['intra_min']) for edge in partaffinityfield_graph])
                     upperbound*=1.25
                     lowerbound*=.5 #SLACK!
                     print(upperbound,lowerbound)
@@ -1015,7 +994,7 @@
                     mot_tracker = trackingutils.Sort(inferencecfg)
                 else:
                     mot_tracker = trackingutils.SORT(numjoints, inferencecfg['max_age'], inferencecfg['min_hits'])
-                
+
                 Tracks={}
                 for index,imname in tqdm(enumerate(imnames)):
                     animals = inferenceutils.assemble_individuals(inferencecfg, data[imname], numjoints, BPTS, iBPTS,
