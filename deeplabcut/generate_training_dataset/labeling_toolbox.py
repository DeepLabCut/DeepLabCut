"""
DeepLabCut2.0 Toolbox
https://github.com/AlexEMG/DeepLabCut
A Mathis, alexander.mathis@bethgelab.org
T Nath, nath@rowland.harvard.edu
M Mathis, mackenzie@post.harvard.edu

"""

import os
import os.path
import glob
import cv2
import wx
import wx.lib.scrolledpanel as SP
import pandas as pd
import numpy as np
import matplotlib.pyplot as plt
import matplotlib.patches as patches
import matplotlib.colors as mcolors
import matplotlib
from mpl_toolkits.axes_grid1 import make_axes_locatable
from pathlib import Path
import argparse
from deeplabcut.generate_training_dataset import auxfun_drag_label
from deeplabcut.utils import auxiliaryfunctions
from matplotlib.backends.backend_wxagg import FigureCanvasWxAgg as FigureCanvas
from matplotlib.backends.backend_wxagg import NavigationToolbar2WxAgg as NavigationToolbar

# ###########################################################################
# Class for GUI MainFrame
# ###########################################################################
class ImagePanel(wx.Panel):

    def __init__(self, parent,config,gui_size,**kwargs):
        h=gui_size[0]/2
        w=gui_size[1]/3
        wx.Panel.__init__(self, parent, -1,style=wx.SUNKEN_BORDER,size=(h,w))

        self.figure = matplotlib.figure.Figure()
        self.axes = self.figure.add_subplot(1, 1, 1)
        self.canvas = FigureCanvas(self, -1, self.figure)
        self.orig_xlim = None
        self.orig_ylim = None
        self.sizer = wx.BoxSizer(wx.VERTICAL)
        self.sizer.Add(self.canvas, 1, wx.LEFT | wx.TOP | wx.GROW)
        self.SetSizer(self.sizer)
        self.Fit()

    def getfigure(self):
        return(self.figure)

    def drawplot(self,img,img_name,itr,index,bodyparts,cmap,keep_view=False):
        xlim = self.axes.get_xlim()
        ylim = self.axes.get_ylim()
        self.axes.clear()

        # convert the image to RGB as you are showing the image with matplotlib
        im = cv2.imread(img)[...,::-1]
        ax = self.axes.imshow(im,cmap=cmap)
        self.orig_xlim = self.axes.get_xlim()
        self.orig_ylim = self.axes.get_ylim()
        divider = make_axes_locatable(self.axes)
        colorIndex = np.linspace(np.min(im),np.max(im),len(bodyparts))
        cax = divider.append_axes("right", size="5%", pad=0.05)
        cbar = self.figure.colorbar(ax, cax=cax,spacing='proportional', ticks=colorIndex)
        cbar.set_ticklabels(bodyparts[::-1])
        self.axes.set_title(str(str(itr)+"/"+str(len(index)-1) +" "+ img_name ))
        if keep_view:
            self.axes.set_xlim(xlim)
            self.axes.set_ylim(ylim)
        self.toolbar = NavigationToolbar(self.canvas)
        return(self.figure,self.axes,self.canvas,self.toolbar)

    def resetView(self):
        self.axes.set_xlim(self.orig_xlim)
        self.axes.set_ylim(self.orig_ylim)

    def getColorIndices(self,img,bodyparts):
        """
        Returns the colormaps ticks and . The order of ticks labels is reversed.
        """
        im = cv2.imread(img)
        norm = mcolors.Normalize(vmin=0, vmax=np.max(im))
        ticks = np.linspace(0,np.max(im),len(bodyparts))[::-1]
        return norm, ticks



class WidgetPanel(wx.Panel):
    def __init__(self, parent):
        wx.Panel.__init__(self, parent, -1,style=wx.SUNKEN_BORDER)


class ScrollPanel(SP.ScrolledPanel):
    def __init__(self, parent):
        SP.ScrolledPanel.__init__(self, parent, -1,style=wx.SUNKEN_BORDER)
        self.SetupScrolling(scroll_x=True, scroll_y=True, scrollToTop=False)
        self.Layout()
    def on_focus(self,event):
        pass

    def addRadioButtons(self,bodyparts,fileIndex,markersize):
        """
        Adds radio buttons for each bodypart on the right panel
        """
        self.choiceBox = wx.BoxSizer(wx.VERTICAL)
        choices = [l for l in bodyparts]
        self.fieldradiobox = wx.RadioBox(self,label='Select a bodypart to label',
                                    style=wx.RA_SPECIFY_ROWS,choices=choices)
        self.slider = wx.Slider(self, -1, markersize, 1, markersize*3,size=(250, -1), style=wx.SL_HORIZONTAL | wx.SL_AUTOTICKS | wx.SL_LABELS )
        self.slider.Enable(False)
        self.checkBox = wx.CheckBox(self, id=wx.ID_ANY,label = 'Adjust marker size.')
        self.choiceBox.Add(self.slider, 0, wx.ALL, 5 )
        self.choiceBox.Add(self.checkBox, 0, wx.ALL, 5 )
        self.choiceBox.Add(self.fieldradiobox, 0, wx.EXPAND|wx.ALL, 10)
        self.SetSizerAndFit(self.choiceBox)
        self.Layout()
        return(self.choiceBox,self.fieldradiobox,self.slider,self.checkBox)

    def clearBoxer(self):
        self.choiceBox.Clear(True)

class MainFrame(wx.Frame):
    """Contains the main GUI and button boxes"""

    def __init__(self, parent,config):
# Settting the GUI size and panels design
        displays = (wx.Display(i) for i in range(wx.Display.GetCount())) # Gets the number of displays
        screenSizes = [display.GetGeometry().GetSize() for display in displays] # Gets the size of each display
        index = 0 # For display 1.
        screenWidth = screenSizes[index][0]
        screenHeight = screenSizes[index][1]
        self.gui_size = (screenWidth*0.7,screenHeight*0.85)

        wx.Frame.__init__ ( self, parent, id = wx.ID_ANY, title = 'DeepLabCut2.0 - Labeling ToolBox',
                            size = wx.Size(self.gui_size), pos = wx.DefaultPosition, style = wx.RESIZE_BORDER|wx.DEFAULT_FRAME_STYLE|wx.TAB_TRAVERSAL )
        self.statusbar = self.CreateStatusBar()
        self.statusbar.SetStatusText("Looking for a folder to start labeling. Click 'Load frames' to begin.")
        self.Bind(wx.EVT_CHAR_HOOK, self.OnKeyPressed)

        self.SetSizeHints(wx.Size(self.gui_size)) #  This sets the minimum size of the GUI. It can scale now!
###################################################################################################################################################

# Spliting the frame into top and bottom panels. Bottom panels contains the widgets. The top panel is for showing images and plotting!

        topSplitter = wx.SplitterWindow(self)
        vSplitter = wx.SplitterWindow(topSplitter)

        self.image_panel = ImagePanel(vSplitter, config,self.gui_size)
        self.choice_panel = ScrollPanel(vSplitter)
        vSplitter.SplitVertically(self.image_panel,self.choice_panel, sashPosition=self.gui_size[0]*0.8)
        vSplitter.SetSashGravity(1)
        self.widget_panel = WidgetPanel(topSplitter)
        topSplitter.SplitHorizontally(vSplitter, self.widget_panel,sashPosition=self.gui_size[1]*0.83)#0.9
        topSplitter.SetSashGravity(1)
        sizer = wx.BoxSizer(wx.VERTICAL)
        sizer.Add(topSplitter, 1, wx.EXPAND)
        self.SetSizer(sizer)

###################################################################################################################################################
# Add Buttons to the WidgetPanel and bind them to their respective functions.

        widgetsizer = wx.WrapSizer(orient=wx.HORIZONTAL)
        self.load = wx.Button(self.widget_panel, id=wx.ID_ANY, label="Load frames")
        widgetsizer.Add(self.load , 1, wx.ALL, 15)
        self.load.Bind(wx.EVT_BUTTON, self.browseDir)

        self.prev = wx.Button(self.widget_panel, id=wx.ID_ANY, label="<<Previous")
        widgetsizer.Add(self.prev , 1, wx.ALL, 15)
        self.prev.Bind(wx.EVT_BUTTON, self.prevImage)
        self.prev.Enable(False)

        self.next = wx.Button(self.widget_panel, id=wx.ID_ANY, label="Next>>")
        widgetsizer.Add(self.next , 1, wx.ALL, 15)
        self.next.Bind(wx.EVT_BUTTON, self.nextImage)
        self.next.Enable(False)

        self.help = wx.Button(self.widget_panel, id=wx.ID_ANY, label="Help")
        widgetsizer.Add(self.help , 1, wx.ALL, 15)
        self.help.Bind(wx.EVT_BUTTON, self.helpButton)
        self.help.Enable(True)
#
        self.zoom = wx.ToggleButton(self.widget_panel, label="Zoom")
        widgetsizer.Add(self.zoom , 1, wx.ALL, 15)
        self.zoom.Bind(wx.EVT_TOGGLEBUTTON, self.zoomButton)
        self.widget_panel.SetSizer(widgetsizer)
        self.zoom.Enable(False)

        self.home = wx.Button(self.widget_panel, id=wx.ID_ANY, label="Home")
        widgetsizer.Add(self.home , 1, wx.ALL,15)
        self.home.Bind(wx.EVT_BUTTON, self.homeButton)
        self.widget_panel.SetSizer(widgetsizer)
        self.home.Enable(False)

        self.pan = wx.ToggleButton(self.widget_panel, id=wx.ID_ANY, label="Pan")
        widgetsizer.Add(self.pan , 1, wx.ALL, 15)
        self.pan.Bind(wx.EVT_TOGGLEBUTTON, self.panButton)
        self.widget_panel.SetSizer(widgetsizer)
        self.pan.Enable(False)

        self.lock = wx.CheckBox(self.widget_panel, id=wx.ID_ANY, label="Lock View")
        widgetsizer.Add(self.lock, 1, wx.ALL, 15)
        self.lock.Bind(wx.EVT_CHECKBOX, self.lockChecked)
        self.widget_panel.SetSizer(widgetsizer)
        self.lock.Enable(False)

        self.save = wx.Button(self.widget_panel, id=wx.ID_ANY, label="Save")
        widgetsizer.Add(self.save , 1, wx.ALL, 15)
        self.save.Bind(wx.EVT_BUTTON, self.saveDataSet)
        self.save.Enable(False)

        widgetsizer.AddStretchSpacer(15)
        self.quit = wx.Button(self.widget_panel, id=wx.ID_ANY, label="Quit")
        widgetsizer.Add(self.quit , 1, wx.ALL|wx.ALIGN_RIGHT, 15)
        self.quit.Bind(wx.EVT_BUTTON, self.quitButton)

        self.widget_panel.SetSizer(widgetsizer)
        self.widget_panel.SetSizerAndFit(widgetsizer)
        self.widget_panel.Layout()

###############################################################################################################################
# Variables initialization

        self.currentDirectory = os.getcwd()
        self.index = []
        self.iter = []
        self.file = 0
        self.updatedCoords = []
        self.dataFrame = None
        self.config_file = config
        self.new_labels = False
        self.buttonCounter = []
        self.bodyparts2plot = []
        self.drs = []
        self.num = []
        self.view_locked=False

###############################################################################################################################
# BUTTONS FUNCTIONS FOR HOTKEYS
    def OnKeyPressed(self, event=None):
        if event.GetKeyCode() == wx.WXK_RIGHT:
            self.nextImage(event=None)
        elif event.GetKeyCode() == wx.WXK_LEFT:
            self.prevImage(event=None)

    def activateSlider(self,event):
        """
        Activates the slider to increase the markersize
        """
        self.checkSlider = event.GetEventObject()
        if self.checkSlider.GetValue() == True:
            self.activate_slider = True
            self.slider.Enable(True)
            MainFrame.updateZoomPan(self)
        else:
            self.slider.Enable(False)

    def OnSliderScroll(self, event):
        """
        Adjust marker size for plotting the annotations
        """
        MainFrame.saveEachImage(self)
        MainFrame.updateZoomPan(self)
        self.buttonCounter = []
        self.markerSize = self.slider.GetValue()
        img_name = Path(self.index[self.iter]).name
        self.figure.delaxes(self.figure.axes[1])
        self.figure,self.axes,self.canvas,self.toolbar = self.image_panel.drawplot(self.img,img_name,self.iter,self.index,self.bodyparts,self.colormap,keep_view=True)
<<<<<<< HEAD
        self.axes.callbacks.connect('xlim_changed', self.onZoom)
        self.axes.callbacks.connect('ylim_changed', self.onZoom)
=======

#        self.axes.callbacks.connect('xlim_changed', self.onZoom)
#        self.axes.callbacks.connect('ylim_changed', self.onZoom)
>>>>>>> 98220567
        self.buttonCounter = MainFrame.plot(self,self.img)

    def quitButton(self, event):
        """
        Asks user for its inputs and then quits the GUI
        """
        self.statusbar.SetStatusText("Qutting now!")

        nextFilemsg = wx.MessageBox('Do you want to label another data set?', 'Repeat?', wx.YES_NO | wx.ICON_INFORMATION)
        if nextFilemsg == 2:
            self.file = 1
            self.buttonCounter = []
            self.updatedCoords = []
            self.dataFrame = None
            self.bodyparts = []
            self.new_labels = self.new_labels
            self.axes.clear()
            self.figure.delaxes(self.figure.axes[1])
            self.choiceBox.Clear(True)
            MainFrame.updateZoomPan(self)
            MainFrame.browseDir(self, event)
            self.save.Enable(True)
        else:
            self.Destroy()
            print("You can now check the labels, using 'check_labels' before proceeding. Then, you can use the function 'create_training_dataset' to create the training dataset.")

    def helpButton(self,event):
        """
        Opens Instructions
        """
        MainFrame.updateZoomPan(self)
        wx.MessageBox('1. Select one of the body parts from the radio buttons to add a label (if necessary change config.yaml first to edit the label names). \n\n2. Right clicking on the image will add the selected label and the next available label will be selected from the radio button. \n The label will be marked as circle filled with a unique color.\n\n3. To change the marker size, mark the checkbox and move the slider. \n\n4. Hover your mouse over this newly added label to see its name. \n\n5. Use left click and drag to move the label position.  \n\n6. Once you are happy with the position, right click to add the next available label. You can always reposition the old labels, if required. You can delete a label with the middle button mouse click. \n\n7. Click Next/Previous to move to the next/previous image.\n User can also add a missing label by going to a previous/next image and using the left click to add the selected label.\n NOTE: the user cannot add a label if the label is already present. \n\n8. When finished labeling all the images, click \'Save\' to save all the labels as a .h5 file. \n\n9. Click OK to continue using the labeling GUI.', 'User instructions', wx.OK | wx.ICON_INFORMATION)
        self.statusbar.SetStatusText("Help")

    def homeButton(self,event):
        self.image_panel.resetView()
        self.figure.canvas.draw()
        MainFrame.updateZoomPan(self)
        self.zoom.SetValue(False)
        self.pan.SetValue(False)
        self.statusbar.SetStatusText("")

    def panButton(self,event):
        if self.pan.GetValue() == True:
            self.toolbar.pan()
            self.statusbar.SetStatusText("Pan On")
            self.zoom.SetValue(False)
        else:
            self.toolbar.pan()
            self.statusbar.SetStatusText("Pan Off")

    def zoomButton(self, event):
        if self.zoom.GetValue() == True:
            self.toolbar.zoom()
            self.statusbar.SetStatusText("Zoom On")
            self.pan.SetValue(False)
        else:
            self.toolbar.zoom()
            self.statusbar.SetStatusText("Zoom Off")

<<<<<<< HEAD
    def onZoom(self, ax):
        if self.zoom.GetValue():
            self.updateZoomPan()
            self.statusbar.SetStatusText("Zoom Off")
=======
#    def onZoom(self, ax):
#        print(self.zoom.GetValue())
#        if self.zoom.GetValue():
#            self.updateZoomPan()
#            self.statusbar.SetStatusText("Zoom Off")
>>>>>>> 98220567

    def onButtonRelease(self, event):
        if self.pan.GetValue():
            self.updateZoomPan()
            self.statusbar.SetStatusText("Pan Off")

    def lockChecked(self, event):
        self.cb = event.GetEventObject()
        self.view_locked=self.cb.GetValue()

    def onClick(self,event):
        """
        This function adds labels and auto advances to the next label.
        """
        x1 = event.xdata
        y1 = event.ydata

        if event.button == 3:
            if self.rdb.GetSelection() in self.buttonCounter :
                wx.MessageBox('%s is already annotated. \n Select another body part to annotate.' % (str(self.bodyparts[self.rdb.GetSelection()])), 'Error!', wx.OK | wx.ICON_ERROR)
            else:
                color = self.colormap(self.norm(self.colorIndex[self.rdb.GetSelection()]))
                circle = [patches.Circle((x1, y1), radius = self.markerSize, fc=color, alpha=self.alpha)]
                self.num.append(circle)
                self.axes.add_patch(circle[0])
                self.dr = auxfun_drag_label.DraggablePoint(circle[0],self.bodyparts[self.rdb.GetSelection()])
                self.dr.connect()
                self.buttonCounter.append(self.rdb.GetSelection())
                self.dr.coords = [[x1,y1,self.bodyparts[self.rdb.GetSelection()],self.rdb.GetSelection()]]
                self.drs.append(self.dr)
                self.updatedCoords.append(self.dr.coords)
                if self.rdb.GetSelection() < len(self.bodyparts) -1:
                    self.rdb.SetSelection(self.rdb.GetSelection() + 1)
                self.figure.canvas.draw()

        self.canvas.mpl_disconnect(self.onClick)
        self.canvas.mpl_disconnect(self.onButtonRelease)

    def browseDir(self, event):
        """
        Show the DirDialog and ask the user to change the directory where machine labels are stored
        """
        self.statusbar.SetStatusText("Looking for a folder to start labeling...")
        cwd = os.path.join(os.getcwd(),'labeled-data')
        dlg = wx.DirDialog(self, "Choose the directory where your extracted frames are saved:",cwd, style = wx.DD_DEFAULT_STYLE)
        if dlg.ShowModal() == wx.ID_OK:
            self.dir = dlg.GetPath()
            self.load.Enable(False)
            self.next.Enable(True)
            self.save.Enable(True)
        else:
            dlg.Destroy()
            self.Close(True)
        dlg.Destroy()

# Enabling the zoom, pan and home buttons
        self.zoom.Enable(True)
        self.home.Enable(True)
        self.pan.Enable(True)
        self.lock.Enable(True)

# Reading config file and its variables
        self.cfg = auxiliaryfunctions.read_config(self.config_file)
        self.scorer = self.cfg['scorer']
        self.bodyparts = self.cfg['bodyparts']
        self.videos = self.cfg['video_sets'].keys()
        self.markerSize = self.cfg['dotsize']
        self.alpha = self.cfg['alphavalue']
        self.colormap = plt.get_cmap(self.cfg['colormap'])
        self.colormap = self.colormap.reversed()
        self.project_path=self.cfg['project_path']
        self.index =np.sort([fn for fn in glob.glob(os.path.join(self.dir,'*.png')) if ('labeled.png' not in fn)])
        self.statusbar.SetStatusText('Working on folder: {}'.format(os.path.split(str(self.dir))[-1]))
        self.relativeimagenames=['labeled'+n.split('labeled')[1] for n in self.index]#[n.split(self.project_path+'/')[1] for n in self.index]

# Reading the existing dataset,if already present
        try:
            self.dataFrame = pd.read_hdf(os.path.join(self.dir,'CollectedData_'+self.scorer+'.h5'),'df_with_missing')
            self.dataFrame.sort_index(inplace=True)
            self.prev.Enable(True)

# Finds the first empty row in the dataframe and sets the iteration to that index
            for idx,j in enumerate(self.dataFrame.index):
                values = self.dataFrame.loc[j,:].values
                if np.prod(np.isnan(values)) == 1:
                    self.iter = idx
                    break
                else:
                    self.iter = idx

        except:
            a = np.empty((len(self.index),2,))
            a[:] = np.nan
            for bodypart in self.bodyparts:
                index = pd.MultiIndex.from_product([[self.scorer], [bodypart], ['x', 'y']],names=['scorer', 'bodyparts', 'coords'])
                frame = pd.DataFrame(a, columns = index, index = self.relativeimagenames)
                self.dataFrame = pd.concat([self.dataFrame, frame],axis=1)
            self.iter = 0

# Reading the image name
        self.img = self.index[self.iter]
        img_name = Path(self.index[self.iter]).name
        self.norm,self.colorIndex = self.image_panel.getColorIndices(self.img,self.bodyparts)

# Checking for new frames and adding them to the existing dataframe
        old_imgs = np.sort(list(self.dataFrame.index))
        self.newimages = list(set(self.relativeimagenames) - set(old_imgs))
        if self.newimages == []:
            pass
        else:
            print("Found new frames..")
# Create an empty dataframe with all the new images and then merge this to the existing dataframe.
            self.df=None
            a = np.empty((len(self.newimages),2,))
            a[:] = np.nan
            for bodypart in self.bodyparts:
                index = pd.MultiIndex.from_product([[self.scorer], [bodypart], ['x', 'y']],names=['scorer', 'bodyparts', 'coords'])
                frame = pd.DataFrame(a, columns = index, index = self.newimages)
                self.df = pd.concat([self.df, frame],axis=1)
            self.dataFrame = pd.concat([self.dataFrame, self.df],axis=0)
# Sort it by the index values
            self.dataFrame.sort_index(inplace=True)

# checks for unique bodyparts
        if len(self.bodyparts)!=len(set(self.bodyparts)):
          print("Error - bodyparts must have unique labels! Please choose unique bodyparts in config.yaml file and try again. Quitting for now!")
          self.Close(True)

# Extracting the list of new labels
        oldBodyParts = self.dataFrame.columns.get_level_values(1)
        _, idx = np.unique(oldBodyParts, return_index=True)
        oldbodyparts2plot =  list(oldBodyParts[np.sort(idx)])
        self.new_bodyparts =  [x for x in self.bodyparts if x not in oldbodyparts2plot ]
# Checking if user added a new label
        if self.new_bodyparts==[]: # i.e. no new label
            self.figure,self.axes,self.canvas,self.toolbar = self.image_panel.drawplot(self.img,img_name,self.iter,self.index,self.bodyparts,self.colormap)
<<<<<<< HEAD
            self.axes.callbacks.connect('xlim_changed', self.onZoom)
            self.axes.callbacks.connect('ylim_changed', self.onZoom)
=======
            #self.axes.callbacks.connect('xlim_changed', self.onZoom)
            #self.axes.callbacks.connect('ylim_changed', self.onZoom)

>>>>>>> 98220567
            self.choiceBox,self.rdb,self.slider,self.checkBox = self.choice_panel.addRadioButtons(self.bodyparts,self.file,self.markerSize)
            self.buttonCounter = MainFrame.plot(self,self.img)
            self.cidClick = self.canvas.mpl_connect('button_press_event', self.onClick)
            self.canvas.mpl_connect('button_release_event', self.onButtonRelease)
        else:
            dlg = wx.MessageDialog(None,"New label found in the config file. Do you want to see all the other labels?", "New label found",wx.YES_NO | wx.ICON_WARNING)
            result = dlg.ShowModal()
            if result == wx.ID_NO:
                self.bodyparts = self.new_bodyparts
                self.norm,self.colorIndex = self.image_panel.getColorIndices(self.img,self.bodyparts)
            a = np.empty((len(self.index),2,))
            a[:] = np.nan
            for bodypart in self.new_bodyparts:
                index = pd.MultiIndex.from_product([[self.scorer], [bodypart], ['x', 'y']],names=['scorer', 'bodyparts', 'coords'])
                frame = pd.DataFrame(a, columns = index, index = self.relativeimagenames)
                self.dataFrame = pd.concat([self.dataFrame, frame],axis=1)

            self.figure,self.axes,self.canvas,self.toolbar = self.image_panel.drawplot(self.img,img_name,self.iter,self.index,self.bodyparts,self.colormap)
<<<<<<< HEAD
            self.axes.callbacks.connect('xlim_changed', self.onZoom)
            self.axes.callbacks.connect('ylim_changed', self.onZoom)
=======
            #self.axes.callbacks.connect('xlim_changed', self.onZoom)
            #self.axes.callbacks.connect('ylim_changed', self.onZoom)

>>>>>>> 98220567
            self.choiceBox,self.rdb,self.slider,self.checkBox = self.choice_panel.addRadioButtons(self.bodyparts,self.file,self.markerSize)
            self.cidClick = self.canvas.mpl_connect('button_press_event', self.onClick)
            self.canvas.mpl_connect('button_release_event', self.onButtonRelease)
            self.buttonCounter = MainFrame.plot(self,self.img)

        self.checkBox.Bind(wx.EVT_CHECKBOX,self.activateSlider)
        self.slider.Bind(wx.EVT_SLIDER,self.OnSliderScroll)

    def nextImage(self,event):
        """
        Moves to next image
        """
#  Checks for the last image and disables the Next button
        if len(self.index) - self.iter == 1:
            self.next.Enable(False)
            return
        self.prev.Enable(True)

# Checks if zoom/pan button is ON
        MainFrame.updateZoomPan(self)

        self.statusbar.SetStatusText('Working on folder: {}'.format(os.path.split(str(self.dir))[-1]))
        self.rdb.SetSelection(0)
        self.file = 1
# Refreshing the button counter
        self.buttonCounter = []
        MainFrame.saveEachImage(self)

        self.iter = self.iter + 1

        if len(self.index) >= self.iter:
            self.updatedCoords = MainFrame.getLabels(self,self.iter)
            self.img = self.index[self.iter]
            img_name = Path(self.index[self.iter]).name
            self.figure.delaxes(self.figure.axes[1]) # Removes the axes corresponding to the colorbar
            self.figure,self.axes,self.canvas,self.toolbar = self.image_panel.drawplot(self.img,img_name,self.iter,
                                                                                       self.index,self.bodyparts,
                                                                                       self.colormap,
                                                                                       keep_view=self.view_locked)
<<<<<<< HEAD
            self.axes.callbacks.connect('xlim_changed', self.onZoom)
            self.axes.callbacks.connect('ylim_changed', self.onZoom)
=======
#            self.axes.callbacks.connect('xlim_changed', self.onZoom)
#            self.axes.callbacks.connect('ylim_changed', self.onZoom)

>>>>>>> 98220567
            self.buttonCounter = MainFrame.plot(self,self.img)
            self.cidClick = self.canvas.mpl_connect('button_press_event', self.onClick)
            self.canvas.mpl_connect('button_release_event', self.onButtonRelease)

    def prevImage(self, event):
        """
        Checks the previous Image and enables user to move the annotations.
        """
# Checks for the first image and disables the Previous button
        if self.iter == 0:
            self.prev.Enable(False)
            return
        else:
            self.next.Enable(True)
# Checks if zoom/pan button is ON
        MainFrame.updateZoomPan(self)
        self.statusbar.SetStatusText('Working on folder: {}'.format(os.path.split(str(self.dir))[-1]))
        MainFrame.saveEachImage(self)

        self.buttonCounter = []
        self.iter = self.iter - 1

        self.rdb.SetSelection(0)
        self.img = self.index[self.iter]
        img_name = Path(self.index[self.iter]).name
        self.figure.delaxes(self.figure.axes[1]) # Removes the axes corresponding to the colorbar
        self.figure,self.axes,self.canvas,self.toolbar = self.image_panel.drawplot(self.img,img_name,self.iter,
                                                                                   self.index,self.bodyparts,
                                                                                   self.colormap,
                                                                                   keep_view=self.view_locked)
<<<<<<< HEAD
        self.axes.callbacks.connect('xlim_changed', self.onZoom)
        self.axes.callbacks.connect('ylim_changed', self.onZoom)
=======
#        self.axes.callbacks.connect('xlim_changed', self.onZoom)
#        self.axes.callbacks.connect('ylim_changed', self.onZoom)

>>>>>>> 98220567
        self.buttonCounter = MainFrame.plot(self,self.img)
        self.cidClick = self.canvas.mpl_connect('button_press_event', self.onClick)
        self.canvas.mpl_connect('button_release_event', self.onButtonRelease)
        MainFrame.saveEachImage(self)

    def getLabels(self,img_index):
        """
        Returns a list of x and y labels of the corresponding image index
        """
        self.previous_image_points = []
        for bpindex, bp in enumerate(self.bodyparts):
            image_points = [[self.dataFrame[self.scorer][bp]['x'].values[self.iter],self.dataFrame[self.scorer][bp]['y'].values[self.iter],bp,bpindex]]
            self.previous_image_points.append(image_points)
        return(self.previous_image_points)

    def plot(self,img):
        """
        Plots and call auxfun_drag class for moving and removing points.
        """
        self.drs= []
        self.updatedCoords = []
        for bpindex, bp in enumerate(self.bodyparts):
            color = self.colormap(self.norm(self.colorIndex[bpindex]))
            self.points = [self.dataFrame[self.scorer][bp]['x'].values[self.iter],self.dataFrame[self.scorer][bp]['y'].values[self.iter]]
            circle = [patches.Circle((self.points[0], self.points[1]), radius=self.markerSize, fc = color, alpha=self.alpha)]
            self.axes.add_patch(circle[0])
            self.dr = auxfun_drag_label.DraggablePoint(circle[0],self.bodyparts[bpindex])
            self.dr.connect()
            self.dr.coords = MainFrame.getLabels(self,self.iter)[bpindex]
            self.drs.append(self.dr)
            self.updatedCoords.append(self.dr.coords)
            if np.isnan(self.points)[0] == False:
                self.buttonCounter.append(bpindex)
        self.figure.canvas.draw()

        return(self.buttonCounter)

    def saveEachImage(self):
        """
        Saves data for each image
        """
        for idx, bp in enumerate(self.updatedCoords):
            self.dataFrame.loc[self.relativeimagenames[self.iter]][self.scorer, bp[0][-2],'x' ] = bp[-1][0]
            self.dataFrame.loc[self.relativeimagenames[self.iter]][self.scorer, bp[0][-2],'y' ] = bp[-1][1]

    def saveDataSet(self,event):
        """
        Saves the final dataframe
        """
        self.statusbar.SetStatusText("File saved")
        MainFrame.saveEachImage(self)
        MainFrame.updateZoomPan(self)
# Windows compatible
        self.dataFrame.sort_index(inplace=True)
        self.dataFrame.to_csv(os.path.join(self.dir,"CollectedData_" + self.scorer + ".csv"))
        self.dataFrame.to_hdf(os.path.join(self.dir,"CollectedData_" + self.scorer + '.h5'),'df_with_missing',format='table', mode='w')

    def onChecked(self, event):
      self.cb = event.GetEventObject()
      if self.cb.GetValue() == True:
          self.slider.Enable(True)
          self.cidClick = self.canvas.mpl_connect('button_press_event', self.onClick)
          self.canvas.mpl_connect('button_release_event', self.onButtonRelease)
      else:
          self.slider.Enable(False)

    def updateZoomPan(self):
# Checks if zoom/pan button is ON
        if self.pan.GetValue() == True:
            self.toolbar.pan()
            self.pan.SetValue(False)
        if self.zoom.GetValue() == True:
            self.toolbar.zoom()
            self.zoom.SetValue(False)

def show(config):
    app = wx.App()
    frame = MainFrame(None,config).Show()
    app.MainLoop()


if __name__ == '__main__':
    parser = argparse.ArgumentParser()
    parser.add_argument('config')
    cli_args = parser.parse_args()<|MERGE_RESOLUTION|>--- conflicted
+++ resolved
@@ -267,14 +267,9 @@
         img_name = Path(self.index[self.iter]).name
         self.figure.delaxes(self.figure.axes[1])
         self.figure,self.axes,self.canvas,self.toolbar = self.image_panel.drawplot(self.img,img_name,self.iter,self.index,self.bodyparts,self.colormap,keep_view=True)
-<<<<<<< HEAD
-        self.axes.callbacks.connect('xlim_changed', self.onZoom)
-        self.axes.callbacks.connect('ylim_changed', self.onZoom)
-=======
 
 #        self.axes.callbacks.connect('xlim_changed', self.onZoom)
 #        self.axes.callbacks.connect('ylim_changed', self.onZoom)
->>>>>>> 98220567
         self.buttonCounter = MainFrame.plot(self,self.img)
 
     def quitButton(self, event):
@@ -335,18 +330,11 @@
             self.toolbar.zoom()
             self.statusbar.SetStatusText("Zoom Off")
 
-<<<<<<< HEAD
-    def onZoom(self, ax):
-        if self.zoom.GetValue():
-            self.updateZoomPan()
-            self.statusbar.SetStatusText("Zoom Off")
-=======
 #    def onZoom(self, ax):
 #        print(self.zoom.GetValue())
 #        if self.zoom.GetValue():
 #            self.updateZoomPan()
 #            self.statusbar.SetStatusText("Zoom Off")
->>>>>>> 98220567
 
     def onButtonRelease(self, event):
         if self.pan.GetValue():
@@ -483,14 +471,9 @@
 # Checking if user added a new label
         if self.new_bodyparts==[]: # i.e. no new label
             self.figure,self.axes,self.canvas,self.toolbar = self.image_panel.drawplot(self.img,img_name,self.iter,self.index,self.bodyparts,self.colormap)
-<<<<<<< HEAD
-            self.axes.callbacks.connect('xlim_changed', self.onZoom)
-            self.axes.callbacks.connect('ylim_changed', self.onZoom)
-=======
             #self.axes.callbacks.connect('xlim_changed', self.onZoom)
             #self.axes.callbacks.connect('ylim_changed', self.onZoom)
 
->>>>>>> 98220567
             self.choiceBox,self.rdb,self.slider,self.checkBox = self.choice_panel.addRadioButtons(self.bodyparts,self.file,self.markerSize)
             self.buttonCounter = MainFrame.plot(self,self.img)
             self.cidClick = self.canvas.mpl_connect('button_press_event', self.onClick)
@@ -509,14 +492,9 @@
                 self.dataFrame = pd.concat([self.dataFrame, frame],axis=1)
 
             self.figure,self.axes,self.canvas,self.toolbar = self.image_panel.drawplot(self.img,img_name,self.iter,self.index,self.bodyparts,self.colormap)
-<<<<<<< HEAD
-            self.axes.callbacks.connect('xlim_changed', self.onZoom)
-            self.axes.callbacks.connect('ylim_changed', self.onZoom)
-=======
             #self.axes.callbacks.connect('xlim_changed', self.onZoom)
             #self.axes.callbacks.connect('ylim_changed', self.onZoom)
 
->>>>>>> 98220567
             self.choiceBox,self.rdb,self.slider,self.checkBox = self.choice_panel.addRadioButtons(self.bodyparts,self.file,self.markerSize)
             self.cidClick = self.canvas.mpl_connect('button_press_event', self.onClick)
             self.canvas.mpl_connect('button_release_event', self.onButtonRelease)
@@ -556,14 +534,9 @@
                                                                                        self.index,self.bodyparts,
                                                                                        self.colormap,
                                                                                        keep_view=self.view_locked)
-<<<<<<< HEAD
-            self.axes.callbacks.connect('xlim_changed', self.onZoom)
-            self.axes.callbacks.connect('ylim_changed', self.onZoom)
-=======
 #            self.axes.callbacks.connect('xlim_changed', self.onZoom)
 #            self.axes.callbacks.connect('ylim_changed', self.onZoom)
 
->>>>>>> 98220567
             self.buttonCounter = MainFrame.plot(self,self.img)
             self.cidClick = self.canvas.mpl_connect('button_press_event', self.onClick)
             self.canvas.mpl_connect('button_release_event', self.onButtonRelease)
@@ -594,14 +567,9 @@
                                                                                    self.index,self.bodyparts,
                                                                                    self.colormap,
                                                                                    keep_view=self.view_locked)
-<<<<<<< HEAD
-        self.axes.callbacks.connect('xlim_changed', self.onZoom)
-        self.axes.callbacks.connect('ylim_changed', self.onZoom)
-=======
 #        self.axes.callbacks.connect('xlim_changed', self.onZoom)
 #        self.axes.callbacks.connect('ylim_changed', self.onZoom)
 
->>>>>>> 98220567
         self.buttonCounter = MainFrame.plot(self,self.img)
         self.cidClick = self.canvas.mpl_connect('button_press_event', self.onClick)
         self.canvas.mpl_connect('button_release_event', self.onButtonRelease)
