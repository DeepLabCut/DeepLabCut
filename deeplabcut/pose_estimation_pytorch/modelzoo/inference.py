#
# DeepLabCut Toolbox (deeplabcut.org)
# © A. & M.W. Mathis Labs
# https://github.com/DeepLabCut/DeepLabCut
#
# Please see AUTHORS for contributors.
# https://github.com/DeepLabCut/DeepLabCut/blob/main/AUTHORS
#
# Licensed under GNU Lesser General Public License v3.0
#
import json
import os
from pathlib import Path
from typing import Optional, Union

import numpy as np

from deeplabcut.modelzoo.utils import get_super_animal_scorer, get_superanimal_colormaps
from deeplabcut.pose_estimation_pytorch.apis.videos import (
    create_df_from_prediction,
    video_inference,
    VideoIterator,
)
from deeplabcut.pose_estimation_pytorch.apis.utils import (
    get_inference_runners,
    get_pose_inference_runner,
    get_filtered_coco_detector_inference_runner,
)
from deeplabcut.pose_estimation_pytorch.modelzoo.utils import (
    raise_warning_if_called_directly,
)
from deeplabcut.utils.make_labeled_video import create_video


class NumpyEncoder(json.JSONEncoder):
    """Special json encoder for numpy types"""

    def default(self, obj):
        if isinstance(obj, np.ndarray):
            return obj.tolist()  # Convert ndarray to list
        return json.JSONEncoder.default(self, obj)


def construct_bodypart_names(max_individuals, bodyparts):
    multianimalbodyparts = []
    for i in range(max_individuals):
        for bodypart in bodyparts:
            multianimalbodyparts.append(f"{bodypart}_{i}")
    return multianimalbodyparts


def _video_inference_superanimal(
    video_paths: Union[str, list],
    superanimal_name: str,
    model_cfg: dict,
    model_snapshot_path: str | Path,
    detector_snapshot_path: str | Path | None,
    max_individuals: int,
    pcutoff: float,
    batch_size: int = 1,
    detector_batch_size: int = 1,
    cropping: list[int] | None = None,
    dest_folder: Optional[str] = None,
    output_suffix: str = "",
    plot_bboxes: bool = True,
    bboxes_pcutoff: float = 0.9,
<<<<<<< HEAD
=======
    create_labeled_video: bool = True,
>>>>>>> 382cdc75
    torchvision_detector_name: str | None = None,
) -> dict:
    """
    Perform inference on a video using a superanimal model from the model zoo specified by `superanimal_name`.
    During inference, the video is analyzed using the specified model and the results are saved in the specified
    destination folder. The predictions are saved in the form of a .h5 file. The video with the predictions is saved
    in the form of a .mp4 file.

    WARNING: This function is an internal utility function and should not be
    called directly. It is designed to be used by deeplabcut.modelzoo.api.video_inference.py

    Args:
        video_paths: Path to the video to be analyzed or list of paths to videos to be
            analyzed
        superanimal_name: Name of the SuperAnimal project (e.g. superanimal_quadruped)
        model_cfg: The name of the pose model architecture to use for inference.
        model_snapshot_path: The path to the pose model snapshot to use for inference.
        detector_snapshot_path: The path to the detector snapshot to use for inference.
        max_individuals: Maximum number of individuals in the video
        pcutoff: Cutoff for cutting off the predicted keypoints with probability lower
            than pcutoff
        batch_size: The batch size to use for video inference.
        cropping: List of cropping coordinates as [x1, x2, y1, y2]. Note that the same
            cropping parameters will then be used for all videos. If different video
            crops are desired, run ``video_inference_superanimal`` on individual videos
            with the corresponding cropping coordinates.
        detector_batch_size: The batch size to use for the detector for video inference.
        dest_folder: Destination folder for the results. If not specified, the
            results are saved in the same folder as the video. Defaults to None.
        output_suffix: The suffix to add to output file names (e.g. _before_adapt)
        plot_bboxes: Whether to plot bounding boxes in the output video
        bboxes_pcutoff: Confidence threshold for bounding box plotting
<<<<<<< HEAD
=======
        create_labeled_video (bool):
            Specifies if a labeled video needs to be created, True by default.
>>>>>>> 382cdc75
        torchvision_detector_name: If using a filtered torchvision detector, the torchvision model name

    Returns:
        results: Dictionary with the result pd.DataFrame for each video

    Raises:
        Warning: If the function is called directly.
    """
    raise_warning_if_called_directly()

    if superanimal_name == "superanimal_humanbody":
<<<<<<< HEAD
        if torchvision_detector_name is None:
=======
        if not torchvision_detector_name:
>>>>>>> 382cdc75
            torchvision_detector_name = "fasterrcnn_mobilenet_v3_large_fpn"
        COCO_PERSON = 1  # COCO class ID for person
        detector_runner = get_filtered_coco_detector_inference_runner(
            model_name=torchvision_detector_name,
            category_id=COCO_PERSON,
            batch_size=detector_batch_size,
            max_individuals=max_individuals,
            model_config=model_cfg,
        )
        pose_runner = get_pose_inference_runner(
            model_cfg,
            snapshot_path=model_snapshot_path,
            batch_size=batch_size,
            max_individuals=max_individuals,
        )
    else:
        pose_runner, detector_runner = get_inference_runners(
            model_config=model_cfg,
            snapshot_path=model_snapshot_path,
            max_individuals=max_individuals,
            num_bodyparts=len(model_cfg["metadata"]["bodyparts"]),
            num_unique_bodyparts=0,
            batch_size=batch_size,
            detector_batch_size=detector_batch_size,
            detector_path=detector_snapshot_path,
        )

    results = {}

    if isinstance(video_paths, str):
        video_paths = [video_paths]

    if dest_folder is None:
        dest_folder = Path(video_paths[0]).parent

    if not os.path.exists(dest_folder):
        os.makedirs(dest_folder)

    for video_path in video_paths:
        print(f"Processing video {video_path}")

        dlc_scorer = get_super_animal_scorer(
            superanimal_name,
            model_snapshot_path,
            detector_snapshot_path,
            torchvision_detector_name,
        )

        output_prefix = f"{Path(video_path).stem}_{dlc_scorer}"
        output_path = Path(dest_folder)
        output_h5 = Path(output_path) / f"{output_prefix}.h5"

        output_json = output_h5.with_suffix(".json")
        if len(output_suffix) > 0:
            output_json = output_json.with_stem(output_h5.stem + output_suffix)

        video = VideoIterator(video_path, cropping=cropping)
        predictions = video_inference(
            video,
            pose_runner=pose_runner,
            detector_runner=detector_runner,
        )

        bbox_keys_in_predictions = {"bboxes", "bbox_scores"}
        bboxes_list = [
            {key: value for key, value in p.items() if key in bbox_keys_in_predictions}
            for i, p in enumerate(predictions)
        ]

        bbox = cropping
        if cropping is None:
            vid_w, vid_h = video.dimensions
            bbox = (0, vid_w, 0, vid_h)

        print(f"Saving results to {dest_folder}")
        df = create_df_from_prediction(
            predictions=predictions,
            dlc_scorer=dlc_scorer,
            multi_animal=True,
            model_cfg=model_cfg,
            output_path=output_path,
            output_prefix=output_prefix,
        )

        results[video_path] = df
        with open(output_json, "w") as f:
            json.dump(predictions, f, cls=NumpyEncoder)

        output_video = output_path / f"{output_prefix}_labeled.mp4"
        if len(output_suffix) > 0:
            output_video = output_video.with_stem(output_video.stem + output_suffix)

        superanimal_colormaps = get_superanimal_colormaps()
        colormap = superanimal_colormaps[superanimal_name]

        if create_labeled_video:
            create_video(
                video_path,
                output_h5,
                pcutoff=pcutoff,
                fps=video.fps,
                bbox=bbox,
                cmap=colormap,
                output_path=str(output_video),
                plot_bboxes=plot_bboxes,
                bboxes_list=bboxes_list,
                bboxes_pcutoff=bboxes_pcutoff,
            )
            print(f"Video with predictions was saved as {output_path}")

    return results<|MERGE_RESOLUTION|>--- conflicted
+++ resolved
@@ -64,10 +64,7 @@
     output_suffix: str = "",
     plot_bboxes: bool = True,
     bboxes_pcutoff: float = 0.9,
-<<<<<<< HEAD
-=======
     create_labeled_video: bool = True,
->>>>>>> 382cdc75
     torchvision_detector_name: str | None = None,
 ) -> dict:
     """
@@ -100,11 +97,8 @@
         output_suffix: The suffix to add to output file names (e.g. _before_adapt)
         plot_bboxes: Whether to plot bounding boxes in the output video
         bboxes_pcutoff: Confidence threshold for bounding box plotting
-<<<<<<< HEAD
-=======
         create_labeled_video (bool):
             Specifies if a labeled video needs to be created, True by default.
->>>>>>> 382cdc75
         torchvision_detector_name: If using a filtered torchvision detector, the torchvision model name
 
     Returns:
@@ -116,11 +110,7 @@
     raise_warning_if_called_directly()
 
     if superanimal_name == "superanimal_humanbody":
-<<<<<<< HEAD
-        if torchvision_detector_name is None:
-=======
         if not torchvision_detector_name:
->>>>>>> 382cdc75
             torchvision_detector_name = "fasterrcnn_mobilenet_v3_large_fpn"
         COCO_PERSON = 1  # COCO class ID for person
         detector_runner = get_filtered_coco_detector_inference_runner(
