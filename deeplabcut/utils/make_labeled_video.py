--- conflicted
+++ resolved
@@ -383,11 +383,9 @@
     modelprefix="",
     init_weights="",
     track_method="",
-<<<<<<< HEAD
     pcutoff_mode="hide",
     pcutoff=None,
     dotsize=None,
-=======
     superanimal_name="",
     pcutoff=0.6,
     skeleton=[],
@@ -395,7 +393,6 @@
     dotsize=8,
     colormap="rainbow",
     alphavalue=0.5,
->>>>>>> 14cd4cd3
     overwrite=False,
 ):
     """Labels the bodyparts in a video.
@@ -501,6 +498,7 @@
 
     init_weights: str,
         Checkpoint path to the super model
+
     track_method: string, optional, default=""
         Specifies the tracker used to generate the data.
         Empty by default (corresponding to a single animal project).
