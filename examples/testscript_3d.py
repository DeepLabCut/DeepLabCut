--- conflicted
+++ resolved
@@ -18,7 +18,6 @@
 import subprocess
 
 
-<<<<<<< HEAD
 if __name__ == "__main__":
     print("Imported DLC!")
     task = "TEST3D"  # Enter the name of your experiment Task
@@ -175,89 +174,4 @@
     # output_path = [os.path.join(basepath,folder)]
     # deeplabcut.create_labeled_video_3d(path_config_file,output_path,start=5,end=10)
 
-    print("ALL DONE!!! - default 3D cases are functional.")
-=======
-print("CREATING 3-D PROJECT")
-path_config_file = deeplabcut.create_new_project_3d(task, scorer, num_cameras)
-
-try:
-    cfg = deeplabcut.auxiliaryfunctions.read_config(path_config_file)
-    cfg["config_file_camera-1"] = config
-    cfg["shuffle_camera-1"] = 1
-
-    cfg["config_file_camera-2"] = config
-    cfg["shuffle_camera-2"] = 2
-
-    cfg["skeleton"] = [["bodypart1", "bodypart2"], ["objectA", "bodypart3"]]
-    deeplabcut.auxiliaryfunctions.write_config_3d(path_config_file, cfg)
-except:
-    raise (
-        "Please delete the project and re-try."
-    )  # otherwise the cfg is an empty array!
-
-"""
-# Creating the name of the project
-date = dt.today()
-month = date.strftime("%B")
-day = date.day
-d = str(month[0:3]+str(day))
-date = dt.today().strftime('%Y-%m-%d')
-project_name = '{pn}-{exp}-{date}-{triangulate}'.format(pn=task, exp=scorer, date=date,triangulate='3d')
-"""
-project_name = path_config_file.split(os.sep)[-2]
-
-os.chdir(os.path.join(basepath, project_name, "calibration_images"))
-# Downloading the calibration images
-url = "http://www.vision.caltech.edu/bouguetj/calib_doc/htmls/stereo_example.zip"
-file_name = "stereo_example.zip"
-with urllib.request.urlopen(url) as response, open(file_name, "wb") as out_file:
-    shutil.copyfileobj(response, out_file)
-file_name = os.path.join(
-    basepath, project_name, "calibration_images", "stereo_example.zip"
-)
-with zipfile.ZipFile(file_name) as zf:
-    zf.extractall()
-
-# Deleting unnecessary images; the ones whose corners are not detected and .mat files
-cwd = os.getcwd()
-[os.remove(file) for file in os.listdir(cwd) if not file.endswith(".jpg")]
-
-# change the file names for calibration images to match the name of cameras in config.yaml file.i.e. camera-1 and camera-2
-cam1_images = glob.glob(os.path.join(cwd, "left*.jpg"))
-cam2_images = glob.glob(os.path.join(cwd, "right*.jpg"))
-# Sorting images
-cam1_images.sort(key=lambda f: int("".join(filter(str.isdigit, f))))
-cam2_images.sort(key=lambda f: int("".join(filter(str.isdigit, f))))
-for idx, name in enumerate(cam1_images):
-    os.rename(
-        name, os.path.join(cwd, str("camera-1_" + "{0:0=2d}".format(idx + 1) + ".jpg"))
-    )
-
-for idx, name in enumerate(cam2_images):
-    os.rename(
-        name, os.path.join(cwd, str("camera-2_" + "{0:0=2d}".format(idx + 1) + ".jpg"))
-    )
-
-# Removing some of the images where the corner was not detected
-[os.remove(file) for file in glob.glob(os.path.join(cwd, "*06.jpg"))]
-[os.remove(file) for file in glob.glob(os.path.join(cwd, "*01.jpg"))]
-
-print("CALIBRATING THE CAMERAS")
-deeplabcut.calibrate_cameras(path_config_file, calibrate=True)
-
-print("CHECKING FOR UNDISTORTION")
-deeplabcut.check_undistortion(path_config_file)
-
-print("TRIANGULATING")
-video_dir = os.path.join(basepath, folder)
-deeplabcut.triangulate(path_config_file, video_dir, save_as_csv=True)
-
-
-print("CREATING LABELED VIDEO 3-D")
-deeplabcut.create_labeled_video_3d(path_config_file, [video_dir], start=5, end=10)
-
-# output_path = [os.path.join(basepath,folder)]
-# deeplabcut.create_labeled_video_3d(path_config_file,output_path,start=5,end=10)
-
-print("ALL DONE!!! - default 3D cases are functional.")
->>>>>>> fe52958a
+    print("ALL DONE!!! - default 3D cases are functional.")