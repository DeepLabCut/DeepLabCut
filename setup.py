#!/usr/bin/env python3
# -*- coding: utf-8 -*-
"""
DeepLabCut2.0-2.2 Toolbox (deeplabcut.org)
© A. & M. Mathis Labs
https://github.com/DeepLabCut/DeepLabCut
Please see AUTHORS for contributors.
https://github.com/DeepLabCut/DeepLabCut/blob/master/AUTHORS
Licensed under GNU Lesser General Public License v3.0
"""

import setuptools

with open("README.md", encoding="utf-8", errors="replace") as fh:
    long_description = fh.read()


setuptools.setup(
    name="deeplabcut",
<<<<<<< HEAD
    version="2.2.2.1rc1",
=======
    version="2.3rc1",
>>>>>>> addcfca7
    author="A. & M. Mathis Labs",
    author_email="alexander@deeplabcut.org",
    description="Markerless pose-estimation of user-defined features with deep learning",
    long_description=long_description,
    long_description_content_type="text/markdown",
    url="https://github.com/DeepLabCut/DeepLabCut",
    install_requires=[
        "filterpy>=1.4.4",
        "ruamel.yaml>=0.15.0",
        "imgaug>=0.4.0",
        "imageio-ffmpeg",
        "numba>=0.54",
        "matplotlib>=3.3",
        "networkx>=2.6",
        "numpy>=1.18.5",
        "pandas>=1.0.1",
        "scikit-image>=0.17",
        "scikit-learn>=1.0",
        "scipy>=1.4",
        "statsmodels>=0.11",
        "tables>=3.7.0",
<<<<<<< HEAD
=======
        "tensorflow>=2.0",
        "torch",
>>>>>>> addcfca7
        "tensorpack>=0.11",
        "tqdm",
        "pyyaml",
        "Pillow>=7.1",
    ],

    extras_require={
        "gui": [
            "PySide2==5.15.2.1",
            "napari[pyside2]",
            "opencv-python-headless",
            "qdarkstyle==3.1",
            "napari-deeplabcut>=0.0.6",
        ],
        "openvino": ["openvino-dev==2022.1.0"],
        "docs": ["numpydoc"],
        "windows": ["tensorflow>=2.0"],
        "liux": ["tensorflow>=2.0"],
        "darwin": ["tensorflow>=2.0"],
        "apple_m1": [],
    },
    scripts=["deeplabcut/pose_estimation_tensorflow/models/pretrained/download.sh"],
    packages=setuptools.find_packages(),
    data_files=[
        (
            "deeplabcut",
            [
                "deeplabcut/pose_cfg.yaml",
                "deeplabcut/inference_cfg.yaml",
                "deeplabcut/reid_cfg.yaml",
                "deeplabcut/pose_estimation_tensorflow/models/pretrained/pretrained_model_urls.yaml",
                "deeplabcut/gui/style.qss",
                "deeplabcut/gui/media/logo.png",
                "deeplabcut/gui/media/dlc_1-01.png",
                "deeplabcut/gui/assets/logo.png",
                "deeplabcut/gui/assets/logo_transparent.png",
                "deeplabcut/gui/assets/welcome.png",
                "deeplabcut/gui/assets/icons/help.png",
                "deeplabcut/gui/assets/icons/help2.png",
                "deeplabcut/gui/assets/icons/new_project.png",
                "deeplabcut/gui/assets/icons/new_project2.png",
                "deeplabcut/gui/assets/icons/open.png",
                "deeplabcut/gui/assets/icons/open2.png"
            ],
        )
    ],
    include_package_data=True,
    classifiers=[
        "Programming Language :: Python :: 3",
        "License :: OSI Approved :: GNU Lesser General Public License v3 (LGPLv3)",
        "Operating System :: OS Independent",
    ],
    entry_points="""[console_scripts]
            dlc=dlc:main""",
)

# https://www.python.org/dev/peps/pep-0440/#compatible-release<|MERGE_RESOLUTION|>--- conflicted
+++ resolved
@@ -17,11 +17,7 @@
 
 setuptools.setup(
     name="deeplabcut",
-<<<<<<< HEAD
-    version="2.2.2.1rc1",
-=======
     version="2.3rc1",
->>>>>>> addcfca7
     author="A. & M. Mathis Labs",
     author_email="alexander@deeplabcut.org",
     description="Markerless pose-estimation of user-defined features with deep learning",
@@ -43,11 +39,7 @@
         "scipy>=1.4",
         "statsmodels>=0.11",
         "tables>=3.7.0",
-<<<<<<< HEAD
-=======
-        "tensorflow>=2.0",
         "torch",
->>>>>>> addcfca7
         "tensorpack>=0.11",
         "tqdm",
         "pyyaml",
