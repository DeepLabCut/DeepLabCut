--- conflicted
+++ resolved
@@ -416,19 +416,6 @@
 ) -> dict:
     """
     Creates a dictionary with bounding boxes from predictions.
-<<<<<<< HEAD
-    The keys of the dictionary are the same as the index of the dataframe created by build_predictions_dataframe.
-    Therefore, the structures returned by build_predictions_dataframe and by build_bboxes_dict_for_dataframe
-    can be accessed with the same keys.
-
-    Args:
-        predictions: Dictionary containing the evaluation results
-        image_name_to_index, optional: a transform to apply on each image_name
-
-    Returns:
-        Dictionary with sames keys as in the dataframe returned by build_predictions_dataframe,
-        and respective bounding boxes and scores, if any.
-=======
 
     The keys of the dictionary are the same as the index of the dataframe created by
     build_predictions_dataframe. Therefore, the structures returned by
@@ -442,18 +429,13 @@
     Returns:
         Dictionary with sames keys as in the dataframe returned by
         build_predictions_dataframe, and respective bounding boxes and scores, if any.
->>>>>>> 8c5311d8
     """
 
     image_names = []
     bboxes_data = []
     for image_name, image_predictions in predictions.items():
         image_names.append(image_name)
-<<<<<<< HEAD
-        if "bboxes" in image_predictions:
-=======
         if "bboxes" in image_predictions and "bbox_scores" in image_predictions:
->>>>>>> 8c5311d8
             bboxes_data.append(
                 (image_predictions["bboxes"], image_predictions["bbox_scores"])
             )
