--- conflicted
+++ resolved
@@ -19,10 +19,6 @@
 
 @pytest.fixture()
 def ma_dataset():
-<<<<<<< HEAD
-    TEST_DATA_DIR = os.path.join(os.path.dirname(os.path.realpath(__file__)), "data")
-=======
->>>>>>> 62f7a29a
     cfg = read_plainconfig(os.path.join(TEST_DATA_DIR, "pose_cfg.yaml"))
     cfg["project_path"] = TEST_DATA_DIR
     cfg["dataset"] = "trimouse_train_data.pickle"
