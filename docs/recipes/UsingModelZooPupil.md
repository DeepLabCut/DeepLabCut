--- conflicted
+++ resolved
@@ -105,15 +105,6 @@
 deeplabcut.create_pretrained_project(
     "projectname",
     "experimenter",
-<<<<<<< HEAD
-    ["/home/max/Downloads/bunnies1.mp4"],
-    model="mouse_pupil_vclose",
-    working_directory="project_directory",
-    copy_videos=True,
-    analyzevideo=True,
-    filtered=True,
-    createlabeledvideo=True,
-=======
     [r"path_for_the_videos"],
     model="mouse_pupil_vclose",
     working_directory=r"project_directory",
@@ -124,7 +115,6 @@
     createlabeledvideo=True,
     trainFraction=None,
     engine=deeplabcut.Engine.TF,
->>>>>>> d1499134
 )
 ```
 
