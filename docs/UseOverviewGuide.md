## Documentation:
<<<<<<< HEAD
<p align="center">
<img src=   https://images.squarespace-cdn.com/content/v1/57f6d51c9f74566f55ecf271/1572293604382-W6BWA63LZ9J8R7N0QEA5/ke17ZwdGBToddI8pDm48kIw6YkRUEyoge4858uAJfaMUqsxRUqqbr1mOJYKfIPR7LoDQ9mXPOjoJoqy81S2I8N_N4V1vUb5AoIIIbLZhVYwL8IeDg6_3B-BRuF4nNrNcQkVuAT7tdErd0wQFEGFSnH9wUPiI8bGoX-EQadkbLIJwhzjIpw393-uEwSKO7VZIL9gN_Sb5I_dLwvWryjeCJg/dlc_overview-01.png?format=1000w width="80%">
 </p>
=======
>>>>>>> a28203b9

 <p align="center">
<img src= https://images.squarespace-cdn.com/content/v1/57f6d51c9f74566f55ecf271/1582931103893-0YCXSXAKJR218B101W38/ke17ZwdGBToddI8pDm48kJ1KQcuvke5FTEGELkUtJ-tZw-zPPgdn4jUwVcJE1ZvWQUxwkmyExglNqGp0IvTJZamWLI2zvYWH8K3-s_4yszcp2ryTI0HqTOaaUohrI8PIrueQmuW2z7_VjRAJlsMCy1JrSO6-zKAUtz5k3N9334U/learningpanel+%284%29.png?format=1000w width="80%">
 </p>
 
 **This page provides resources for:**
 
 - [TUTORIALS:](https://www.youtube.com/channel/UC2HEbWpC_1v6i9RnDMy-dfA?view_as=subscriber) video tutorials that demonstrate various aspects of using the code base.
 - [HOW-TO-GUIDES:](/docs/UseOverviewGuide.md#how-to-guides) step-by-step user guidelines for using DeepLabCut on your own datasets (or on demo data)
 - [EXPLANATIONS:](https://github.com/AlexEMG/DeepLabCut/wiki) resources on understanding how DeepLabCut works (WIP)
 - [REFERENCES:](https://github.com/AlexEMG/DeepLabCut#references) read the science behind DeepLabCut
 
 
 ### What you need to get started:
 
 - **a set of videos that span the types of behaviors you want to track.** Having 10 videos that include different backgrounds, different individuals, and different postures is MUCH better than 1 or 2 videos of 1 or 2 different indivduals (i.e. 10-20 frames from each of 10 videos is **much better** than 50-100 frames from 2 videos).
 
 - **a computer.** If you want to use DeepLabCut on your own computer for many experiments, then you should get an NVIDIA GPU. See technical specs [here](https://github.com/AlexEMG/DeepLabCut/wiki/FAQ). In the short term, or for testing out our software you can run short demos on COLAB ([see how](https://github.com/AlexEMG/DeepLabCut/blob/master/examples/README.md)), or on your CPU.
 
 
 ### What you DON'T need to get started:
 
 - no specific cameras are required; color, monochrome, etc is all fine. If you can see what you want to measure, then this will work for you (given enough labeled-data).
 
 - no specific computer is required (but see recommendations above), our software works on Linux, Windows, and MacOS, although we recommend Ubuntu. 
 
## HOW-TO-GUIDES:

**Overview: DeepLabCut** is a software package for markerless pose estimation of animals performing various tasks. The software can manage multiple projects for various tasks. Each project is identified by the name of the project (e.g. TheBehavior), name of the experimenter (e.g. YourName), as well as the date at creation. This project folder holds a ``config.yaml`` (a text document) file containing various (project) parameters as well as links the data of the project.

<p align="center">
<img src=   https://images.squarespace-cdn.com/content/v1/57f6d51c9f74566f55ecf271/1572293604382-W6BWA63LZ9J8R7N0QEA5/ke17ZwdGBToddI8pDm48kIw6YkRUEyoge4858uAJfaMUqsxRUqqbr1mOJYKfIPR7LoDQ9mXPOjoJoqy81S2I8N_N4V1vUb5AoIIIbLZhVYwL8IeDg6_3B-BRuF4nNrNcQkVuAT7tdErd0wQFEGFSnH9wUPiI8bGoX-EQadkbLIJwhzjIpw393-uEwSKO7VZIL9gN_Sb5I_dLwvWryjeCJg/dlc_overview-01.png?format=1000w width="80%">
 </p>

You can have as many projects on your computer as you wish. You can have DeepLabCut installed in an [environment](/conda-environments) and always exit and return to this environment to run the code. You just need to point to the correct ``config.yaml`` file to [jump back in](/docs/UseOverviewGuide.md#tips-for-daily-use)! The documentation below will take you through the individual steps.

<p align="center">
<img src=  https://images.squarespace-cdn.com/content/v1/57f6d51c9f74566f55ecf271/1559758477126-B9PU1EFA7L7L1I24Z2EH/ke17ZwdGBToddI8pDm48kH6mtUjqMdETiS6k4kEkCoR7gQa3H78H3Y0txjaiv_0fDoOvxcdMmMKkDsyUqMSsMWxHk725yiiHCCLfrh8O1z5QPOohDIaIeljMHgDF5CVlOqpeNLcJ80NK65_fV7S1UQf4d-kVja3vCG3Q_2S8RPAcZTZ9JxgjXkf3-Un9aT84H3bqxw7fF48mhrq5Ulr0Hg/howtouseDLC2d_3d-01.png?format=500w width="60%">
 </p>
 
**NEW** as of 2.2 we support multi-animal projects. The workflow is highly similar, but with some key steps that differ. Please carefully review the functions below for more details. You can search/look for **maDeepLabCut** for specific steps that are changed.

<<<<<<< HEAD
 **NEW** as of 2.1+ we support a full [Project Manager GUI](/docs/PROJECT_GUI.md) to run the software. As of 2.0.7+ we support 3D analysis directly inside our package. Please see the [3D details here](/docs/Overviewof3D.md). 
=======
**Coming soon:** as of 2.2 we support multi-animal projects. The workflow is highly similar, but with some key steps that differ. Please carefully review the functions below for more details. You can search/look for **maDeepLabCut** for specific steps that are changed. But until the package (2.2) is released, these steps are not functional.
>>>>>>> a28203b9

As of 2.1+ we support a full [Project Manager GUI](/docs/PROJECT_GUI.md) to run the software. As of 2.0.7+ we support 3D analysis directly inside our package. Please see the [3D details here](/docs/Overviewof3D.md). 


### Overview of the workflow:
This page contains a list of the essential functions of DeepLabCut as well as demos. There are many optional parameters with each described function, which you can find [here](functionDetails.md). For additional assistance, you can use the [help](UseOverviewGuide.md#help) function to better understand what each function does.

 <p align="center">
<img src="https://static1.squarespace.com/static/57f6d51c9f74566f55ecf271/t/5cca272524a69435c3251c40/1556752170424/flowfig.jpg?format=1000w" height="270">
<img src="https://images.squarespace-cdn.com/content/v1/57f6d51c9f74566f55ecf271/1560124235138-A9VEZB45SQPD5Z0BDEXA/ke17ZwdGBToddI8pDm48kKsvCFNoOAts8bgs5LXY20UUqsxRUqqbr1mOJYKfIPR7LoDQ9mXPOjoJoqy81S2I8N_N4V1vUb5AoIIIbLZhVYxCRW4BPu10St3TBAUQYVKcZaDohTswVrVk6oKw3G03bTl18OXeDyNJsBjNlGiyPYGo9Ewyd5AI5wx6CleNeBtf/dlc_steps.jpg?format=1000w" height="270">
</p>

<<<<<<< HEAD
## Option 1: Demo Notebooks:
We provide Jupyter notebooks for using DeepLabCut on both a pre-labeled dataset, and on the end user’s
own dataset. See all the demo's [here!](/examples) Please note that GUIs are not easily supported in Jupyter in MacOS, as you need a framework build of python. While it's possible to launch them with a few tweaks, we recommend using terminal - it's more fun and still easy, so please follow the instructions below!

## Option 2: using the Project Manger GUI:
Start iPython, or if you are using MacOS, you must use ``pythonw`` vs. typing ``ipython``, but otherwise it's the same.
If you are using DeepLabCut on the cloud, you cannot use the GUIs and you need to first set DLClight=True. Please read more [here](https://github.com/MMathisLab/Docker4DeepLabCut2.0), and in our Protocol paper [here](https://www.nature.com/articles/s41596-019-0176-0).

Open an ``ipython`` session, import the package, and launch by typing in the terminal:
```
=======

Great - now that you get the overall workflow, let's jump in. Here, you have several options. [**Option 1**](/docs/UseOverviewGuide.md#option-1-demo-notebooks) is good for a quick demo on our data. [**Option 2**](/docs/UseOverviewGuide.md#option-2-using-the-program-terminal-start-ipython) is the perfect place for beginners who want to start using DeepLabCut on your own data. [**Option 3**](docs/functionDetails.md#deeplabcut-project-manager-gui) is best for more advanced users, as with the terminal interface you get the most versatility and options.  

## Option 1: Demo Notebooks:
We provide Jupyter and COLAB notebooks for using DeepLabCut on both a pre-labeled dataset, and on the end user’s
own dataset. See all the demo's [here!](/examples) Please note that GUIs are not easily supported in Jupyter in MacOS, as you need a framework build of python. While it's possible to launch them with a few tweaks, we recommend using the Project Manager GUI or terminal, so please follow the instructions below.

## Option 2: using the Project Manger GUI:
Start iPython, or if you are using MacOS, you must use ``pythonw`` vs. typing ``ipython`` or ``python``, but otherwise it's the same.
If you are using DeepLabCut on the cloud, you cannot use the GUIs and you need to first set DLClight=True. Please read more [here](https://github.com/MMathisLab/Docker4DeepLabCut2.0), and in our Protocol paper [here](https://www.nature.com/articles/s41596-019-0176-0).

Open an ``ipython`` session, import the package, and launch by typing in the terminal:
```python
>>>>>>> a28203b9
ipython
import deeplabcut
deeplabcut.launch_dlc()
```
<<<<<<< HEAD
Or, simply open the terminal and type: `python -m deeplabcut`. That's it! Follow the GUI for details
=======
Or, simply open the terminal and type:
```python
python -m deeplabcut
```
That's it! Follow the GUI for details
>>>>>>> a28203b9

## Option 3: using the program terminal, Start iPython*:
*please note, we provide a quick-guide of the commands at the bottom of this page.
Also, if you are using MacOS, you must use ``pythonw`` vs. typing ``ipython``, but otherwise it's the same.
If you are using DeepLabCut on the cloud, you cannot use the GUIs and you need to first set DLClight=True. Please read more [here](https://github.com/MMathisLab/Docker4DeepLabCut2.0), and in our Protocol paper [here](https://www.nature.com/articles/s41596-019-0176-0).

Open an ``ipython`` session and import the package by typing in the terminal:
<<<<<<< HEAD
```
=======
```python
>>>>>>> a28203b9
ipython
import deeplabcut
```
**TIP:** for every function there is a associated help document that can be viewed by adding a **?** after the function name; i.e. ``deeplabcut.create_new_project?``. To exit this help screen, type ``:q``.
<<<<<<< HEAD
=======

>>>>>>> a28203b9

### Create a New Project:

```python
deeplabcut.create_new_project('ProjectName','YourName', ['/usr/FullPath/OfVideo1.avi','/usr/FullPath/OfVideo2.avi','/usr/FullPath/OfVideo1.avi'], copy_videos = True/False)
```
<<<<<<< HEAD
deeplabcut.create_new_project(`Name of the project',`Name of the experimenter', [`Full path of video 1',`Full path of video2',`Full path of video3'], working_directory=`Full path of the working directory',copy_videos=True/False)
```
=======
Tip: if you want to place the project folder somewhere please pass : ``working_directory = 'FullPathOftheworkingDirectory'``

>>>>>>> a28203b9
**maDeepLabCut**: As of 2.2 when you create a project also pass: ``multianimal=True``

- Note, if you are a Ubuntu user the path should look like: ``['/home/username/yourFolder/video1.mp4']``; if you are a Windows user, it should look like: ``[r'C:\username\yourFolder\video1.mp4']``
- Note, you can also put ``config_path = `` in front of the above line to create the path to the config.yaml that is used in the next step, i.e. ``config_path=deeplabcut.create_project(...)``)
    - If you do not, we recommend setting a variable so this can be easily used! Once you run this step, the conig_path is printed for you once you run this line, so set a variable for ease of use, i.e. something like:
```python
config_path = '/thefulloutputpath/config.yaml'
```
 - just be mindful of the formatting for Windows vs. Linux, see below.


(more details [here](functionDetails.md#a-create-a-new-project))

### Configure the Project:

- open the **config.yaml** file (in a text editor (like atom, gedit, vim etc.)), which can be found in the subfolder created when you set your project name, to change parameters and identify label names! This is a crucial step. 

<<<<<<< HEAD
**maDeepLabCut**: As of 2.2 you also need to modify the config.yaml file, see [here](functionDetails.md#b-configure-the-project).
=======
**maDeepLabCut**: As of 2.2 you also need to modify a few more parameters in the config.yaml file, see [here](functionDetails.md#b-configure-the-project).
>>>>>>> a28203b9

(PLEASE see more details [here](functionDetails.md#b-configure-the-project))

- set the config_path (LINUX):
```python
config_path = '/home/computername/DeepLabCut/yourprojectname/config.yaml'
```
- set the config_path (WINDOWS):
```python
config_path = r'C:\home\computername\DeepLabCut\yourprojectname\config.yaml'
```

- or you already set it as a variable in step "create_new_project" directly above.

**mini-demo:** create project and edit the yaml file

<p align="center">
<img src="http://www.people.fas.harvard.edu/~amathis/dlc/startdeeplabcut.gif" width="90%">
</p>

### Select Frames to Label:

```python
deeplabcut.extract_frames(config_path, mode='automatic', algo='kmeans', crop = True/False)
```

(more details [here](functionDetails.md#c-data-selection)) *update: as of 2.0.5 (spring 2019) ``checkcropping=True`` is dropped; you now just the option to directly draw a rectangle over the image to crop before extraction (i.e. there no need to manually change in config.yaml then check).

### Label Frames:

```python
deeplabcut.label_frames(config_path)
```

**maDeepLabCut**: As of 2.2 there is a new multi-animal labeling GUI: 

<<<<<<< HEAD
```
=======
```python
>>>>>>> a28203b9
deeplabcut.label_frames(config_path, multianimal=True)
```


(more details [here](functionDetails.md#d-label-frames))

**mini-demo:** using the GUI to label

<p align="center">
<img src="https://static1.squarespace.com/static/57f6d51c9f74566f55ecf271/t/5c535f16fa0d60294ac39e4e/1548967721381/GUIdemo1.gif?format=750w" width="60%">
</p>

### Check Annotated Frames:

```python
deeplabcut.check_labels(config_path)
```

(more details [here](functionDetails.md#e-check-annotated-frames))

### Create Training Dataset:

```python
deeplabcut.create_training_dataset(config_path)
```
or to [compare different neural networks](/wiki/What-neural-network-should-I-use%3F) use:
```python
deeplabcut.create_training_model_comparision(config_path, num_shuffles=1, net_types=['resnet_50'], augmenter_types=['default', 'imgaug'] )
```

(more details [here](functionDetails.md#f-create-training-dataset))

### Train The Network:

```python
deeplabcut.train_network(config_path)
```

(more details [here](functionDetails.md#g-train-the-network))

### Evaluate the Trained Network:

```python
deeplabcut.evaluate_network(config_path, plotting = True)
```

(more details [here](functionDetails.md#h-evaluate-the-trained-network))

### Video Analysis and Plotting Results:
- Please note that **novel videos DO NOT need to be added to the config.yaml file**. You can simply have a folder elsewhere on your computer and pass the video folder (then it will analyze all videos of the specified type (i.e. ``videotype='.mp4'``), or pass the path to the **folder** or exact video(s) you wish to analyze:

```python
deeplabcut.analyze_videos(config_path,[`/fullpath/project/videos/'], videotype='.mp4', save_as_csv = True)
```
Here are some tips for scaling up your analysis: https://github.com/AlexEMG/DeepLabCut/wiki/Batch-Processing-your-Analysis

You can also filter the predicted bodyparts by:
```python
deeplabcut.filterpredictions(config_path,['/fullpath/project/videos/reachingvideo1.avi'])
```
Note, this creates a file with the ending filtered.h5 that you can use for further analysis. This filtering step has many parameters, so please see the full docstring by typing: ``deeplabcut.filterpredictions?``

Create videos:
```python
deeplabcut.create_labeled_video(config_path, [`/analysis/project/videos/reachingvideo1.avi','/fullpath/project/videos/reachingvideo2.avi'],filtered = True)
```
Plot the outputs:
```python
deeplabcut.plot_trajectories(config_path,['/fullpath/project/videos/reachingvideo1.avi'],filtered = True)
```

(more details [here](functionDetails.md#i-video-analysis-and-plotting-results))

### [optional] Active Learning --> Network Refinement - extract outlier frames from a video:

```python
deeplabcut.extract_outlier_frames(config_path,['full/videofile_path'])
```

(more details [here](functionDetails.md#j-refinement-extract-outlier-frames))

### [optional] Refinement of the labels with our GUI:
(refinement and augmentation of the training dataset)

```python
deeplabcut.refine_labels(config_path)
```

**mini-demo:** using the refinement GUI, a user can load the file then zoom, pan, and edit and/or remove points:

<p align="center">
<img src="http://www.people.fas.harvard.edu/~amathis/dlc/refinelabels.gif" width="90%">
</p>

When done editing the labels, merge: 
**PRO TIP:** if you addded new data, even without refining, i.e. you added and labeled frames from new videos,  also use merge before creating a new training data set!

```python
deeplabcut.merge_datasets(config_path)
```
Now, create a new training set and re-train (same steps as above)! i.e. 
```python
deeplabcut.create_training_dataset(config_path)
deeplabcut.train_network(config_path)
```

(more details [here](functionDetails.md#k-refine-labels-augmentation-of-the-training-dataset))


### HELP:

In ipython/Jupyter notebook:

```
deeplabcut.nameofthefunction?
```

In python or pythonw:

```
help(deeplabcut.nameofthefunction)
```

### Tips for "daily" use:

<p align="center">
<img src= https://static1.squarespace.com/static/57f6d51c9f74566f55ecf271/t/5ccc5abe0d9297405a428522/1556896461304/howtouseDLC-01.png?format=1000w width="80%">
 </p>

You can always exit an conda environment and easily jump back into a project by simply:

Linux/MacOS formatting example:
```
source activate yourdeeplabcutEnvName
ipython or pythonw
import deeplabcut
config_path ='/home/yourprojectfolder/config.yaml'
```
Windows formatting example:
```
activate yourdeeplabcutEnvName
ipython
import deeplabcut
config_path = r'C:\home\yourprojectfolder\config.yaml'
```

Now, you can run any of the functions desribed in this documentation.

There is also helper code to further analyze your data or scale up analsis here: https://github.com/AlexEMG/DLCutils/

### QUICK GUIDE:
**The 12 main steps to take you from project creation to analyzed videos:**

Open ipython in the terminal:
``import deeplabcut``

Create a new project:
``deeplabcut.create_new_project('project_name','experimenter’,['path of video 1','path of video2',..])``

Set a config_path variable for ease of use:
        `` config_path = 'yourdirectory/project_name/config.yaml' ``

Extract frames:
``deeplabcut.extract_frames(config_path)``

Label frames:
  `` deeplabcut.label_frames(config_path)``

 Check labels [OPTIONAL]:
   ``deeplabcut.check_labels(config_path)``

 Create training dataset:
 `` deeplabcut.create_training_dataset(config_path)``

 Train the network:
``deeplabcut.train_network(config_path)``

Evaluate the trained network:
``deeplabcut.evaluate_network(config_path)``

 Video analysis:
``deeplabcut.analyze_videos(config_path, ['path of folder with videos'])``

Plot results (trajectories):
``deeplabcut.plot_trajectories(config_path, ['path of folder with videos'])``

Create a video:
``deeplabcut.create_labeled_video(config_path, ['path of folder with videos'])``


Return to [readme](../README.md).<|MERGE_RESOLUTION|>--- conflicted
+++ resolved
@@ -1,10 +1,4 @@
 ## Documentation:
-<<<<<<< HEAD
-<p align="center">
-<img src=   https://images.squarespace-cdn.com/content/v1/57f6d51c9f74566f55ecf271/1572293604382-W6BWA63LZ9J8R7N0QEA5/ke17ZwdGBToddI8pDm48kIw6YkRUEyoge4858uAJfaMUqsxRUqqbr1mOJYKfIPR7LoDQ9mXPOjoJoqy81S2I8N_N4V1vUb5AoIIIbLZhVYwL8IeDg6_3B-BRuF4nNrNcQkVuAT7tdErd0wQFEGFSnH9wUPiI8bGoX-EQadkbLIJwhzjIpw393-uEwSKO7VZIL9gN_Sb5I_dLwvWryjeCJg/dlc_overview-01.png?format=1000w width="80%">
- </p>
-=======
->>>>>>> a28203b9
 
  <p align="center">
 <img src= https://images.squarespace-cdn.com/content/v1/57f6d51c9f74566f55ecf271/1582931103893-0YCXSXAKJR218B101W38/ke17ZwdGBToddI8pDm48kJ1KQcuvke5FTEGELkUtJ-tZw-zPPgdn4jUwVcJE1ZvWQUxwkmyExglNqGp0IvTJZamWLI2zvYWH8K3-s_4yszcp2ryTI0HqTOaaUohrI8PIrueQmuW2z7_VjRAJlsMCy1JrSO6-zKAUtz5k3N9334U/learningpanel+%284%29.png?format=1000w width="80%">
@@ -44,14 +38,8 @@
 <p align="center">
 <img src=  https://images.squarespace-cdn.com/content/v1/57f6d51c9f74566f55ecf271/1559758477126-B9PU1EFA7L7L1I24Z2EH/ke17ZwdGBToddI8pDm48kH6mtUjqMdETiS6k4kEkCoR7gQa3H78H3Y0txjaiv_0fDoOvxcdMmMKkDsyUqMSsMWxHk725yiiHCCLfrh8O1z5QPOohDIaIeljMHgDF5CVlOqpeNLcJ80NK65_fV7S1UQf4d-kVja3vCG3Q_2S8RPAcZTZ9JxgjXkf3-Un9aT84H3bqxw7fF48mhrq5Ulr0Hg/howtouseDLC2d_3d-01.png?format=500w width="60%">
  </p>
- 
-**NEW** as of 2.2 we support multi-animal projects. The workflow is highly similar, but with some key steps that differ. Please carefully review the functions below for more details. You can search/look for **maDeepLabCut** for specific steps that are changed.
-
-<<<<<<< HEAD
- **NEW** as of 2.1+ we support a full [Project Manager GUI](/docs/PROJECT_GUI.md) to run the software. As of 2.0.7+ we support 3D analysis directly inside our package. Please see the [3D details here](/docs/Overviewof3D.md). 
-=======
+
 **Coming soon:** as of 2.2 we support multi-animal projects. The workflow is highly similar, but with some key steps that differ. Please carefully review the functions below for more details. You can search/look for **maDeepLabCut** for specific steps that are changed. But until the package (2.2) is released, these steps are not functional.
->>>>>>> a28203b9
 
 As of 2.1+ we support a full [Project Manager GUI](/docs/PROJECT_GUI.md) to run the software. As of 2.0.7+ we support 3D analysis directly inside our package. Please see the [3D details here](/docs/Overviewof3D.md). 
 
@@ -64,18 +52,6 @@
 <img src="https://images.squarespace-cdn.com/content/v1/57f6d51c9f74566f55ecf271/1560124235138-A9VEZB45SQPD5Z0BDEXA/ke17ZwdGBToddI8pDm48kKsvCFNoOAts8bgs5LXY20UUqsxRUqqbr1mOJYKfIPR7LoDQ9mXPOjoJoqy81S2I8N_N4V1vUb5AoIIIbLZhVYxCRW4BPu10St3TBAUQYVKcZaDohTswVrVk6oKw3G03bTl18OXeDyNJsBjNlGiyPYGo9Ewyd5AI5wx6CleNeBtf/dlc_steps.jpg?format=1000w" height="270">
 </p>
 
-<<<<<<< HEAD
-## Option 1: Demo Notebooks:
-We provide Jupyter notebooks for using DeepLabCut on both a pre-labeled dataset, and on the end user’s
-own dataset. See all the demo's [here!](/examples) Please note that GUIs are not easily supported in Jupyter in MacOS, as you need a framework build of python. While it's possible to launch them with a few tweaks, we recommend using terminal - it's more fun and still easy, so please follow the instructions below!
-
-## Option 2: using the Project Manger GUI:
-Start iPython, or if you are using MacOS, you must use ``pythonw`` vs. typing ``ipython``, but otherwise it's the same.
-If you are using DeepLabCut on the cloud, you cannot use the GUIs and you need to first set DLClight=True. Please read more [here](https://github.com/MMathisLab/Docker4DeepLabCut2.0), and in our Protocol paper [here](https://www.nature.com/articles/s41596-019-0176-0).
-
-Open an ``ipython`` session, import the package, and launch by typing in the terminal:
-```
-=======
 
 Great - now that you get the overall workflow, let's jump in. Here, you have several options. [**Option 1**](/docs/UseOverviewGuide.md#option-1-demo-notebooks) is good for a quick demo on our data. [**Option 2**](/docs/UseOverviewGuide.md#option-2-using-the-program-terminal-start-ipython) is the perfect place for beginners who want to start using DeepLabCut on your own data. [**Option 3**](docs/functionDetails.md#deeplabcut-project-manager-gui) is best for more advanced users, as with the terminal interface you get the most versatility and options.  
 
@@ -89,20 +65,15 @@
 
 Open an ``ipython`` session, import the package, and launch by typing in the terminal:
 ```python
->>>>>>> a28203b9
 ipython
 import deeplabcut
 deeplabcut.launch_dlc()
 ```
-<<<<<<< HEAD
-Or, simply open the terminal and type: `python -m deeplabcut`. That's it! Follow the GUI for details
-=======
 Or, simply open the terminal and type:
 ```python
 python -m deeplabcut
 ```
 That's it! Follow the GUI for details
->>>>>>> a28203b9
 
 ## Option 3: using the program terminal, Start iPython*:
 *please note, we provide a quick-guide of the commands at the bottom of this page.
@@ -110,32 +81,20 @@
 If you are using DeepLabCut on the cloud, you cannot use the GUIs and you need to first set DLClight=True. Please read more [here](https://github.com/MMathisLab/Docker4DeepLabCut2.0), and in our Protocol paper [here](https://www.nature.com/articles/s41596-019-0176-0).
 
 Open an ``ipython`` session and import the package by typing in the terminal:
-<<<<<<< HEAD
-```
-=======
-```python
->>>>>>> a28203b9
+```python
 ipython
 import deeplabcut
 ```
 **TIP:** for every function there is a associated help document that can be viewed by adding a **?** after the function name; i.e. ``deeplabcut.create_new_project?``. To exit this help screen, type ``:q``.
-<<<<<<< HEAD
-=======
-
->>>>>>> a28203b9
+
 
 ### Create a New Project:
 
 ```python
 deeplabcut.create_new_project('ProjectName','YourName', ['/usr/FullPath/OfVideo1.avi','/usr/FullPath/OfVideo2.avi','/usr/FullPath/OfVideo1.avi'], copy_videos = True/False)
 ```
-<<<<<<< HEAD
-deeplabcut.create_new_project(`Name of the project',`Name of the experimenter', [`Full path of video 1',`Full path of video2',`Full path of video3'], working_directory=`Full path of the working directory',copy_videos=True/False)
-```
-=======
 Tip: if you want to place the project folder somewhere please pass : ``working_directory = 'FullPathOftheworkingDirectory'``
 
->>>>>>> a28203b9
 **maDeepLabCut**: As of 2.2 when you create a project also pass: ``multianimal=True``
 
 - Note, if you are a Ubuntu user the path should look like: ``['/home/username/yourFolder/video1.mp4']``; if you are a Windows user, it should look like: ``[r'C:\username\yourFolder\video1.mp4']``
@@ -153,11 +112,7 @@
 
 - open the **config.yaml** file (in a text editor (like atom, gedit, vim etc.)), which can be found in the subfolder created when you set your project name, to change parameters and identify label names! This is a crucial step. 
 
-<<<<<<< HEAD
-**maDeepLabCut**: As of 2.2 you also need to modify the config.yaml file, see [here](functionDetails.md#b-configure-the-project).
-=======
 **maDeepLabCut**: As of 2.2 you also need to modify a few more parameters in the config.yaml file, see [here](functionDetails.md#b-configure-the-project).
->>>>>>> a28203b9
 
 (PLEASE see more details [here](functionDetails.md#b-configure-the-project))
 
@@ -194,11 +149,7 @@
 
 **maDeepLabCut**: As of 2.2 there is a new multi-animal labeling GUI: 
 
-<<<<<<< HEAD
-```
-=======
-```python
->>>>>>> a28203b9
+```python
 deeplabcut.label_frames(config_path, multianimal=True)
 ```
 
