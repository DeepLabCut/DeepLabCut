--- conflicted
+++ resolved
@@ -358,11 +358,7 @@
                 "You have to specify a detector_name when using the Pytorch framework."
             )
         elif superanimal_name == "superanimal_humanbody":
-<<<<<<< HEAD
-            if detector_name is not None:
-=======
             if detector_name:
->>>>>>> 382cdc75
                 torchvision_detector_name = detector_name
             else:
                 torchvision_detector_name = "fasterrcnn_mobilenet_v3_large_fpn"
@@ -406,15 +402,6 @@
 
         output_suffix = "_before_adapt"
 
-<<<<<<< HEAD
-        if superanimal_name == "superanimal_humanbody" and video_adapt:
-            print(
-                f"Video adaptation currently not supported for {superanimal_name}. Setting it to false."
-            )
-            video_adapt = False
-
-=======
->>>>>>> 382cdc75
         if video_adapt:
             # the users can pass in many videos. For now, we only use one video for
             # video adaptation. As reported in Ye et al. 2024, one video should be
@@ -438,10 +425,7 @@
                 output_suffix=output_suffix,
                 plot_bboxes=plot_bboxes,
                 bboxes_pcutoff=bbox_threshold,
-<<<<<<< HEAD
-=======
                 create_labeled_video=create_labeled_video,
->>>>>>> 382cdc75
                 torchvision_detector_name=torchvision_detector_name,
             )
 
@@ -638,9 +622,6 @@
             output_suffix=output_suffix,
             plot_bboxes=plot_bboxes,
             bboxes_pcutoff=bbox_threshold,
-<<<<<<< HEAD
-=======
             create_labeled_video=create_labeled_video,
->>>>>>> 382cdc75
             torchvision_detector_name=torchvision_detector_name,
         )